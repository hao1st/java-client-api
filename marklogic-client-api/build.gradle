--- conflicted
+++ resolved
@@ -71,14 +71,11 @@
     options.bottom = "Copyright &copy; 2013-2018 MarkLogic Corporation."
     options.links = [ 'http://docs.oracle.com/javase/8/docs/api/' ]
     options.use = true
-<<<<<<< HEAD
     exclude([
             '**/impl/**', '**/jaxb/**', '**/test/**',
             'com/marklogic/client/extra/xom/**',
             'com/marklogic/client/example/handle/XOMHandleExample.java'
     ])
-=======
-    exclude(['**/impl/**', '**/jaxb/**', '**/test/**'])
 // workaround for bug in options.docFilesSubDirs = true
     doLast{
         copy{
@@ -86,7 +83,6 @@
             into "${buildDir}/docs/javadoc/doc-files"
         }
     }
->>>>>>> 252ef9eb
 }
 
 task javadocJar (type: Jar, dependsOn: javadoc) {
