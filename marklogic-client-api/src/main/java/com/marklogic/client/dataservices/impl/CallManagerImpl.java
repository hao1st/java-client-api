--- conflicted
+++ resolved
@@ -1228,10 +1228,6 @@
     @Override
     CallField field(String name, boolean nullable, boolean multiple, String[] values) {
       if (isEmpty(name, nullable, values)) return null;
-<<<<<<< HEAD
-      return isMultiple(name, multiple, values) ? new UnbufferedMultipleAtomicCallField(name, Stream.of(values)) :
-              new SingleAtomicCallField(name, values[0]);
-=======
       return isMultiple(name, multiple, values) ? field(name, values) : field(name, values[0]);
     }
     @Override
@@ -1243,10 +1239,10 @@
       return new SingleAtomicCallField(name, value);
     }
     CallField field(String name, String[] values) {
-      return new MultipleAtomicCallField(name, Stream.of(values));
+      return new UnbufferedMultipleAtomicCallField(name, Stream.of(values));
     }
     CallField field(String name, Stream<String> values) {
-      return new MultipleAtomicCallField(name, values);
+      return new UnbufferedMultipleAtomicCallField(name, values);
     }
     private static class Stringifier extends ParamFieldifier<String> {
       private AtomicFieldifier fieldifier;
@@ -1266,7 +1262,6 @@
       CallField field(Stream<String> values) {
         return fieldifier.field(getName(), values);
       }
->>>>>>> c9b38900
     }
   }
   private static abstract class NodeFieldifier extends BaseFieldifier {
@@ -1293,79 +1288,41 @@
     @Override
     CallField field(String name, boolean nullable, AbstractWriteHandle value) {
       if (isEmpty(name, nullable, value)) return null;
-<<<<<<< HEAD
-      return new UnbufferedSingleNodeCallField(name, format(value));
-=======
       return field(name, value);
->>>>>>> c9b38900
     }
     @Override
     CallField field(String name, boolean nullable, boolean multiple, AbstractWriteHandle[] values) {
       if (isEmpty(name, nullable, values)) return null;
-<<<<<<< HEAD
-      return isMultiple(name, multiple, values) ? new UnbufferedMultipleNodeCallField(name, formatAll(values)) :
-              new UnbufferedSingleNodeCallField(name, format(values[0]));
-=======
       return isMultiple(name, multiple, values) ? field(name, values) : field(name, values[0]);
->>>>>>> c9b38900
     }
     @Override
     CallField field(String name, boolean nullable, byte[] value) {
       if (isEmpty(name, nullable, value)) return null;
-<<<<<<< HEAD
-      return new UnbufferedSingleNodeCallField(name, format(NodeConverter.BytesToHandle(value)));
-=======
       return field(name, value);
->>>>>>> c9b38900
     }
     @Override
     CallField field(String name, boolean nullable, boolean multiple, byte[][] values) {
       if (isEmpty(name, nullable, values)) return null;
-<<<<<<< HEAD
-      return isMultiple(name, multiple, values) ?
-              new UnbufferedMultipleNodeCallField(name, formatAll(NodeConverter.BytesToHandle(Stream.of(values)))) :
-              new UnbufferedSingleNodeCallField(name, format(NodeConverter.BytesToHandle(values[0])));
-=======
       return isMultiple(name, multiple, values) ? field(name, values) : field(name, values[0]);
->>>>>>> c9b38900
     }
     @Override
     CallField field(String name, boolean nullable, File value) {
       if (isEmpty(name, nullable, value)) return null;
-<<<<<<< HEAD
-      return new UnbufferedSingleNodeCallField(name, format(NodeConverter.FileToHandle(value)));
-=======
       return field(name, value);
->>>>>>> c9b38900
     }
     @Override
     CallField field(String name, boolean nullable, boolean multiple, File[] values) {
       if (isEmpty(name, nullable, values)) return null;
-<<<<<<< HEAD
-      return isMultiple(name, multiple, values) ?
-              new UnbufferedMultipleNodeCallField(name, formatAll(NodeConverter.FileToHandle(Stream.of(values)))) :
-              new UnbufferedSingleNodeCallField(name, format(NodeConverter.FileToHandle(values[0])));
-=======
       return isMultiple(name, multiple, values) ? field(name, values) : field(name, values[0]);
->>>>>>> c9b38900
     }
     @Override
     CallField field(String name, boolean nullable, InputStream value) {
       if (isEmpty(name, nullable, value)) return null;
-<<<<<<< HEAD
-      return new UnbufferedSingleNodeCallField(name, format(NodeConverter.InputStreamToHandle(value)));
-=======
       return field(name, value);
->>>>>>> c9b38900
     }
     @Override
     CallField field(String name, boolean nullable, boolean multiple, InputStream[] values) {
       if (isEmpty(name, nullable, values)) return null;
-<<<<<<< HEAD
-      return isMultiple(name, multiple, values) ?
-              new UnbufferedMultipleNodeCallField(name, formatAll(NodeConverter.InputStreamToHandle(Stream.of(values)))) :
-              new UnbufferedSingleNodeCallField(name, format(NodeConverter.InputStreamToHandle(values[0])));
-=======
       return isMultiple(name, multiple, values) ? field(name, values) : field(name, values[0]);
     }
     @Override
@@ -1380,7 +1337,7 @@
       return formattedField(name, format(value));
     }
     CallField formattedField(String name, AbstractWriteHandle value) {
-      return new SingleNodeCallField(name, value);
+      return new UnbufferedSingleNodeCallField(name, value);
     }
     CallField field(String name, AbstractWriteHandle[] values) {
       return field(name, Stream.of(values));
@@ -1389,7 +1346,7 @@
       return formattedField(name, formatAll(values));
     }
     CallField formattedField(String name, Stream<? extends AbstractWriteHandle> values) {
-      return new MultipleNodeCallField(name, values);
+      return new UnbufferedMultipleNodeCallField(name, values);
     }
     CallField field(String name, byte[] value) {
       return field(name, NodeConverter.BytesToHandle(value));
@@ -1484,7 +1441,6 @@
       CallField field(Stream<InputStream> values) {
         return fieldifier.field(getName(), NodeConverter.InputStreamToHandle(values));
       }
->>>>>>> c9b38900
     }
   }
   private static abstract class CharacterNodeFieldifier extends NodeFieldifier {
@@ -1494,40 +1450,21 @@
     @Override
     CallField field(String name, boolean nullable, Reader value) {
       if (isEmpty(name, nullable, value)) return null;
-<<<<<<< HEAD
-      return new UnbufferedSingleNodeCallField(name, format(NodeConverter.ReaderToHandle(value)));
-=======
       return field(name, value);
->>>>>>> c9b38900
     }
     @Override
     CallField field(String name, boolean nullable, boolean multiple, Reader[] values) {
       if (isEmpty(name, nullable, values)) return null;
-<<<<<<< HEAD
-      return isMultiple(name, multiple, values) ?
-              new UnbufferedMultipleNodeCallField(name, formatAll(NodeConverter.ReaderToHandle(Stream.of(values)))) :
-              new UnbufferedSingleNodeCallField(name, format(NodeConverter.ReaderToHandle(values[0])));
-=======
       return isMultiple(name, multiple, values) ? field(name, values) : field(name, values[0]);
->>>>>>> c9b38900
     }
     @Override
     CallField field(String name, boolean nullable, String value) {
       if (isEmpty(name, nullable, value)) return null;
-<<<<<<< HEAD
-      return new UnbufferedSingleNodeCallField(name, format(NodeConverter.StringToHandle(value)));
-=======
       return field(name, value);
->>>>>>> c9b38900
     }
     @Override
     CallField field(String name, boolean nullable, boolean multiple, String[] values) {
       if (isEmpty(name, nullable, values)) return null;
-<<<<<<< HEAD
-      return isMultiple(name, multiple, values) ?
-              new UnbufferedMultipleNodeCallField(name, formatAll(NodeConverter.StringToHandle(Stream.of(values)))) :
-              new UnbufferedSingleNodeCallField(name, format(NodeConverter.StringToHandle(values[0])));
-=======
       return isMultiple(name, multiple, values) ? field(name, values) : field(name, values[0]);
     }
     @Override
@@ -1585,7 +1522,6 @@
       CallField field(Stream<String> values) {
         return fieldifier.field(getName(), NodeConverter.StringToHandle(values));
       }
->>>>>>> c9b38900
     }
   }
   private static class BooleanFieldifier extends AtomicFieldifier {
@@ -1600,10 +1536,6 @@
     @Override
     CallField field(String name, boolean nullable, boolean multiple, Boolean[] values) {
       if (isEmpty(name, nullable, values)) return null;
-<<<<<<< HEAD
-      return isMultiple(name, multiple, values) ? new UnbufferedMultipleAtomicCallField(name, BaseProxy.BooleanType.fromBoolean(Stream.of(values))) :
-              new SingleAtomicCallField(name, BaseProxy.BooleanType.fromBoolean(values[0]));
-=======
       return isMultiple(name, multiple, values) ? field(name, values) : field(name, values[0]);
     }
     @Override
@@ -1635,7 +1567,6 @@
       CallField field(Stream<Boolean> values) {
         return fieldifier.field(getName(), BaseProxy.BooleanType.fromBoolean(values));
       }
->>>>>>> c9b38900
     }
   }
   private static class DateFieldifier extends AtomicFieldifier {
@@ -1650,10 +1581,6 @@
     @Override
     CallField field(String name, boolean nullable, boolean multiple, LocalDate[] values) {
       if (isEmpty(name, nullable, values)) return null;
-<<<<<<< HEAD
-      return isMultiple(name, multiple, values) ? new UnbufferedMultipleAtomicCallField(name, BaseProxy.DateType.fromLocalDate(Stream.of(values))) :
-              new SingleAtomicCallField(name, BaseProxy.DateType.fromLocalDate(values[0]));
-=======
       return isMultiple(name, multiple, values) ? field(name, values) : field(name, values[0]);
     }
     @Override
@@ -1685,7 +1612,6 @@
       CallField field(Stream<LocalDate> values) {
         return fieldifier.field(getName(), BaseProxy.DateType.fromLocalDate(values));
       }
->>>>>>> c9b38900
     }
   }
   private static class DateTimeFieldifier extends AtomicFieldifier {
@@ -1700,12 +1626,7 @@
     @Override
     CallField field(String name, boolean nullable, boolean multiple, Date[] values) {
       if (isEmpty(name, nullable, values)) return null;
-<<<<<<< HEAD
-      return isMultiple(name, multiple, values) ? new UnbufferedMultipleAtomicCallField(name, BaseProxy.DateTimeType.fromDate(Stream.of(values))) :
-              new SingleAtomicCallField(name, BaseProxy.DateTimeType.fromDate(values[0]));
-=======
       return isMultiple(name, multiple, values) ? field(name, values) : field(name, values[0]);
->>>>>>> c9b38900
     }
     @Override
     CallField field(String name, boolean nullable, LocalDateTime value) {
@@ -1715,12 +1636,7 @@
     @Override
     CallField field(String name, boolean nullable, boolean multiple, LocalDateTime[] values) {
       if (isEmpty(name, nullable, values)) return null;
-<<<<<<< HEAD
-      return isMultiple(name, multiple, values) ? new UnbufferedMultipleAtomicCallField(name, BaseProxy.DateTimeType.fromLocalDateTime(Stream.of(values))) :
-              new SingleAtomicCallField(name, BaseProxy.DateTimeType.fromLocalDateTime(values[0]));
-=======
       return isMultiple(name, multiple, values) ? field(name, values) : field(name, values[0]);
->>>>>>> c9b38900
     }
     @Override
     CallField field(String name, boolean nullable, OffsetDateTime value) {
@@ -1730,10 +1646,6 @@
     @Override
     CallField field(String name, boolean nullable, boolean multiple, OffsetDateTime[] values) {
       if (isEmpty(name, nullable, values)) return null;
-<<<<<<< HEAD
-      return isMultiple(name, multiple, values) ? new UnbufferedMultipleAtomicCallField(name, BaseProxy.DateTimeType.fromOffsetDateTime(Stream.of(values))) :
-              new SingleAtomicCallField(name, BaseProxy.DateTimeType.fromOffsetDateTime(values[0]));
-=======
       return isMultiple(name, multiple, values) ? field(name, values) : field(name, values[0]);
     }
     @Override
@@ -1817,7 +1729,6 @@
       CallField field(Stream<OffsetDateTime> values) {
         return fieldifier.field(getName(), BaseProxy.DateTimeType.fromOffsetDateTime(values));
       }
->>>>>>> c9b38900
     }
   }
   private static class DayTimeDurationFieldifier extends AtomicFieldifier {
@@ -1832,10 +1743,6 @@
     @Override
     CallField field(String name, boolean nullable, boolean multiple, Duration[] values) {
       if (isEmpty(name, nullable, values)) return null;
-<<<<<<< HEAD
-      return isMultiple(name, multiple, values) ? new UnbufferedMultipleAtomicCallField(name, BaseProxy.DayTimeDurationType.fromDuration(Stream.of(values))) :
-              new SingleAtomicCallField(name, BaseProxy.DayTimeDurationType.fromDuration(values[0]));
-=======
       return isMultiple(name, multiple, values) ? field(name, values) : field(name, values[0]);
     }
     @Override
@@ -1867,7 +1774,6 @@
       CallField field(Stream<Duration> values) {
         return fieldifier.field(getName(), BaseProxy.DayTimeDurationType.fromDuration(values));
       }
->>>>>>> c9b38900
     }
   }
   private static class DecimalFieldifier extends AtomicFieldifier {
@@ -1882,10 +1788,6 @@
     @Override
     CallField field(String name, boolean nullable, boolean multiple, BigDecimal[] values) {
       if (isEmpty(name, nullable, values)) return null;
-<<<<<<< HEAD
-      return isMultiple(name, multiple, values) ? new UnbufferedMultipleAtomicCallField(name, BaseProxy.DecimalType.fromBigDecimal(Stream.of(values))) :
-              new SingleAtomicCallField(name, BaseProxy.DecimalType.fromBigDecimal(values[0]));
-=======
       return isMultiple(name, multiple, values) ? field(name, values) : field(name, values[0]);
     }
     @Override
@@ -1917,7 +1819,6 @@
       CallField field(Stream<BigDecimal> values) {
         return fieldifier.field(getName(), BaseProxy.DecimalType.fromBigDecimal(values));
       }
->>>>>>> c9b38900
     }
   }
   private static class DoubleFieldifier extends AtomicFieldifier {
@@ -1932,10 +1833,6 @@
     @Override
     CallField field(String name, boolean nullable, boolean multiple, Double[] values) {
       if (isEmpty(name, nullable, values)) return null;
-<<<<<<< HEAD
-      return isMultiple(name, multiple, values) ? new UnbufferedMultipleAtomicCallField(name, BaseProxy.DoubleType.fromDouble(Stream.of(values))) :
-              new SingleAtomicCallField(name, BaseProxy.DoubleType.fromDouble(values[0]));
-=======
       return isMultiple(name, multiple, values) ? field(name, values) : field(name, values[0]);
     }
     @Override
@@ -1967,7 +1864,6 @@
       CallField field(Stream<Double> values) {
         return fieldifier.field(getName(), BaseProxy.DoubleType.fromDouble(values));
       }
->>>>>>> c9b38900
     }
   }
   private static class FloatFieldifier extends AtomicFieldifier {
@@ -1982,10 +1878,6 @@
     @Override
     CallField field(String name, boolean nullable, boolean multiple, Float[] values) {
       if (isEmpty(name, nullable, values)) return null;
-<<<<<<< HEAD
-      return isMultiple(name, multiple, values) ? new UnbufferedMultipleAtomicCallField(name, BaseProxy.FloatType.fromFloat(Stream.of(values))) :
-              new SingleAtomicCallField(name, BaseProxy.FloatType.fromFloat(values[0]));
-=======
       return isMultiple(name, multiple, values) ? field(name, values) : field(name, values[0]);
     }
     @Override
@@ -2017,7 +1909,6 @@
       CallField field(Stream<Float> values) {
         return fieldifier.field(getName(), BaseProxy.FloatType.fromFloat(values));
       }
->>>>>>> c9b38900
     }
   }
   private static class IntegerFieldifier extends AtomicFieldifier {
@@ -2032,10 +1923,6 @@
     @Override
     CallField field(String name, boolean nullable, boolean multiple, Integer[] values) {
       if (isEmpty(name, nullable, values)) return null;
-<<<<<<< HEAD
-      return isMultiple(name, multiple, values) ? new UnbufferedMultipleAtomicCallField(name, BaseProxy.IntegerType.fromInteger(Stream.of(values))) :
-              new SingleAtomicCallField(name, BaseProxy.IntegerType.fromInteger(values[0]));
-=======
       return isMultiple(name, multiple, values) ? field(name, values) : field(name, values[0]);
     }
     @Override
@@ -2067,7 +1954,6 @@
       CallField field(Stream<Integer> values) {
         return fieldifier.field(getName(), BaseProxy.IntegerType.fromInteger(values));
       }
->>>>>>> c9b38900
     }
   }
   static public class LongFieldifier extends AtomicFieldifier {
@@ -2082,10 +1968,6 @@
     @Override
     CallField field(String name, boolean nullable, boolean multiple, Long[] values) {
       if (isEmpty(name, nullable, values)) return null;
-<<<<<<< HEAD
-      return isMultiple(name, multiple, values) ? new UnbufferedMultipleAtomicCallField(name, BaseProxy.LongType.fromLong(Stream.of(values))) :
-              new SingleAtomicCallField(name, BaseProxy.LongType.fromLong(values[0]));
-=======
       return isMultiple(name, multiple, values) ? field(name, values) : field(name, values[0]);
     }
     @Override
@@ -2117,7 +1999,6 @@
       CallField field(Stream<Long> values) {
         return fieldifier.field(getName(), BaseProxy.LongType.fromLong(values));
       }
->>>>>>> c9b38900
     }
   }
   private static class StringFieldifier extends AtomicFieldifier {
@@ -2137,12 +2018,7 @@
     @Override
     CallField field(String name, boolean nullable, boolean multiple, LocalTime[] values) {
       if (isEmpty(name, nullable, values)) return null;
-<<<<<<< HEAD
-      return isMultiple(name, multiple, values) ? new UnbufferedMultipleAtomicCallField(name, BaseProxy.TimeType.fromLocalTime(Stream.of(values))) :
-              new SingleAtomicCallField(name, BaseProxy.TimeType.fromLocalTime(values[0]));
-=======
       return isMultiple(name, multiple, values) ? field(name, values) : field(name, values[0]);
->>>>>>> c9b38900
     }
     @Override
     CallField field(String name, boolean nullable, OffsetTime value) {
@@ -2152,10 +2028,6 @@
     @Override
     CallField field(String name, boolean nullable, boolean multiple, OffsetTime[] values) {
       if (isEmpty(name, nullable, values)) return null;
-<<<<<<< HEAD
-      return isMultiple(name, multiple, values) ? new UnbufferedMultipleAtomicCallField(name, BaseProxy.TimeType.fromOffsetTime(Stream.of(values))) :
-              new SingleAtomicCallField(name, BaseProxy.TimeType.fromOffsetTime(values[0]));
-=======
       return isMultiple(name, multiple, values) ? field(name, values) : field(name, values[0]);
     }
     @Override
@@ -2213,7 +2085,6 @@
       CallField field(Stream<OffsetTime> values) {
         return fieldifier.field(getName(), BaseProxy.TimeType.fromOffsetTime(values));
       }
->>>>>>> c9b38900
     }
   }
   private static class UnsignedIntegerFieldifier extends AtomicFieldifier {
@@ -2228,10 +2099,6 @@
     @Override
     CallField field(String name, boolean nullable, boolean multiple, Integer[] values) {
       if (isEmpty(name, nullable, values)) return null;
-<<<<<<< HEAD
-      return isMultiple(name, multiple, values) ? new UnbufferedMultipleAtomicCallField(name, BaseProxy.UnsignedIntegerType.fromInteger(Stream.of(values))) :
-              new SingleAtomicCallField(name, BaseProxy.UnsignedIntegerType.fromInteger(values[0]));
-=======
       return isMultiple(name, multiple, values) ? field(name, values) : field(name, values[0]);
     }
     @Override
@@ -2263,7 +2130,6 @@
       CallField field(Stream<Integer> values) {
         return fieldifier.field(getName(), BaseProxy.UnsignedIntegerType.fromInteger(values));
       }
->>>>>>> c9b38900
     }
   }
   private static class UnsignedLongFieldifier extends AtomicFieldifier {
@@ -2278,10 +2144,6 @@
     @Override
     CallField field(String name, boolean nullable, boolean multiple, Long[] values) {
       if (isEmpty(name, nullable, values)) return null;
-<<<<<<< HEAD
-      return isMultiple(name, multiple, values) ? new UnbufferedMultipleAtomicCallField(name, BaseProxy.UnsignedLongType.fromLong(Stream.of(values))) :
-              new SingleAtomicCallField(name, BaseProxy.UnsignedLongType.fromLong(values[0]));
-=======
       return isMultiple(name, multiple, values) ? field(name, values) : field(name, values[0]);
     }
     @Override
@@ -2313,7 +2175,6 @@
       CallField field(Stream<Long> values) {
         return fieldifier.field(getName(), BaseProxy.UnsignedLongType.fromLong(values));
       }
->>>>>>> c9b38900
     }
   }
   private static class BinaryDocumentFieldifier extends NodeFieldifier {
@@ -2331,40 +2192,21 @@
     @Override
     CallField field(String name, boolean nullable, JsonNode value) {
       if (isEmpty(name, nullable, value)) return null;
-<<<<<<< HEAD
-      return new UnbufferedSingleNodeCallField(name, BaseProxy.JsonDocumentType.fromJsonNode(value));
-=======
       return field(name, value);
->>>>>>> c9b38900
     }
     @Override
     CallField field(String name, boolean nullable, boolean multiple, JsonNode[] values) {
       if (isEmpty(name, nullable, values)) return null;
-<<<<<<< HEAD
-      return isMultiple(name, multiple, values) ?
-              new UnbufferedMultipleNodeCallField(name, BaseProxy.JsonDocumentType.fromJsonNode(Stream.of(values))) :
-              new UnbufferedSingleNodeCallField(name, BaseProxy.JsonDocumentType.fromJsonNode(values[0]));
-=======
       return isMultiple(name, multiple, values) ? field(name, values) : field(name, values[0]);
->>>>>>> c9b38900
     }
     @Override
     CallField field(String name, boolean nullable, JsonParser value) {
       if (isEmpty(name, nullable, value)) return null;
-<<<<<<< HEAD
-      return new UnbufferedSingleNodeCallField(name, BaseProxy.JsonDocumentType.fromJsonParser(value));
-=======
       return field(name, value);
->>>>>>> c9b38900
     }
     @Override
     CallField field(String name, boolean nullable, boolean multiple, JsonParser[] values) {
       if (isEmpty(name, nullable, values)) return null;
-<<<<<<< HEAD
-      return isMultiple(name, multiple, values) ?
-              new UnbufferedMultipleNodeCallField(name, BaseProxy.JsonDocumentType.fromJsonParser(Stream.of(values))) :
-              new UnbufferedSingleNodeCallField(name, BaseProxy.JsonDocumentType.fromJsonParser(values[0]));
-=======
       return isMultiple(name, multiple, values) ? field(name, values) : field(name, values[0]);
     }
     @Override
@@ -2422,7 +2264,6 @@
       CallField field(Stream<JsonParser> values) {
         return fieldifier.formattedField(getName(), BaseProxy.JsonDocumentType.fromJsonParser(values));
       }
->>>>>>> c9b38900
     }
   }
   static public class ArrayFieldifier extends JsonDocumentFieldifier {
@@ -2447,100 +2288,51 @@
     @Override
     CallField field(String name, boolean nullable, Document value) {
       if (isEmpty(name, nullable, value)) return null;
-<<<<<<< HEAD
-      return new UnbufferedSingleNodeCallField(name, BaseProxy.XmlDocumentType.fromDocument(value));
-=======
       return field(name, value);
->>>>>>> c9b38900
     }
     @Override
     CallField field(String name, boolean nullable, boolean multiple, Document[] values) {
       if (isEmpty(name, nullable, values)) return null;
-<<<<<<< HEAD
-      return isMultiple(name, multiple, values) ?
-              new UnbufferedMultipleNodeCallField(name, BaseProxy.XmlDocumentType.fromDocument(Stream.of(values))) :
-              new UnbufferedSingleNodeCallField(name, BaseProxy.XmlDocumentType.fromDocument(values[0]));
-=======
       return isMultiple(name, multiple, values) ? field(name, values) : field(name, values[0]);
->>>>>>> c9b38900
     }
     @Override
     CallField field(String name, boolean nullable, InputSource value) {
       if (isEmpty(name, nullable, value)) return null;
-<<<<<<< HEAD
-      return new UnbufferedSingleNodeCallField(name, BaseProxy.XmlDocumentType.fromInputSource(value));
-=======
       return field(name, value);
->>>>>>> c9b38900
     }
     @Override
     CallField field(String name, boolean nullable, boolean multiple, InputSource[] values) {
       if (isEmpty(name, nullable, values)) return null;
-<<<<<<< HEAD
-      return isMultiple(name, multiple, values) ?
-              new UnbufferedMultipleNodeCallField(name, BaseProxy.XmlDocumentType.fromInputSource(Stream.of(values))) :
-              new UnbufferedSingleNodeCallField(name, BaseProxy.XmlDocumentType.fromInputSource(values[0]));
-=======
       return isMultiple(name, multiple, values) ? field(name, values) : field(name, values[0]);
->>>>>>> c9b38900
     }
     @Override
     CallField field(String name, boolean nullable, Source value) {
       if (isEmpty(name, nullable, value)) return null;
-<<<<<<< HEAD
-      return new UnbufferedSingleNodeCallField(name, BaseProxy.XmlDocumentType.fromSource(value));
-=======
       return field(name, value);
->>>>>>> c9b38900
     }
     @Override
     CallField field(String name, boolean nullable, boolean multiple, Source[] values) {
       if (isEmpty(name, nullable, values)) return null;
-<<<<<<< HEAD
-      return isMultiple(name, multiple, values) ?
-              new UnbufferedMultipleNodeCallField(name, BaseProxy.XmlDocumentType.fromSource(Stream.of(values))) :
-              new UnbufferedSingleNodeCallField(name, BaseProxy.XmlDocumentType.fromSource(values[0]));
-=======
       return isMultiple(name, multiple, values) ? field(name, values) : field(name, values[0]);
->>>>>>> c9b38900
     }
     @Override
     CallField field(String name, boolean nullable, XMLEventReader value) {
       if (isEmpty(name, nullable, value)) return null;
-<<<<<<< HEAD
-      return new UnbufferedSingleNodeCallField(name, BaseProxy.XmlDocumentType.fromXMLEventReader(value));
-=======
       return field(name, value);
->>>>>>> c9b38900
     }
     @Override
     CallField field(String name, boolean nullable, boolean multiple, XMLEventReader[] values) {
       if (isEmpty(name, nullable, values)) return null;
-<<<<<<< HEAD
-      return isMultiple(name, multiple, values) ?
-              new UnbufferedMultipleNodeCallField(name, BaseProxy.XmlDocumentType.fromXMLEventReader(Stream.of(values))) :
-              new UnbufferedSingleNodeCallField(name, BaseProxy.XmlDocumentType.fromXMLEventReader(values[0]));
-=======
       return isMultiple(name, multiple, values) ? field(name, values) : field(name, values[0]);
->>>>>>> c9b38900
     }
     @Override
     CallField field(String name, boolean nullable, XMLStreamReader value) {
       if (isEmpty(name, nullable, value)) return null;
-<<<<<<< HEAD
-      return new UnbufferedSingleNodeCallField(name, BaseProxy.XmlDocumentType.fromXMLStreamReader(value));
-=======
       return field(name, value);
->>>>>>> c9b38900
     }
     @Override
     CallField field(String name, boolean nullable, boolean multiple, XMLStreamReader[] values) {
       if (isEmpty(name, nullable, values)) return null;
-<<<<<<< HEAD
-      return isMultiple(name, multiple, values) ?
-              new UnbufferedMultipleNodeCallField(name, BaseProxy.XmlDocumentType.fromXMLStreamReader(Stream.of(values))) :
-              new UnbufferedSingleNodeCallField(name, BaseProxy.XmlDocumentType.fromXMLStreamReader(values[0]));
-=======
       return isMultiple(name, multiple, values) ? field(name, values) : field(name, values[0]);
     }
     @Override
@@ -2676,7 +2468,6 @@
       CallField field(Stream<XMLStreamReader> values) {
         return fieldifier.formattedField(getName(), BaseProxy.XmlDocumentType.fromXMLStreamReader(values));
       }
->>>>>>> c9b38900
     }
   }
 
