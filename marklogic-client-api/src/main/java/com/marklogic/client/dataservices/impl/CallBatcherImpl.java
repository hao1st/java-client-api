--- conflicted
+++ resolved
@@ -24,14 +24,10 @@
 import com.marklogic.client.dataservices.CallManager;
 import com.marklogic.client.dataservices.CallManager.CallArgs;
 import com.marklogic.client.dataservices.CallSuccessListener;
-<<<<<<< HEAD
 import com.marklogic.client.dataservices.impl.CallManagerImpl.CallArgsImpl;
 import com.marklogic.client.dataservices.impl.CallManagerImpl.CallerImpl;
-import com.marklogic.client.impl.RESTServices.CallField;
-
-=======
+
 import com.marklogic.client.impl.RESTServices;
->>>>>>> c9b38900
 import org.slf4j.Logger;
 import org.slf4j.LoggerFactory;
 
@@ -46,18 +42,6 @@
 public class CallBatcherImpl<W, E extends CallManager.CallEvent> extends BatcherImpl implements CallBatcher<W,E> {
     private static Logger logger = LoggerFactory.getLogger(CallBatcherImpl.class);
 
-<<<<<<< HEAD
-    private CallManagerImpl.EventedCaller<E> caller;
-    private JobTicket                        jobTicket;
-    private CallingThreadPoolExecutor        threadPool;
-    private List<DatabaseClient>             clients;
-    private List<CallSuccessListener<E>>     successListeners = new ArrayList<>();
-    private List<CallFailureListener>        failureListeners = new ArrayList<>();
-    private AtomicLong                       callCount = new AtomicLong();
-    private Calendar jobStartTime;
-    private Calendar jobEndTime;
-    private List<CallField> defaultArgs;
-=======
     private CallManagerImpl.EventedCaller<E>   caller;
     private Class<W>                           inputType;
     private boolean                            isMultiple = false;
@@ -71,7 +55,7 @@
     private AtomicLong                         callCount = new AtomicLong();
     private Calendar                           jobStartTime;
     private Calendar                           jobEndTime;
->>>>>>> c9b38900
+    private List<RESTServices.CallField>       defaultArgs;
 
     private final AtomicBoolean initialized = new AtomicBoolean(false);
     private final AtomicBoolean stopped     = new AtomicBoolean(false);
@@ -204,16 +188,6 @@
     @Override
     public CallBatcher add(W input) {
         requireNotStopped();
-<<<<<<< HEAD
-// TODO: construct the args in a different way depending on the input type
-        CallManager.CallArgs args = (CallManager.CallArgs) input;
-        long callNumber = callCount.incrementAndGet();
-        
-        if(defaultArgs!=null && defaultArgs.size()!=0) {
-        	CallerImpl callerImpl = (com.marklogic.client.dataservices.impl.CallManagerImpl.CallerImpl) caller;
-        	addDefaultArgs(new CallArgsImpl(callerImpl.getEndpoint()));
-        }
-=======
         // initialize implicitly if not initialized explicitly previously
         initialize();
         CallManager.CallArgs args = null;
@@ -229,9 +203,8 @@
            RESTServices.CallField field =
                (batchSize == 1) ? fieldifier.field(batch.get(0)) : fieldifier.field(batch.stream());
 
-// TODO: construct CallArgsImpl with field and default arguments and assign to args
-// TODO: first-time check that all required fields are set
-// TODO: skip check on required fields
+// TODO: first-time check that all required fields are set -- skip check on subsequent calls
+// TODO: skip creation of CallArgsImpl if there are default args?
             args = ((CallManagerImpl.CallerImpl) caller).args(field);
         } else if (fieldifier != null) {
             RESTServices.CallField field = fieldifier.field(input);
@@ -248,7 +221,11 @@
         }
 // TODO
         long callNumber = callCount.incrementAndGet();
->>>>>>> c9b38900
+
+        if(defaultArgs!=null && defaultArgs.size()!=0) {
+        	CallerImpl callerImpl = (com.marklogic.client.dataservices.impl.CallManagerImpl.CallerImpl) caller;
+        	addDefaultArgs(new CallArgsImpl(callerImpl.getEndpoint()));
+        }
         threadPool.submit(new CallTask(this, callNumber, args));
         return this;
     }
@@ -429,14 +406,6 @@
         }
 
         @Override
-<<<<<<< HEAD
-=======
-        public CallBatcherBuilder<E> defaultArgs(CallManager.CallArgs args) {
-// TODO
-            return null;
-        }
-
-        @Override
         public <W> CallBatcherImpl<W,E> forBatchedParam(String paramName, Class<W> paramType) {
            if (paramName == null || paramName.length() == 0) {
               throw new IllegalArgumentException("null or empty name for batched parameter");
@@ -461,7 +430,6 @@
         }
 
         @Override
->>>>>>> c9b38900
         public CallBatcherImpl<CallManager.CallArgs, E> forArgs() {
             return new CallBatcherImpl(client, caller, CallManager.CallArgs.class).finishConstruction();
         }
@@ -565,7 +533,7 @@
 
 	@Override
 	public CallBatcherImpl<W, E> withdefaultArgs(CallArgs args) {
-		
+
 		if(args == null) {
 			this.defaultArgs = null;
 			return this;
@@ -573,49 +541,49 @@
 		if(! (args instanceof CallArgsImpl))
 			throw new IllegalArgumentException("Illegal Argument.");
 		CallArgsImpl callArgsImpl = (CallArgsImpl) args;
-		
+
 		if(callArgsImpl.getEndpoint().getEndpointPath()!= caller.getEndpointPath())
 			throw new IllegalArgumentException("Endpoints are different.");
-		
+
 		if(callArgsImpl.getCallFields() == null || callArgsImpl.getCallFields().size() == 0) {
 			this.defaultArgs = null;
 			return this;
 		}
-		List<CallField> callFieldList = callArgsImpl.getCallFields().stream().map(p->p.toBuffered()).collect(Collectors.toList());
-		
+		List<RESTServices.CallField> callFieldList = callArgsImpl.getCallFields().stream().map(p->p.toBuffered()).collect(Collectors.toList());
+
 		this.defaultArgs = callFieldList;
 		return this;
 	}
-	
-	CallArgsImpl addDefaultArgs(CallField callField) {
+
+	CallArgsImpl addDefaultArgs(RESTServices.CallField callField) {
 		CallerImpl callerImpl = (com.marklogic.client.dataservices.impl.CallManagerImpl.CallerImpl) caller;
 		if(callField == null) {
 			if(defaultArgs == null || defaultArgs.size()==0)
 				return new CallArgsImpl(callerImpl.getEndpoint());
 			return new CallArgsImpl(callerImpl.getEndpoint(), defaultArgs);
 		}
-		List<CallField> newCallFields = new ArrayList<CallField>();
+		List<RESTServices.CallField> newCallFields = new ArrayList<RESTServices.CallField>();
 		newCallFields.add(callField);
-		
+
 		if(defaultArgs != null && defaultArgs.size()!=0)
 			newCallFields.addAll(defaultArgs);
-		
+
 		return new CallArgsImpl(callerImpl.getEndpoint(), newCallFields);
 	}
-	
+
 	CallArgsImpl addDefaultArgs(CallArgsImpl callArgsImpl) {
 		if(defaultArgs == null || defaultArgs.size()==0)
 			return callArgsImpl;
 		CallerImpl callerImpl = (com.marklogic.client.dataservices.impl.CallManagerImpl.CallerImpl) caller;
-		List<CallField> newCallFields = new ArrayList<CallField>();
+		List<RESTServices.CallField> newCallFields = new ArrayList<RESTServices.CallField>();
 		Set<String> assignedParams = new HashSet<String>();
-		
+
 		if(callArgsImpl.getCallFields()!=null && callArgsImpl.getCallFields().size()!=0) {
 			newCallFields.addAll(callArgsImpl.getCallFields());
 			assignedParams.addAll(callArgsImpl.getAssignedParams());
 		}
-		
-		for(CallField i: defaultArgs) {
+
+		for(RESTServices.CallField i: defaultArgs) {
 			if(!assignedParams.contains(i.getParamName())) {
 				assignedParams.add(i.getParamName());
 				newCallFields.add(i);
