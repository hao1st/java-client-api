/*
<<<<<<< HEAD
 * Copyright 2015-2019 MarkLogic Corporation
=======
 * Copyright 2015-2018 MarkLogic Corporation
>>>>>>> 8f6b6765
 *
 * Licensed under the Apache License, Version 2.0 (the "License");
 * you may not use this file except in compliance with the License.
 * You may obtain a copy of the License at
 *
 *    http://www.apache.org/licenses/LICENSE-2.0
 *
 * Unless required by applicable law or agreed to in writing, software
 * distributed under the License is distributed on an "AS IS" BASIS,
 * WITHOUT WARRANTIES OR CONDITIONS OF ANY KIND, either express or implied.
 * See the License for the specific language governing permissions and
 * limitations under the License.
 */
package com.marklogic.client.datamovement;

import com.marklogic.client.DatabaseClient;
<<<<<<< HEAD
=======
import com.marklogic.client.dataservices.CallBatcher;
>>>>>>> 8f6b6765
import com.marklogic.client.query.QueryDefinition;
import com.marklogic.client.query.RawCtsQueryDefinition;
import com.marklogic.client.query.StringQueryDefinition;
import com.marklogic.client.query.StructuredQueryDefinition;
import com.marklogic.client.query.RawCombinedQueryDefinition;
import com.marklogic.client.query.RawStructuredQueryDefinition;

import java.util.Iterator;

/**
 * <p>DataMovementManager is the starting point for getting new instances of
 * QueryBatcher and WriteBatcher, configured with a DatabaseClient and
 * ForestConfiguration.  On instantiation, it will immediately call
 * readForestConfig to obtain the ForestConfiguration from which it can create
 * host-specific DatabaseClient instances for each applicable host.  Applicable
 * hosts are those with forests for the database specified in the
 * DatabaseClient.  If not specified, the database is the default database for
 * the port in the DatabaseClient.  Call {@link #release()
 * dataMovementMangaer.release()} when you're done with your
 * DataMovementManager instance to free resources associated with those
 * host-specific DatabaseClient instances.</p>
 *
 * Sample Usage:
 *
 * <pre>{@code
 *     DataMovementManager dataMovementManager = databaseClient.newDataMovementManager();
 *     WriteBatcher batcher = dataMovementManager.newWriteBatcher();
 *     dataMovementManager.startJob(batcher);
 *     . . .
 *     dataMovementManager.stopJob(batcher);
 *     dataMovementManager.release();
 *}</pre>
 */
public interface DataMovementManager {
  /** Calls release() on all host-specific DatabaseClient instances (but not on
   * the DatabaseClient instance used to create this DataMovementManager
   * instance).
   */
  public void release();

  /**
   * Begins job tracking on the WriteBatcher.  Calling startJob is not
   * required on a WriteBatcher if you don't intend to ever call stopJob or
   * look at the JobReport.
   * @param batcher the WriteBatcher instance which has to be started
   * @return a JobTicket which can be used to track the job
   */
  public JobTicket startJob(WriteBatcher batcher);

  /**
   * Starts the QueryBatcher job.
   * @param batcher the QueryBatcher instance which has to be started
   * @return a JobTicket which can be used to track the job
   */
  public JobTicket startJob(QueryBatcher batcher);

<<<<<<< HEAD
=======
  public JobTicket startJob(CallBatcher batcher);

>>>>>>> 8f6b6765
  /**
   * Get a snapshot report of the state of the job when the call is made.
   * Depends on some pre-installed listeners attached to the job to collect the
   * details.
   *
   * @param ticket the JobTicket for which the report has to be generated
   * @return the report for the job
   */
  public JobReport getJobReport(JobTicket ticket);

  /**
   * Gets the job ticket for an active job that has not been stopped by calling
   * stopJob method. It returns null if there is no such active job.
   * 
   * @param jobId the jobId of the active job
   * @return a JobTicket which can be used to track the job
   */
  public JobTicket getActiveJob(String jobId);

  /**
   * Immediately cancel all queued tasks, prevent new tasks from being added
   * to the queue, and begin to free all resources.  In-process tasks cannot be
   * cancelled because they talk to the REST server which does not have such a
   * mechanism.  This does not block until all in-process tasks are finished,
   * for that use QueryBatcher.awaitCompletion() or WriteBatcher.awaitCompletion().
   *
   * @param ticket indicates the job to stop
   */
  public void stopJob(JobTicket ticket);

  /**
   * Immediately cancel all queued tasks, prevent new tasks from being added
   * to the queue, and begin to free all resources.  In-process tasks cannot be
   * cancelled because they talk to the REST server which does not have such a
   * mechanism.  This does not block until all in-process tasks are finished,
   * for that use QueryBatcher.awaitCompletion() or WriteBatcher.awaitCompletion().
   *
   * @param batcher the batcher instance to stop
   */
  public void stopJob(Batcher batcher);

  /**
   * Create a new WriteBatcher instance.
   *
   * @return the new WriteBatcher instance
   */
  public WriteBatcher newWriteBatcher();

  /**
   * Create a new QueryBatcher instance configured to retrieve uris that
   * match this query.
   *
   * @param query the query used to find matching uris
   *
   * @return the new QueryBatcher instance
   */
  public QueryBatcher newQueryBatcher(StructuredQueryDefinition query);

  /**
   * Create a new QueryBatcher instance configured to retrieve uris that
   * match this query.
   *
   * @param query the query used to find matching uris
   *
   * @return the new QueryBatcher instance
   */
  public QueryBatcher newQueryBatcher(RawStructuredQueryDefinition query);

  /**
   * Create a new QueryBatcher instance configured to retrieve uris that
   * match this query.
   *
   * @param query the query used to find matching uris
   *
   * @return the new QueryBatcher instance
   */
  public QueryBatcher newQueryBatcher(StringQueryDefinition query);

  /**
   * Create a new QueryBatcher instance configured to retrieve uris that
   * match this query.
   *
   * @param query the query used to find matching uris
   *
   * @return the new QueryBatcher instance
   */
  public QueryBatcher newQueryBatcher(RawCombinedQueryDefinition query);

  /**
   * Create a new QueryBatcher instance configured to retrieve uris that
   * match this Cts query.
   *
   * @param query the query used to find matching uris
   *
   * @return the new QueryBatcher instance
   */
  public QueryBatcher newQueryBatcher(RawCtsQueryDefinition query);

  /**
   * <p>Create a new QueryBatcher instance configured to retrieve uris from this
   * Iterator.  This form enables the uris (actually any String) to come from
   * any source, whereas the other form requires the uris to come from the
   * results of a query.  This form is helpful when deleting documents when one
   * cannot set the server's
   * <a href="https://docs.marklogic.com/guide/app-dev/point_in_time#id_32468">merge timestamp</a>.
   * For more discussion, see {@link QueryBatcher}.</p>
   *
   * <p>The Iterator needn't be thread-safe as it is only iterated from one
   * thread.</p>
   *
   * @param iterator the provider of uris
   *
   * @return the new QueryBatcher instance
   */
  public QueryBatcher newQueryBatcher(Iterator<String> iterator);

  /**
   * Update the ForestConfiguration with the latest from the server.
   *
   * @return the latest ForestConfiguration from the server
   */
  public ForestConfiguration readForestConfig();

  /**
   * Identify whether the DataMovementManager connects directly to each MarkLogic host
   * with a forest for the database or whether the DataMovementManager uses a gateway
   * such as a load balancer to communicate with the MarkLogic hosts.
   * @return the connection type
   */
  public DatabaseClient.ConnectionType getConnectionType();
}<|MERGE_RESOLUTION|>--- conflicted
+++ resolved
@@ -1,9 +1,5 @@
 /*
-<<<<<<< HEAD
  * Copyright 2015-2019 MarkLogic Corporation
-=======
- * Copyright 2015-2018 MarkLogic Corporation
->>>>>>> 8f6b6765
  *
  * Licensed under the Apache License, Version 2.0 (the "License");
  * you may not use this file except in compliance with the License.
@@ -20,10 +16,7 @@
 package com.marklogic.client.datamovement;
 
 import com.marklogic.client.DatabaseClient;
-<<<<<<< HEAD
-=======
 import com.marklogic.client.dataservices.CallBatcher;
->>>>>>> 8f6b6765
 import com.marklogic.client.query.QueryDefinition;
 import com.marklogic.client.query.RawCtsQueryDefinition;
 import com.marklogic.client.query.StringQueryDefinition;
@@ -80,11 +73,8 @@
    */
   public JobTicket startJob(QueryBatcher batcher);
 
-<<<<<<< HEAD
-=======
   public JobTicket startJob(CallBatcher batcher);
 
->>>>>>> 8f6b6765
   /**
    * Get a snapshot report of the state of the job when the call is made.
    * Depends on some pre-installed listeners attached to the job to collect the
