/*
<<<<<<< HEAD
 * Copyright 2015-2019 MarkLogic Corporation
=======
 * Copyright 2015-2018 MarkLogic Corporation
>>>>>>> 8f6b6765
 *
 * Licensed under the Apache License, Version 2.0 (the "License");
 * you may not use this file except in compliance with the License.
 * You may obtain a copy of the License at
 *
 *    http://www.apache.org/licenses/LICENSE-2.0
 *
 * Unless required by applicable law or agreed to in writing, software
 * distributed under the License is distributed on an "AS IS" BASIS,
 * WITHOUT WARRANTIES OR CONDITIONS OF ANY KIND, either express or implied.
 * See the License for the specific language governing permissions and
 * limitations under the License.
 */
package com.marklogic.client.datamovement;

/**
 * Runs processEvent on each batch as it is ready during a QueryBatcher or
 * WriteBatcher job.
 *
 * @see #processEvent processEvent
 */
<<<<<<< HEAD
public interface BatchListener<T extends Batch<?>> {
=======
public interface BatchListener<T extends BatchEvent> {
>>>>>>> 8f6b6765
  /**
   * <p>The method called by QueryBatcher or WriteBatcher to run your
   * custom code on this batch.  You usually implement this as a lambda expression.</p>
   *
   * For example, see the lambda expression passed to onUrisReady:
   *
   * <pre>{@code
   *     QueryBatcher qhb = dataMovementManager.newQueryBatcher(query)
   *         .withBatchSize(1000)
   *         .withThreadCount(20)
   *         .onUrisReady(batch -> {
   *             for ( String uri : batch.getItems() ) {
   *                 if ( uri.endsWith(".txt") ) {
   *                     batch.getClient().newDocumentManager().delete(uri);
   *                 }
   *             }
   *         })
   *         .onQueryFailure(queryBatchException -> queryBatchException.printStackTrace());
   *     JobTicket ticket = dataMovementManager.startJob(qhb);
   *     qhb.awaitCompletion();
   *     dataMovementManager.stopJob(ticket);
   *}</pre>
   *
   * @param batch the batch of uris and some metadata about the current status of the job
   */
  void processEvent(T batch);
}<|MERGE_RESOLUTION|>--- conflicted
+++ resolved
@@ -1,9 +1,5 @@
 /*
-<<<<<<< HEAD
  * Copyright 2015-2019 MarkLogic Corporation
-=======
- * Copyright 2015-2018 MarkLogic Corporation
->>>>>>> 8f6b6765
  *
  * Licensed under the Apache License, Version 2.0 (the "License");
  * you may not use this file except in compliance with the License.
@@ -25,11 +21,7 @@
  *
  * @see #processEvent processEvent
  */
-<<<<<<< HEAD
-public interface BatchListener<T extends Batch<?>> {
-=======
 public interface BatchListener<T extends BatchEvent> {
->>>>>>> 8f6b6765
   /**
    * <p>The method called by QueryBatcher or WriteBatcher to run your
    * custom code on this batch.  You usually implement this as a lambda expression.</p>
