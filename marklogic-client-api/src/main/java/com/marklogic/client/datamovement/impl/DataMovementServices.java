/*
<<<<<<< HEAD
 * Copyright 2015-2019 MarkLogic Corporation
=======
 * Copyright 2015-2018 MarkLogic Corporation
>>>>>>> 8f6b6765
 *
 * Licensed under the Apache License, Version 2.0 (the "License");
 * you may not use this file except in compliance with the License.
 * You may obtain a copy of the License at
 *
 *    http://www.apache.org/licenses/LICENSE-2.0
 *
 * Unless required by applicable law or agreed to in writing, software
 * distributed under the License is distributed on an "AS IS" BASIS,
 * WITHOUT WARRANTIES OR CONDITIONS OF ANY KIND, either express or implied.
 * See the License for the specific language governing permissions and
 * limitations under the License.
 */
package com.marklogic.client.datamovement.impl;

import java.util.ArrayList;
import java.util.UUID;
import java.util.concurrent.ConcurrentHashMap;

import com.fasterxml.jackson.databind.JsonNode;
import com.marklogic.client.DatabaseClient;
<<<<<<< HEAD
=======
import com.marklogic.client.dataservices.CallBatcher;
import com.marklogic.client.dataservices.impl.CallBatcherImpl;
>>>>>>> 8f6b6765
import com.marklogic.client.impl.DatabaseClientImpl;
import com.marklogic.client.io.JacksonHandle;
import com.marklogic.client.datamovement.Batcher;
import com.marklogic.client.datamovement.DataMovementException;
import com.marklogic.client.datamovement.JobTicket;
import com.marklogic.client.datamovement.JobTicket.JobType;
import com.marklogic.client.datamovement.QueryBatcher;
import com.marklogic.client.datamovement.WriteBatcher;
import com.marklogic.client.datamovement.JobReport;
<<<<<<< HEAD
import com.marklogic.client.datamovement.impl.ForestConfigurationImpl;
=======

>>>>>>> 8f6b6765
import java.util.List;

public class DataMovementServices {
  private DatabaseClient client;

  public DatabaseClient getClient() {
    return client;
  }

  public DataMovementServices setClient(DatabaseClient client) {
    this.client = client;
    return this;
  }

  public ForestConfigurationImpl readForestConfig() {
    List<ForestImpl> forests = new ArrayList<>();
    JsonNode results = ((DatabaseClientImpl) client).getServices()
      .getResource(null, "internal/forestinfo", null, null, new JacksonHandle())
      .get();
    for ( JsonNode forestNode : results ) {
      String id = forestNode.get("id").asText();
      String name = forestNode.get("name").asText();
      String database = forestNode.get("database").asText();
      String host = forestNode.get("host").asText();
      String openReplicaHost = null;
      if ( forestNode.get("openReplicaHost") != null ) openReplicaHost = forestNode.get("openReplicaHost").asText();
      String requestHost = null;
      if ( forestNode.get("requestHost") != null ) requestHost = forestNode.get("requestHost").asText();
      String alternateHost = null;
      if ( forestNode.get("alternateHost") != null ) alternateHost = forestNode.get("alternateHost").asText();
      // Since we added the forestinfo end point to populate both alternateHost and requestHost
      // in case we have a requestHost so that we don't break the existing API code, we will make the
      // alternateHost as null if both alternateHost and requestHost is set.
      if ( requestHost != null && alternateHost != null )
        alternateHost = null;
      boolean isUpdateable = "all".equals(forestNode.get("updatesAllowed").asText());
      boolean isDeleteOnly = false; // TODO: get this for real after we start using a REST endpoint
      forests.add(
            new ForestImpl(host, openReplicaHost, requestHost, alternateHost, database, name, id, isUpdateable, isDeleteOnly)
      );
    }

    return new ForestConfigurationImpl(forests.toArray(new ForestImpl[forests.size()]));
  }

  public JobTicket startJob(WriteBatcher batcher, ConcurrentHashMap<String, JobTicket> activeJobs) {
<<<<<<< HEAD
    String jobId = batcher.getJobId() != null ? batcher.getJobId() : generateJobId();
    if (batcher.getJobId() == null && ! batcher.isStarted() ) batcher.withJobId(jobId);
    if (!batcher.isStarted() && activeJobs.containsKey(jobId)) {
      throw new DataMovementException(
          "Cannot start the batcher because the given job Id already exists in the active jobs", null);
    }
    JobTicket jobTicket = new JobTicketImpl(jobId, JobTicket.JobType.WRITE_BATCHER)
        .withWriteBatcher((WriteBatcherImpl) batcher);
    ((WriteBatcherImpl) batcher).start(jobTicket);
    activeJobs.put(jobId, jobTicket);
    return jobTicket;
  }

  public JobTicket startJob(QueryBatcher batcher, ConcurrentHashMap<String, JobTicket> activeJobs) {
    String jobId = batcher.getJobId() != null ? batcher.getJobId() : generateJobId();
    if (batcher.getJobId() == null) batcher.withJobId(jobId);
    if (!batcher.isStarted() && activeJobs.containsKey(jobId)) {
      throw new DataMovementException(
          "Cannot start the batcher because the given job Id already exists in the active jobs", null);
    }
    JobTicket jobTicket = new JobTicketImpl(jobId, JobTicket.JobType.QUERY_BATCHER)
        .withQueryBatcher((QueryBatcherImpl) batcher);
    ((QueryBatcherImpl) batcher).start(jobTicket);
    activeJobs.put(jobId, jobTicket);
    return jobTicket;
=======
    return startJobImpl((WriteBatcherImpl) batcher, JobType.WRITE_BATCHER, activeJobs)
            .withWriteBatcher((WriteBatcherImpl) batcher);
  }
  public JobTicket startJob(QueryBatcher batcher, ConcurrentHashMap<String, JobTicket> activeJobs) {
    return startJobImpl((QueryBatcherImpl) batcher, JobType.QUERY_BATCHER, activeJobs)
        .withQueryBatcher((QueryBatcherImpl) batcher);
  }
  public JobTicket startJob(CallBatcher batcher, ConcurrentHashMap<String, JobTicket> activeJobs) {
    return startJobImpl((CallBatcherImpl) batcher, JobType.CALL_BATCHER, activeJobs)
            .withCallBatcher((CallBatcherImpl) batcher);
  }

  private JobTicketImpl startJobImpl(
          BatcherImpl batcher, JobTicket.JobType jobType, ConcurrentHashMap<String, JobTicket> activeJobs
  ) {
    String jobId = batcher.getJobId();
    if (batcher.getJobId() == null) {
      jobId = generateJobId();
      batcher.setJobId(jobId);
    }
    if (!batcher.isStarted() && activeJobs.containsKey(jobId)) {
      throw new DataMovementException(
              "Cannot start the batcher because the given job Id already exists in the active jobs", null);
    }
    JobTicketImpl jobTicket = new JobTicketImpl(jobId, jobType);
    batcher.start(jobTicket);
    activeJobs.put(jobId, jobTicket);
    return jobTicket;

>>>>>>> 8f6b6765
  }

  public JobReport getJobReport(JobTicket ticket) {
    if ( ticket instanceof JobTicketImpl ) {
<<<<<<< HEAD
      JobTicketImpl ticketImpl = (JobTicketImpl) ticket;
      if ( ticketImpl.getJobType() == JobType.WRITE_BATCHER ) {
        return new JobReportImpl(ticketImpl.getWriteBatcher());
      } else if ( ticketImpl.getJobType() == JobType.QUERY_BATCHER ) {
        return new JobReportImpl(ticketImpl.getQueryBatcher());
      }
=======
      return JobReportImpl.about((JobTicketImpl) ticket);
>>>>>>> 8f6b6765
    }
    return null;
  }

  public void stopJob(JobTicket ticket, ConcurrentHashMap<String, JobTicket> activeJobs) {
    if ( ticket instanceof JobTicketImpl ) {
      JobTicketImpl ticketImpl = (JobTicketImpl) ticket;
<<<<<<< HEAD
      if ( ticketImpl.getJobType() == JobType.WRITE_BATCHER ) {
        ticketImpl.getWriteBatcher().stop();
      } else if ( ticketImpl.getJobType() == JobType.QUERY_BATCHER ) {
        ticketImpl.getQueryBatcher().stop();
      }
=======
      ticketImpl.getBatcher().stop();
>>>>>>> 8f6b6765
      activeJobs.remove(ticket.getJobId());
    }
  }

  public void stopJob(Batcher batcher, ConcurrentHashMap<String, JobTicket> activeJobs) {
<<<<<<< HEAD
    if ( batcher instanceof QueryBatcherImpl ) {
      ((QueryBatcherImpl) batcher).stop();
    } else if ( batcher instanceof WriteBatcherImpl ) {
      ((WriteBatcherImpl) batcher).stop();
=======
    if (batcher instanceof BatcherImpl) {
      ((BatcherImpl) batcher).stop();
>>>>>>> 8f6b6765
    }
    if (batcher.getJobId() != null) activeJobs.remove(batcher.getJobId());
  }

  private String generateJobId() {
    return UUID.randomUUID().toString();
  }
}<|MERGE_RESOLUTION|>--- conflicted
+++ resolved
@@ -1,9 +1,5 @@
 /*
-<<<<<<< HEAD
  * Copyright 2015-2019 MarkLogic Corporation
-=======
- * Copyright 2015-2018 MarkLogic Corporation
->>>>>>> 8f6b6765
  *
  * Licensed under the Apache License, Version 2.0 (the "License");
  * you may not use this file except in compliance with the License.
@@ -25,11 +21,8 @@
 
 import com.fasterxml.jackson.databind.JsonNode;
 import com.marklogic.client.DatabaseClient;
-<<<<<<< HEAD
-=======
 import com.marklogic.client.dataservices.CallBatcher;
 import com.marklogic.client.dataservices.impl.CallBatcherImpl;
->>>>>>> 8f6b6765
 import com.marklogic.client.impl.DatabaseClientImpl;
 import com.marklogic.client.io.JacksonHandle;
 import com.marklogic.client.datamovement.Batcher;
@@ -39,11 +32,7 @@
 import com.marklogic.client.datamovement.QueryBatcher;
 import com.marklogic.client.datamovement.WriteBatcher;
 import com.marklogic.client.datamovement.JobReport;
-<<<<<<< HEAD
-import com.marklogic.client.datamovement.impl.ForestConfigurationImpl;
-=======
 
->>>>>>> 8f6b6765
 import java.util.List;
 
 public class DataMovementServices {
@@ -90,33 +79,6 @@
   }
 
   public JobTicket startJob(WriteBatcher batcher, ConcurrentHashMap<String, JobTicket> activeJobs) {
-<<<<<<< HEAD
-    String jobId = batcher.getJobId() != null ? batcher.getJobId() : generateJobId();
-    if (batcher.getJobId() == null && ! batcher.isStarted() ) batcher.withJobId(jobId);
-    if (!batcher.isStarted() && activeJobs.containsKey(jobId)) {
-      throw new DataMovementException(
-          "Cannot start the batcher because the given job Id already exists in the active jobs", null);
-    }
-    JobTicket jobTicket = new JobTicketImpl(jobId, JobTicket.JobType.WRITE_BATCHER)
-        .withWriteBatcher((WriteBatcherImpl) batcher);
-    ((WriteBatcherImpl) batcher).start(jobTicket);
-    activeJobs.put(jobId, jobTicket);
-    return jobTicket;
-  }
-
-  public JobTicket startJob(QueryBatcher batcher, ConcurrentHashMap<String, JobTicket> activeJobs) {
-    String jobId = batcher.getJobId() != null ? batcher.getJobId() : generateJobId();
-    if (batcher.getJobId() == null) batcher.withJobId(jobId);
-    if (!batcher.isStarted() && activeJobs.containsKey(jobId)) {
-      throw new DataMovementException(
-          "Cannot start the batcher because the given job Id already exists in the active jobs", null);
-    }
-    JobTicket jobTicket = new JobTicketImpl(jobId, JobTicket.JobType.QUERY_BATCHER)
-        .withQueryBatcher((QueryBatcherImpl) batcher);
-    ((QueryBatcherImpl) batcher).start(jobTicket);
-    activeJobs.put(jobId, jobTicket);
-    return jobTicket;
-=======
     return startJobImpl((WriteBatcherImpl) batcher, JobType.WRITE_BATCHER, activeJobs)
             .withWriteBatcher((WriteBatcherImpl) batcher);
   }
@@ -145,22 +107,11 @@
     batcher.start(jobTicket);
     activeJobs.put(jobId, jobTicket);
     return jobTicket;
-
->>>>>>> 8f6b6765
   }
 
   public JobReport getJobReport(JobTicket ticket) {
     if ( ticket instanceof JobTicketImpl ) {
-<<<<<<< HEAD
-      JobTicketImpl ticketImpl = (JobTicketImpl) ticket;
-      if ( ticketImpl.getJobType() == JobType.WRITE_BATCHER ) {
-        return new JobReportImpl(ticketImpl.getWriteBatcher());
-      } else if ( ticketImpl.getJobType() == JobType.QUERY_BATCHER ) {
-        return new JobReportImpl(ticketImpl.getQueryBatcher());
-      }
-=======
       return JobReportImpl.about((JobTicketImpl) ticket);
->>>>>>> 8f6b6765
     }
     return null;
   }
@@ -168,29 +119,14 @@
   public void stopJob(JobTicket ticket, ConcurrentHashMap<String, JobTicket> activeJobs) {
     if ( ticket instanceof JobTicketImpl ) {
       JobTicketImpl ticketImpl = (JobTicketImpl) ticket;
-<<<<<<< HEAD
-      if ( ticketImpl.getJobType() == JobType.WRITE_BATCHER ) {
-        ticketImpl.getWriteBatcher().stop();
-      } else if ( ticketImpl.getJobType() == JobType.QUERY_BATCHER ) {
-        ticketImpl.getQueryBatcher().stop();
-      }
-=======
       ticketImpl.getBatcher().stop();
->>>>>>> 8f6b6765
       activeJobs.remove(ticket.getJobId());
     }
   }
 
   public void stopJob(Batcher batcher, ConcurrentHashMap<String, JobTicket> activeJobs) {
-<<<<<<< HEAD
-    if ( batcher instanceof QueryBatcherImpl ) {
-      ((QueryBatcherImpl) batcher).stop();
-    } else if ( batcher instanceof WriteBatcherImpl ) {
-      ((WriteBatcherImpl) batcher).stop();
-=======
     if (batcher instanceof BatcherImpl) {
       ((BatcherImpl) batcher).stop();
->>>>>>> 8f6b6765
     }
     if (batcher.getJobId() != null) activeJobs.remove(batcher.getJobId());
   }
