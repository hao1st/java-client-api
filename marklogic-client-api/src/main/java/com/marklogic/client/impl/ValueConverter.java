/*
 * Copyright 2012-2018 MarkLogic Corporation
 *
 * Licensed under the Apache License, Version 2.0 (the "License");
 * you may not use this file except in compliance with the License.
 * You may obtain a copy of the License at
 *
 *    http://www.apache.org/licenses/LICENSE-2.0
 *
 * Unless required by applicable law or agreed to in writing, software
 * distributed under the License is distributed on an "AS IS" BASIS,
 * WITHOUT WARRANTIES OR CONDITIONS OF ANY KIND, either express or implied.
 * See the License for the specific language governing permissions and
 * limitations under the License.
 */
package com.marklogic.client.impl;

import java.math.BigDecimal;
import java.math.BigInteger;
import java.time.*;
import java.time.format.DateTimeFormatter;
import java.util.Calendar;
import java.util.Date;
import java.util.regex.Pattern;
import java.util.stream.Stream;

import javax.xml.bind.DatatypeConverter;
import javax.xml.datatype.Duration;

/**
 * ValueConverter roundtrips Java atomic values to and from XML.
 *
 * Note that ValueConverter does not enable Java equivalents for the following
 * XML Schema concrete atomic datatypes:  anyUri, gYear, gMonth, gDay, gMonthDay,
 * hexBinary, ID, language, Name, NCName, xs:unsignedByte, or token.
 */
public class ValueConverter {
  /**
   * ValueProcessor specifies a callback for processing a Java value
   * converted to the lexical form of an XML value.
   */
  public interface ValueProcessor {
    public void process(Object original, String type, String value);
  }

  final static private BigInteger MIN_UNSIGNED       = new BigInteger("0");
  /**
   * The largest unsigned long.
   */
  final static public BigInteger MAX_UNSIGNED_LONG  = new BigInteger("18446744073709551615");
  /**
   * The largest unsigned int.
   */
  final static public long       MAX_UNSIGNED_INT   = 4294967295l;
  /**
   * The largest unsigned short.
   */
  final static public int        MAX_UNSIGNED_SHORT = 65535;

  static private Pattern instantPattern = null;

  private ValueConverter() {
    super();
  }

  static public void convertFromJava(Object value, ValueProcessor processor) {
    if (value == null)
      processor.process(null, null, null);
    else if (value instanceof BigDecimal)
      convertFromJava((BigDecimal) value, processor);
    else if (value instanceof BigInteger)
      convertFromJava((BigInteger) value, processor);
    else if (value instanceof Boolean)
      convertFromJava((Boolean) value, processor);
    else if (value instanceof Byte)
      convertFromJava((Byte) value, processor);
    else if (value instanceof byte[])
      convertFromJava((byte[]) value, processor);
    else if (value instanceof Calendar)
      convertFromJava((Calendar) value, processor);
    else if (value instanceof Double)
      convertFromJava((Double) value, processor);
    else if (value instanceof Duration)
      convertFromJava((Duration) value, processor);
    else if (value instanceof Float)
      convertFromJava((Float) value, processor);
    else if (value instanceof Integer)
      convertFromJava((Integer) value, processor);
    else if (value instanceof Long)
      convertFromJava((Long) value, processor);
    else if (value instanceof Short)
      convertFromJava((Short) value, processor);
    else if (value instanceof String)
      convertFromJava((String) value, processor);
    else
      processor.process(
        value,
        "xs:anySimpleType",
        DatatypeConverter.printString(value.toString())
      );
  }
  static public void convertFromJava(BigDecimal value, ValueProcessor processor) {
    if (value == null) {
      processor.process(null, null, null);
      return;
    }
    processor.process(value,"xs:decimal", BigDecimalToString(value));
  }
  static public void convertFromJava(BigInteger value, ValueProcessor processor) {
    if (value == null) {
      processor.process(null, null, null);
      return;
    }
    if (MIN_UNSIGNED.compareTo(value) <= 0 &&
      MAX_UNSIGNED_LONG.compareTo(value) >= 0)
      // DatatypeConverter doesn't provide printUnsignedLong()
      processor.process(
        value,
        "xs:unsignedLong",
        DatatypeConverter.printInteger(value)
      );
    else
      processor.process(
        value,
        "xs:integer",
        DatatypeConverter.printInteger(value)
      );
  }
  static public void convertFromJava(Boolean value, ValueProcessor processor) {
    if (value == null) {
      processor.process(null, null, null);
      return;
    }
    processor.process(value,"xs:boolean", BooleanToString(value));
  }
  static public void convertFromJava(Byte value, ValueProcessor processor) {
    if (value == null) {
      processor.process(null, null, null);
      return;
    }
    processor.process(
      value,
      "xs:byte",
      DatatypeConverter.printByte(value)
    );
  }
  static public void convertFromJava(byte[] value, ValueProcessor processor) {
    if (value == null) {
      processor.process(null, null, null);
      return;
    }
    processor.process(
      value,
      "xs:base64Binary",
      DatatypeConverter.printBase64Binary(value)
    );
  }
  static public void convertFromJava(Calendar value, ValueProcessor processor) {
    if (value == null) {
      processor.process(null, null, null);
      return;
    }
    if (!value.isSet(Calendar.DAY_OF_MONTH))
      processor.process(
        value,
        "xs:time",
        DatatypeConverter.printTime(value)
      );
    else if (value.isSet(Calendar.HOUR_OF_DAY))
      processor.process(
        value,
        "xs:dateTime",
        DatatypeConverter.printDateTime(value)
      );
    else
      processor.process(
        value,
        "xs:date",
        DatatypeConverter.printDate(value)
      );
  }
  static public void convertFromJava(Double value, ValueProcessor processor) {
    if (value == null) {
      processor.process(null, null, null);
      return;
    }
    processor.process(value,"xs:double", DoubleToString(value));
  }
  static public void convertFromJava(Duration value, ValueProcessor processor) {
    if (value == null) {
      processor.process(null, null, null);
      return;
    }
    processor.process(
      value,
      "xs:"+value.getXMLSchemaType().getLocalPart(),
      value.toString()
    );
  }
  static public void convertFromJava(Float value, ValueProcessor processor) {
    if (value == null) {
      processor.process(null, null, null);
      return;
    }
    processor.process(value,"xs:float", FloatToString(value));
  }
  static public void convertFromJava(Integer value, ValueProcessor processor) {
    if (value == null) {
      processor.process(null, null, null);
      return;
    }
    int ival = value.intValue();
    if (0 <= ival && ival <= MAX_UNSIGNED_SHORT)
      processor.process(
        value,
        "xs:unsignedShort",
        DatatypeConverter.printUnsignedShort(ival)
      );
    else
      processor.process(value, "xs:int", IntegerPrimitiveToString(ival));
  }
  static public void convertFromJava(Long value, ValueProcessor processor) {
    if (value == null) {
      processor.process(null, null, null);
      return;
    }
    long longVal = ((Long) value).longValue();
    if (0 <= longVal && longVal <= MAX_UNSIGNED_INT)
      processor.process(
        value,
        "xs:unsignedInt",
        DatatypeConverter.printUnsignedInt(longVal)
      );
    else
      processor.process(value,"xs:long", LongPrimitiveToString(longVal));
  }
  static public void convertFromJava(Short value, ValueProcessor processor) {
    if (value == null) {
      processor.process(null, null, null);
      return;
    }
    processor.process(
      value,
      "xs:short",
      DatatypeConverter.printShort(value)
    );
  }
  static public void convertFromJava(String value, ValueProcessor processor) {
    if (value == null) {
      processor.process(null, null, null);
      return;
    }
    processor.process(value,"xs:string", StringToString(value));
  }
  static public Object convertToJava(String type, String value) {
    if ("xs:anySimpleType".equals(type))
      return DatatypeConverter.parseAnySimpleType(value);
    if ("xs:base64Binary".equals(type))
      return DatatypeConverter.parseBase64Binary(value);
    if ("xs:boolean".equals(type)) return StringToBoolean(value);
    if ("xs:byte".equals(type))
      return DatatypeConverter.parseByte(value);
    if ("xs:date".equals(type))
      return DatatypeConverter.parseDate(value);
    if ("xs:dateTime".equals(type))
      return DatatypeConverter.parseDateTime(value);
    if ("xs:dayTimeDuration".equals(type))
      return Utilities.getDatatypeFactory().newDurationDayTime(value);
    if ("xs:decimal".equals(type))
      return DatatypeConverter.parseDecimal(value);
    if ("xs:double".equals(type)) return StringToDouble(value);
    if ("xs:duration".equals(type))
      return Utilities.getDatatypeFactory().newDuration(value);
    if ("xs:float".equals(type)) return StringToFloat(value);
    if ("xs:int".equals(type)) return StringToInteger(value);
    if ("xs:integer".equals(type))
      return DatatypeConverter.parseInteger(value);
    if ("xs:long".equals(type)) return StringToLong(value);
    if ("xs:short".equals(type))
      return DatatypeConverter.parseShort(value);
    if ("xs:string".equals(type))
      return DatatypeConverter.parseString(value);
    if ("xs:time".equals(type))
      return DatatypeConverter.parseTime(value);
    if ("xs:unsignedInt".equals(type))
      return DatatypeConverter.parseUnsignedInt(value);
    if ("xs:unsignedLong".equals(type)) {
      BigInteger bi = DatatypeConverter.parseInteger(value);
      if (bi.compareTo(MAX_UNSIGNED_LONG) < 0) {
        return bi.longValue();
      } else {
        return bi;
      }
    } if ("xs:unsignedShort".equals(type))
      return DatatypeConverter.parseUnsignedShort(value);
    if ("xs:yearMonthDuration".equals(type))
      return Utilities.getDatatypeFactory().newDurationYearMonth(value);
    return value;
  }
  @SuppressWarnings("unchecked")
  static public <T> T convertToJava(String type, String value, Class<T> as) {
    return (T) convertToJava(type, value);
  }

  static public String BigDecimalToString(BigDecimal value) {
    return (value == null) ? null : DatatypeConverter.printDecimal(value);
  }
  static public Stream<String> BigDecimalToString(Stream<? extends BigDecimal> values) {
    return (values == null) ? null : values.map(ValueConverter::BigDecimalToString);
  }
  static public BigDecimal StringToBigDecimal(String value) {
<<<<<<< HEAD
    return (value == null || value.length() == 0) ? null :
          DatatypeConverter.parseDecimal(value);
=======
    try {
      return (value == null || value.length() == 0) ? null :
            DatatypeConverter.parseDecimal(value);
    } catch(Exception e) {
      throw new IllegalArgumentException("Could not convert to BigDecimal: "+value, e);
    }
>>>>>>> 3e43c202
  }
  static public Stream<BigDecimal> StringToBigDecimal(Stream<? extends String> values) {
    return (values == null) ? null : values.map(ValueConverter::StringToBigDecimal);
  }
  static public String BooleanToString(Boolean value) {
    return (value == null) ? null : BooleanPrimitiveToString(value.booleanValue());
  }
  static public String BooleanPrimitiveToString(boolean value) {
    return DatatypeConverter.printBoolean(value);
  }
  static public Stream<String> BooleanToString(Stream<? extends Boolean> values) {
    return (values == null) ? null : values.map(ValueConverter::BooleanToString);
  }
  static public Boolean StringToBoolean(String value) {
    return (value == null || value.length() == 0) ? null :
          Boolean.valueOf(StringToBooleanPrimitive(value));
  }
  static public boolean StringToBooleanPrimitive(String value) {
<<<<<<< HEAD
    return DatatypeConverter.parseBoolean(value);
=======
    try {
      return DatatypeConverter.parseBoolean(value);
    } catch(Exception e) {
      throw new IllegalArgumentException("Could not convert to boolean: "+value, e);
    }
>>>>>>> 3e43c202
  }
  static public Stream<Boolean> StringToBoolean(Stream<? extends String> values) {
    return (values == null) ? null : values.map(ValueConverter::StringToBoolean);
  }
  static public String DateToString(Date value) {
    if (value == null) {
      return null;
    }
    Calendar cal = Calendar.getInstance();
    cal.setTime(value);
    return DatatypeConverter.printDateTime(cal);
  }
  static public Stream<String> DateToString(Stream<? extends Date> values) {
    return (values == null) ? null : values.map(ValueConverter::DateToString);
  }
  static public Date StringToDate(String value) {
    if (value == null || value.length() == 0) {
      return null;
    }
<<<<<<< HEAD
    Calendar cal = DatatypeConverter.parseDateTime(value);
    return cal.getTime();
=======
    try {
      Calendar cal = DatatypeConverter.parseDateTime(value);
      return cal.getTime();
    } catch(Exception e) {
      throw new IllegalArgumentException("Could not convert to Date: "+value, e);
    }
>>>>>>> 3e43c202
  }
  static public Stream<Date> StringToDate(Stream<? extends String> values) {
    return (values == null) ? null : values.map(ValueConverter::StringToDate);
  }
  static public String DoubleToString(Double value) {
    return (value == null) ? null : DoublePrimitiveToString(value.doubleValue());
  }
  static public String DoublePrimitiveToString(double value) {
    return DatatypeConverter.printDouble(value);
  }
  static public Stream<String> DoubleToString(Stream<? extends Double> values) {
    return (values == null) ? null : values.map(ValueConverter::DoubleToString);
  }
  static public Double StringToDouble(String value) {
    return (value == null || value.length() == 0) ? null :
          Double.valueOf(StringToDoublePrimitive(value));
  }
  static public double StringToDoublePrimitive(String value) {
<<<<<<< HEAD
    return DatatypeConverter.parseDouble(value);
=======
    try {
      return DatatypeConverter.parseDouble(value);
    } catch(Exception e) {
      throw new IllegalArgumentException("Could not convert to double: "+value, e);
    }
>>>>>>> 3e43c202
  }
  static public Stream<Double> StringToDouble(Stream<? extends String> values) {
    return (values == null) ? null : values.map(ValueConverter::StringToDouble);
  }
  static public String DurationToString(java.time.Duration value) {
    return (value == null) ? null : value.toString();
  }
  static public Stream<String> DurationToString(Stream<? extends java.time.Duration> values) {
    return (values == null) ? null : values.map(ValueConverter::DurationToString);
  }
  static public java.time.Duration StringToDuration(String value) {
<<<<<<< HEAD
    return (value == null || value.length() == 0) ? null :
          java.time.Duration.parse(value);
=======
    try {
      return (value == null || value.length() == 0) ? null :
            java.time.Duration.parse(value);
    } catch(Exception e) {
      throw new IllegalArgumentException("Could not convert to Duration: "+value, e);
    }
>>>>>>> 3e43c202
  }
  static public Stream<java.time.Duration> StringToDuration(Stream<? extends String> values) {
    return (values == null) ? null : values.map(ValueConverter::StringToDuration);
  }
  static public String FloatToString(Float value) {
    return (value == null) ? null : FloatPrimitiveToString(value.floatValue());
  }
  static public String FloatPrimitiveToString(float value) {
    return DatatypeConverter.printFloat(value);
  }
  static public Stream<String> FloatToString(Stream<? extends Float> values) {
    return (values == null) ? null : values.map(ValueConverter::FloatToString);
  }
  static public Float StringToFloat(String value) {
    return (value == null || value.length() == 0) ? null : Float.valueOf(StringToFloatPrimitive(value));
  }
  static public float StringToFloatPrimitive(String value) {
<<<<<<< HEAD
    return DatatypeConverter.parseFloat(value);
=======
    try {
      return DatatypeConverter.parseFloat(value);
    } catch(Exception e) {
      throw new IllegalArgumentException("Could not convert to float: "+value, e);
    }
>>>>>>> 3e43c202
  }
  static public Stream<Float> StringToFloat(Stream<? extends String> values) {
    return (values == null) ? null : values.map(ValueConverter::StringToFloat);
  }
  static public String IntegerToString(Integer value) {
    return (value == null) ? null : IntegerPrimitiveToString(value.intValue());
  }
  static public String IntegerPrimitiveToString(int value) {
    return DatatypeConverter.printInt(value);
  }
  static public Stream<String> IntegerToString(Stream<? extends Integer> values) {
    return (values == null) ? null : values.map(ValueConverter::IntegerToString);
  }
  static public Integer StringToInteger(String value) {
    return (value == null || value.length() == 0) ? null :
          Integer.valueOf(StringToIntegerPrimitive(value));
  }
  static public int StringToIntegerPrimitive(String value) {
<<<<<<< HEAD
    return DatatypeConverter.parseInt(value);
=======
    try {
      return DatatypeConverter.parseInt(value);
    } catch(Exception e) {
      throw new IllegalArgumentException("Could not convert to int: "+value, e);
    }
>>>>>>> 3e43c202
  }
  static public Stream<Integer> StringToInteger(Stream<? extends String> values) {
    return (values == null) ? null : values.map(ValueConverter::StringToInteger);
  }
  static public String LocalDateTimeToString(LocalDateTime value) {
    return (value == null) ? null : value.format(DateTimeFormatter.ISO_LOCAL_DATE_TIME);
  }
  static public Stream<String> LocalDateTimeToString(Stream<? extends LocalDateTime> values) {
    return (values == null) ? null : values.map(ValueConverter::LocalDateTimeToString);
  }
  static public LocalDateTime StringToLocalDateTime(String value) {
<<<<<<< HEAD
    return (value == null || value.length() == 0) ? null :
       DateTimeFormatter.ISO_LOCAL_DATE_TIME.parse(
          getInstantPattern().matcher(value).replaceFirst(""),
          LocalDateTime::from
       );
=======
    try {
      return (value == null || value.length() == 0) ? null :
            DateTimeFormatter.ISO_LOCAL_DATE_TIME.parse(
                  getInstantPattern().matcher(value).replaceFirst(""),
                  LocalDateTime::from
            );
    } catch(Exception e) {
      throw new IllegalArgumentException("Could not convert to LocalDateTime: "+value, e);
    }
>>>>>>> 3e43c202
  }
  static public Stream<LocalDateTime> StringToLocalDateTime(Stream<? extends String> values) {
    return (values == null) ? null : values.map(ValueConverter::StringToLocalDateTime);
  }
  static public String LocalDateToString(LocalDate value) {
    return (value == null) ? null : value.format(DateTimeFormatter.ISO_LOCAL_DATE);
  }
  static public Stream<String> LocalDateToString(Stream<? extends LocalDate> values) {
    return (values == null) ? null : values.map(ValueConverter::LocalDateToString);
  }
  static public LocalDate StringToLocalDate(String value) {
<<<<<<< HEAD
    return (value == null || value.length() == 0) ? null :
       DateTimeFormatter.ISO_LOCAL_DATE.parse(
          getInstantPattern().matcher(value).replaceFirst(""),
          LocalDate::from
       );
=======
    try {
      return (value == null || value.length() == 0) ? null :
            DateTimeFormatter.ISO_LOCAL_DATE.parse(
                  getInstantPattern().matcher(value).replaceFirst(""),
                  LocalDate::from
            );
    } catch(Exception e) {
      throw new IllegalArgumentException("Could not convert to LocalDate: "+value, e);
    }
>>>>>>> 3e43c202
  }
  static public Stream<LocalDate> StringToLocalDate(Stream<? extends String> values) {
    return (values == null) ? null : values.map(ValueConverter::StringToLocalDate);
  }
  static public String LocalTimeToString(LocalTime value) {
    return (value == null) ? null : value.format(DateTimeFormatter.ISO_LOCAL_TIME);
  }
  static public Stream<String> LocalTimeToString(Stream<? extends LocalTime> values) {
    return (values == null) ? null : values.map(ValueConverter::LocalTimeToString);
  }
  static public LocalTime StringToLocalTime(String value) {
<<<<<<< HEAD
    return (value == null || value.length() == 0) ? null :
       DateTimeFormatter.ISO_LOCAL_TIME.parse(
          getInstantPattern().matcher(value).replaceFirst(""),
          LocalTime::from
       );
=======
    try {
      return (value == null || value.length() == 0) ? null :
            DateTimeFormatter.ISO_LOCAL_TIME.parse(
                  getInstantPattern().matcher(value).replaceFirst(""),
                  LocalTime::from
            );
    } catch(Exception e) {
      throw new IllegalArgumentException("Could not convert to LocalTime: "+value, e);
    }
>>>>>>> 3e43c202
  }
  static public Stream<LocalTime> StringToLocalTime(Stream<? extends String> values) {
    return (values == null) ? null : values.map(ValueConverter::StringToLocalTime);
  }
  static public String LongToString(Long value) {
    return (value == null) ? null : LongPrimitiveToString(value.longValue());
  }
  static public String LongPrimitiveToString(long value) {
    return DatatypeConverter.printLong(value);
  }
  static public Stream<String> LongToString(Stream<? extends Long> values) {
    return (values == null) ? null : values.map(ValueConverter::LongToString);
  }
  static public Long StringToLong(String value) {
    return (value == null || value.length() == 0) ? null :
          Long.valueOf(StringToLongPrimitive(value));
  }
  static public long StringToLongPrimitive(String value) {
<<<<<<< HEAD
    return DatatypeConverter.parseLong(value);
=======
    try {
      return DatatypeConverter.parseLong(value);
    } catch(Exception e) {
      throw new IllegalArgumentException("Could not convert to long: "+value, e);
    }
>>>>>>> 3e43c202
  }
  static public Stream<Long> StringToLong(Stream<? extends String> values) {
    return (values == null) ? null : values.map(ValueConverter::StringToLong);
  }
  static public String OffsetDateTimeToString(OffsetDateTime value) {
    return (value == null) ? null : value.format(DateTimeFormatter.ISO_OFFSET_DATE_TIME);
  }
  static public Stream<String> OffsetDateTimeToString(Stream<? extends OffsetDateTime> values) {
    return (values == null) ? null : values.map(ValueConverter::OffsetDateTimeToString);
  }
  static public OffsetDateTime StringToOffsetDateTime(String value) {
<<<<<<< HEAD
    return (value == null || value.length() == 0) ? null :
          DateTimeFormatter.ISO_OFFSET_DATE_TIME.parse(value, OffsetDateTime::from);
=======
    try {
      return (value == null || value.length() == 0) ? null :
            DateTimeFormatter.ISO_OFFSET_DATE_TIME.parse(value, OffsetDateTime::from);
    } catch(Exception e) {
      throw new IllegalArgumentException("Could not convert to OffsetDateTime: "+value, e);
    }
>>>>>>> 3e43c202
  }
  static public Stream<OffsetDateTime> StringToOffsetDateTime(Stream<? extends String> values) {
    return (values == null) ? null : values.map(ValueConverter::StringToOffsetDateTime);
  }
  static public String OffsetTimeToString(OffsetTime value) {
    return (value == null) ? null : value.format(DateTimeFormatter.ISO_OFFSET_TIME);
  }
  static public Stream<String> OffsetTimeToString(Stream<? extends OffsetTime> values) {
    return (values == null) ? null : values.map(ValueConverter::OffsetTimeToString);
  }
  static public OffsetTime StringToOffsetTime(String value) {
<<<<<<< HEAD
    return (value == null || value.length() == 0) ? null :
          DateTimeFormatter.ISO_OFFSET_TIME.parse(value, OffsetTime::from);
=======
    try {
      return (value == null || value.length() == 0) ? null :
            DateTimeFormatter.ISO_OFFSET_TIME.parse(value, OffsetTime::from);
    } catch(Exception e) {
      throw new IllegalArgumentException("Could not convert to OffsetTime: "+value, e);
    }
>>>>>>> 3e43c202
  }
  static public Stream<OffsetTime> StringToOffsetTime(Stream<? extends String> values) {
    return (values == null) ? null : values.map(ValueConverter::StringToOffsetTime);
  }
  static public String StringToString(String value) {
<<<<<<< HEAD
    return (value == null || value.length() == 0) ? null :
          DatatypeConverter.printString(value);
=======
    try {
      return (value == null || value.length() == 0) ? null :
            DatatypeConverter.printString(value);
    } catch(Exception e) {
      throw new IllegalArgumentException("Could not convert: "+value, e);
    }
>>>>>>> 3e43c202
  }
  static public Stream<String> StringToString(Stream<? extends String> values) {
    return (values == null) ? null : values.map(ValueConverter::StringToString);
  }
  static public String UnsignedIntegerToString(Integer value) {
    return (value == null) ? null : UnsignedIntegerPrimitiveToString(value.intValue());
  }
  static public String UnsignedIntegerPrimitiveToString(int value){
    return Integer.toUnsignedString(value);
  }
  static public Stream<String> UnsignedIntegerToString(Stream<? extends Integer> values) {
    return (values == null) ? null : values.map(ValueConverter::UnsignedIntegerToString);
  }
  static public Integer StringToUnsignedInteger(String value) {
    return (value == null || value.length() == 0) ? null :
          Integer.valueOf(StringToUnsignedIntegerPrimitive(value));
  }
  static public int StringToUnsignedIntegerPrimitive(String value) {
<<<<<<< HEAD
    return Integer.parseUnsignedInt(value);
=======
    try {
      return Integer.parseUnsignedInt(value);
    } catch(Exception e) {
      throw new IllegalArgumentException("Could not convert to unsigned int: "+value, e);
    }
>>>>>>> 3e43c202
  }
  static public Stream<Integer> StringToUnsignedInteger(Stream<? extends String> values) {
    return (values == null) ? null : values.map(ValueConverter::StringToUnsignedInteger);
  }
  static public String UnsignedLongToString(Long value) {
    return (value == null) ? null : UnsignedLongPrimitiveToString(value.longValue());
  }
  static public String UnsignedLongPrimitiveToString(long value){
    return Long.toUnsignedString(value);
  }
  static public Stream<String> UnsignedLongToString(Stream<? extends Long> values) {
    return (values == null) ? null : values.map(ValueConverter::UnsignedLongToString);
  }
  static public Long StringToUnsignedLong(String value) {
    return (value == null || value.length() == 0) ? null : Long.valueOf(StringToUnsignedIntegerLong(value));
  }
  static public long StringToUnsignedIntegerLong(String value) {
<<<<<<< HEAD
    return Long.parseUnsignedLong(value);
=======
    try {
      return Long.parseUnsignedLong(value);
    } catch(Exception e) {
      throw new IllegalArgumentException("Could not convert to unsigned long: "+value, e);
    }
>>>>>>> 3e43c202
  }
  static public Stream<Long> StringToUnsignedLong(Stream<? extends String> values) {
    return (values == null) ? null : values.map(ValueConverter::StringToUnsignedLong);
  }

  static private Pattern getInstantPattern() {
    // okay if one thread overwrites another during lazy initialization
    if (instantPattern == null) {
      instantPattern = Pattern.compile("Z.*$");
    }
    return instantPattern;
  }
}<|MERGE_RESOLUTION|>--- conflicted
+++ resolved
@@ -309,17 +309,12 @@
     return (values == null) ? null : values.map(ValueConverter::BigDecimalToString);
   }
   static public BigDecimal StringToBigDecimal(String value) {
-<<<<<<< HEAD
-    return (value == null || value.length() == 0) ? null :
-          DatatypeConverter.parseDecimal(value);
-=======
     try {
       return (value == null || value.length() == 0) ? null :
             DatatypeConverter.parseDecimal(value);
     } catch(Exception e) {
       throw new IllegalArgumentException("Could not convert to BigDecimal: "+value, e);
     }
->>>>>>> 3e43c202
   }
   static public Stream<BigDecimal> StringToBigDecimal(Stream<? extends String> values) {
     return (values == null) ? null : values.map(ValueConverter::StringToBigDecimal);
@@ -338,15 +333,11 @@
           Boolean.valueOf(StringToBooleanPrimitive(value));
   }
   static public boolean StringToBooleanPrimitive(String value) {
-<<<<<<< HEAD
-    return DatatypeConverter.parseBoolean(value);
-=======
     try {
       return DatatypeConverter.parseBoolean(value);
     } catch(Exception e) {
       throw new IllegalArgumentException("Could not convert to boolean: "+value, e);
     }
->>>>>>> 3e43c202
   }
   static public Stream<Boolean> StringToBoolean(Stream<? extends String> values) {
     return (values == null) ? null : values.map(ValueConverter::StringToBoolean);
@@ -366,17 +357,12 @@
     if (value == null || value.length() == 0) {
       return null;
     }
-<<<<<<< HEAD
-    Calendar cal = DatatypeConverter.parseDateTime(value);
-    return cal.getTime();
-=======
     try {
       Calendar cal = DatatypeConverter.parseDateTime(value);
       return cal.getTime();
     } catch(Exception e) {
       throw new IllegalArgumentException("Could not convert to Date: "+value, e);
     }
->>>>>>> 3e43c202
   }
   static public Stream<Date> StringToDate(Stream<? extends String> values) {
     return (values == null) ? null : values.map(ValueConverter::StringToDate);
@@ -395,15 +381,11 @@
           Double.valueOf(StringToDoublePrimitive(value));
   }
   static public double StringToDoublePrimitive(String value) {
-<<<<<<< HEAD
-    return DatatypeConverter.parseDouble(value);
-=======
     try {
       return DatatypeConverter.parseDouble(value);
     } catch(Exception e) {
       throw new IllegalArgumentException("Could not convert to double: "+value, e);
     }
->>>>>>> 3e43c202
   }
   static public Stream<Double> StringToDouble(Stream<? extends String> values) {
     return (values == null) ? null : values.map(ValueConverter::StringToDouble);
@@ -415,17 +397,12 @@
     return (values == null) ? null : values.map(ValueConverter::DurationToString);
   }
   static public java.time.Duration StringToDuration(String value) {
-<<<<<<< HEAD
-    return (value == null || value.length() == 0) ? null :
-          java.time.Duration.parse(value);
-=======
     try {
       return (value == null || value.length() == 0) ? null :
             java.time.Duration.parse(value);
     } catch(Exception e) {
       throw new IllegalArgumentException("Could not convert to Duration: "+value, e);
     }
->>>>>>> 3e43c202
   }
   static public Stream<java.time.Duration> StringToDuration(Stream<? extends String> values) {
     return (values == null) ? null : values.map(ValueConverter::StringToDuration);
@@ -443,15 +420,11 @@
     return (value == null || value.length() == 0) ? null : Float.valueOf(StringToFloatPrimitive(value));
   }
   static public float StringToFloatPrimitive(String value) {
-<<<<<<< HEAD
-    return DatatypeConverter.parseFloat(value);
-=======
     try {
       return DatatypeConverter.parseFloat(value);
     } catch(Exception e) {
       throw new IllegalArgumentException("Could not convert to float: "+value, e);
     }
->>>>>>> 3e43c202
   }
   static public Stream<Float> StringToFloat(Stream<? extends String> values) {
     return (values == null) ? null : values.map(ValueConverter::StringToFloat);
@@ -470,15 +443,11 @@
           Integer.valueOf(StringToIntegerPrimitive(value));
   }
   static public int StringToIntegerPrimitive(String value) {
-<<<<<<< HEAD
-    return DatatypeConverter.parseInt(value);
-=======
     try {
       return DatatypeConverter.parseInt(value);
     } catch(Exception e) {
       throw new IllegalArgumentException("Could not convert to int: "+value, e);
     }
->>>>>>> 3e43c202
   }
   static public Stream<Integer> StringToInteger(Stream<? extends String> values) {
     return (values == null) ? null : values.map(ValueConverter::StringToInteger);
@@ -490,13 +459,6 @@
     return (values == null) ? null : values.map(ValueConverter::LocalDateTimeToString);
   }
   static public LocalDateTime StringToLocalDateTime(String value) {
-<<<<<<< HEAD
-    return (value == null || value.length() == 0) ? null :
-       DateTimeFormatter.ISO_LOCAL_DATE_TIME.parse(
-          getInstantPattern().matcher(value).replaceFirst(""),
-          LocalDateTime::from
-       );
-=======
     try {
       return (value == null || value.length() == 0) ? null :
             DateTimeFormatter.ISO_LOCAL_DATE_TIME.parse(
@@ -506,7 +468,6 @@
     } catch(Exception e) {
       throw new IllegalArgumentException("Could not convert to LocalDateTime: "+value, e);
     }
->>>>>>> 3e43c202
   }
   static public Stream<LocalDateTime> StringToLocalDateTime(Stream<? extends String> values) {
     return (values == null) ? null : values.map(ValueConverter::StringToLocalDateTime);
@@ -518,13 +479,6 @@
     return (values == null) ? null : values.map(ValueConverter::LocalDateToString);
   }
   static public LocalDate StringToLocalDate(String value) {
-<<<<<<< HEAD
-    return (value == null || value.length() == 0) ? null :
-       DateTimeFormatter.ISO_LOCAL_DATE.parse(
-          getInstantPattern().matcher(value).replaceFirst(""),
-          LocalDate::from
-       );
-=======
     try {
       return (value == null || value.length() == 0) ? null :
             DateTimeFormatter.ISO_LOCAL_DATE.parse(
@@ -534,7 +488,6 @@
     } catch(Exception e) {
       throw new IllegalArgumentException("Could not convert to LocalDate: "+value, e);
     }
->>>>>>> 3e43c202
   }
   static public Stream<LocalDate> StringToLocalDate(Stream<? extends String> values) {
     return (values == null) ? null : values.map(ValueConverter::StringToLocalDate);
@@ -546,13 +499,6 @@
     return (values == null) ? null : values.map(ValueConverter::LocalTimeToString);
   }
   static public LocalTime StringToLocalTime(String value) {
-<<<<<<< HEAD
-    return (value == null || value.length() == 0) ? null :
-       DateTimeFormatter.ISO_LOCAL_TIME.parse(
-          getInstantPattern().matcher(value).replaceFirst(""),
-          LocalTime::from
-       );
-=======
     try {
       return (value == null || value.length() == 0) ? null :
             DateTimeFormatter.ISO_LOCAL_TIME.parse(
@@ -562,7 +508,6 @@
     } catch(Exception e) {
       throw new IllegalArgumentException("Could not convert to LocalTime: "+value, e);
     }
->>>>>>> 3e43c202
   }
   static public Stream<LocalTime> StringToLocalTime(Stream<? extends String> values) {
     return (values == null) ? null : values.map(ValueConverter::StringToLocalTime);
@@ -581,15 +526,11 @@
           Long.valueOf(StringToLongPrimitive(value));
   }
   static public long StringToLongPrimitive(String value) {
-<<<<<<< HEAD
-    return DatatypeConverter.parseLong(value);
-=======
     try {
       return DatatypeConverter.parseLong(value);
     } catch(Exception e) {
       throw new IllegalArgumentException("Could not convert to long: "+value, e);
     }
->>>>>>> 3e43c202
   }
   static public Stream<Long> StringToLong(Stream<? extends String> values) {
     return (values == null) ? null : values.map(ValueConverter::StringToLong);
@@ -601,17 +542,12 @@
     return (values == null) ? null : values.map(ValueConverter::OffsetDateTimeToString);
   }
   static public OffsetDateTime StringToOffsetDateTime(String value) {
-<<<<<<< HEAD
-    return (value == null || value.length() == 0) ? null :
-          DateTimeFormatter.ISO_OFFSET_DATE_TIME.parse(value, OffsetDateTime::from);
-=======
     try {
       return (value == null || value.length() == 0) ? null :
             DateTimeFormatter.ISO_OFFSET_DATE_TIME.parse(value, OffsetDateTime::from);
     } catch(Exception e) {
       throw new IllegalArgumentException("Could not convert to OffsetDateTime: "+value, e);
     }
->>>>>>> 3e43c202
   }
   static public Stream<OffsetDateTime> StringToOffsetDateTime(Stream<? extends String> values) {
     return (values == null) ? null : values.map(ValueConverter::StringToOffsetDateTime);
@@ -623,33 +559,23 @@
     return (values == null) ? null : values.map(ValueConverter::OffsetTimeToString);
   }
   static public OffsetTime StringToOffsetTime(String value) {
-<<<<<<< HEAD
-    return (value == null || value.length() == 0) ? null :
-          DateTimeFormatter.ISO_OFFSET_TIME.parse(value, OffsetTime::from);
-=======
     try {
       return (value == null || value.length() == 0) ? null :
             DateTimeFormatter.ISO_OFFSET_TIME.parse(value, OffsetTime::from);
     } catch(Exception e) {
       throw new IllegalArgumentException("Could not convert to OffsetTime: "+value, e);
     }
->>>>>>> 3e43c202
   }
   static public Stream<OffsetTime> StringToOffsetTime(Stream<? extends String> values) {
     return (values == null) ? null : values.map(ValueConverter::StringToOffsetTime);
   }
   static public String StringToString(String value) {
-<<<<<<< HEAD
-    return (value == null || value.length() == 0) ? null :
-          DatatypeConverter.printString(value);
-=======
     try {
       return (value == null || value.length() == 0) ? null :
             DatatypeConverter.printString(value);
     } catch(Exception e) {
       throw new IllegalArgumentException("Could not convert: "+value, e);
     }
->>>>>>> 3e43c202
   }
   static public Stream<String> StringToString(Stream<? extends String> values) {
     return (values == null) ? null : values.map(ValueConverter::StringToString);
@@ -668,15 +594,11 @@
           Integer.valueOf(StringToUnsignedIntegerPrimitive(value));
   }
   static public int StringToUnsignedIntegerPrimitive(String value) {
-<<<<<<< HEAD
-    return Integer.parseUnsignedInt(value);
-=======
     try {
       return Integer.parseUnsignedInt(value);
     } catch(Exception e) {
       throw new IllegalArgumentException("Could not convert to unsigned int: "+value, e);
     }
->>>>>>> 3e43c202
   }
   static public Stream<Integer> StringToUnsignedInteger(Stream<? extends String> values) {
     return (values == null) ? null : values.map(ValueConverter::StringToUnsignedInteger);
@@ -694,15 +616,11 @@
     return (value == null || value.length() == 0) ? null : Long.valueOf(StringToUnsignedIntegerLong(value));
   }
   static public long StringToUnsignedIntegerLong(String value) {
-<<<<<<< HEAD
-    return Long.parseUnsignedLong(value);
-=======
     try {
       return Long.parseUnsignedLong(value);
     } catch(Exception e) {
       throw new IllegalArgumentException("Could not convert to unsigned long: "+value, e);
     }
->>>>>>> 3e43c202
   }
   static public Stream<Long> StringToUnsignedLong(Stream<? extends String> values) {
     return (values == null) ? null : values.map(ValueConverter::StringToUnsignedLong);
