/*
 * Copyright 2015-2017 MarkLogic Corporation
 *
 * Licensed under the Apache License, Version 2.0 (the "License");
 * you may not use this file except in compliance with the License.
 * You may obtain a copy of the License at
 *
 *    http://www.apache.org/licenses/LICENSE-2.0
 *
 * Unless required by applicable law or agreed to in writing, software
 * distributed under the License is distributed on an "AS IS" BASIS,
 * WITHOUT WARRANTIES OR CONDITIONS OF ANY KIND, either express or implied.
 * See the License for the specific language governing permissions and
 * limitations under the License.
 */
package com.marklogic.client.test.datamovement;

import static org.junit.Assert.assertEquals;
import static org.junit.Assert.assertFalse;
import static org.junit.Assert.assertTrue;
import static org.junit.Assert.fail;
import org.junit.AfterClass;
import org.junit.BeforeClass;
import org.junit.Test;

import org.slf4j.Logger;
import org.slf4j.LoggerFactory;

import com.marklogic.client.DatabaseClient;
import com.marklogic.client.io.DocumentMetadataHandle;
import com.marklogic.client.query.StructuredQueryDefinition;
import com.marklogic.client.query.StructuredQueryBuilder;
import com.marklogic.client.datamovement.DataMovementManager;
import com.marklogic.client.datamovement.FilteredForestConfiguration;
import com.marklogic.client.datamovement.Forest;
import com.marklogic.client.datamovement.ForestConfiguration;
import com.marklogic.client.datamovement.QueryBatcher;
import com.marklogic.client.datamovement.WriteBatcher;
import com.marklogic.client.datamovement.WriteEvent;
import com.marklogic.client.datamovement.impl.ForestImpl;
import com.marklogic.client.test.Common;

import java.net.Inet4Address;
import java.util.Arrays;
import java.util.Collections;
import java.util.HashSet;
import java.util.Random;
import java.util.Set;
import java.util.stream.Stream;

public class FilteredForestConfigTest {
  private Logger logger = LoggerFactory.getLogger(FilteredForestConfigTest.class);
  private DatabaseClient client = Common.connect();
  private DataMovementManager moveMgr = client.newDataMovementManager();

  private ForestConfiguration forests = () -> new Forest[] {
<<<<<<< HEAD
    new ForestImpl("host1", "openReplicaHost1", "alternateHost1", "databaseName1",
      "forestName1", "forestId1", true, false),
    new ForestImpl("host2", "openReplicaHost2", null, "databaseName2",
      "forestName2", "forestId2", true, false),
    new ForestImpl("host3", null, "alternateHost3", "databaseName3",
      "forestName3", "forestId3", true, false)
=======
    new ForestImpl("host1", "openReplicaHost1", "requestHost1", "alternateHost1", "databaseName1",
      "forestName1", "forestId1", true, false),
    new ForestImpl("host2", "openReplicaHost2", null, null, "databaseName2",
      "forestName2", "forestId2", true, false),
    new ForestImpl("host3", null, null, "alternateHost3", "databaseName3",
      "forestName3", "forestId3", true, false),
    new ForestImpl("host4", null, "requestHost4", null, "databaseName4", 
      "forestName4", "forestId4", true, false)
>>>>>>> e2f43377
  };

  @Test
  public void testRename() {
    FilteredForestConfiguration ffg = new FilteredForestConfiguration(forests)
      .withRenamedHost("host1", "host1a");

    Forest[] filteredForests = ffg.listForests();

    assertEquals("host1a", filteredForests[0].getHost());
    assertEquals("openreplicahost1", filteredForests[0].getOpenReplicaHost());
    assertEquals("alternatehost1", filteredForests[0].getAlternateHost());
    assertEquals("requesthost1", filteredForests[0].getRequestHost());
    assertEquals("forestId1", filteredForests[0].getForestId());

    ffg.withRenamedHost("openReplicaHost1", "openReplicaHost1a");

    filteredForests = ffg.listForests();

    assertEquals("host1a", filteredForests[0].getHost());
    assertEquals("openreplicahost1a", filteredForests[0].getOpenReplicaHost());
    assertEquals("alternatehost1", filteredForests[0].getAlternateHost());
    assertEquals("requesthost1", filteredForests[0].getRequestHost());
    assertEquals("forestId1", filteredForests[0].getForestId());

    ffg.withRenamedHost("alternateHost1", "alternateHost1a");

    filteredForests = ffg.listForests();

    assertEquals("host1a", filteredForests[0].getHost());
    assertEquals("openreplicahost1a", filteredForests[0].getOpenReplicaHost());
    assertEquals("alternatehost1a", filteredForests[0].getAlternateHost());
    assertEquals("requesthost1", filteredForests[0].getRequestHost());
    assertEquals("forestId1", filteredForests[0].getForestId());

    ffg.withRenamedHost("requestHost1", "requestHost1a");

    filteredForests = ffg.listForests();

    assertEquals("host1a", filteredForests[0].getHost());
    assertEquals("openreplicahost1a", filteredForests[0].getOpenReplicaHost());
    assertEquals("alternatehost1a", filteredForests[0].getAlternateHost());
    assertEquals("requesthost1a", filteredForests[0].getRequestHost());
    assertEquals("forestId1", filteredForests[0].getForestId());
  }

  @Test
  public void testBlackList() {
    FilteredForestConfiguration ffg = new FilteredForestConfiguration(forests)
      .withBlackList("host1")
      .withBlackList("openReplicaHost2")
      .withBlackList("alternateHost3")
      .withBlackList("requestHost4");

    Forest[] filteredForests = ffg.listForests();

    // even though we black-listed "host1", it's only changed if it's the preferredHost
    assertEquals("host1", filteredForests[0].getHost());
    assertEquals("alternatehost1", filteredForests[0].getPreferredHost());
    assertEquals("openreplicahost1", filteredForests[0].getOpenReplicaHost());
    assertEquals("requesthost1", filteredForests[0].getRequestHost());
    assertEquals("alternatehost1", filteredForests[0].getAlternateHost());
    assertEquals("forestId1", filteredForests[0].getForestId());

    // we black-listed "openReplicaHost2", and it's changed because it's the preferredHost
    assertFalse("openreplicahost2".equals(filteredForests[1].getOpenReplicaHost()));
    assertFalse("openreplicahost2".equals(filteredForests[1].getPreferredHost()));
    assertEquals("host2", filteredForests[1].getHost());
    assertEquals(null, filteredForests[1].getRequestHost());
    assertEquals(null, filteredForests[1].getAlternateHost());
    assertEquals("forestId2", filteredForests[1].getForestId());

    // we black-listed "alternateHost3", and it's changed because it's the preferredHost
    assertFalse("alternatehost3".equals(filteredForests[2].getAlternateHost()));
    assertFalse("alternatehost3".equals(filteredForests[2].getPreferredHost()));
    assertEquals("host3", filteredForests[2].getHost());
    assertEquals(null, filteredForests[2].getOpenReplicaHost());
    assertEquals(null, filteredForests[2].getRequestHost());
    assertEquals("forestId3", filteredForests[2].getForestId());

    // we black-listed "requestHost4", and it's changed because it's the preferredHost
    assertFalse("requestHost4".equals(filteredForests[3].getRequestHost()));
    assertFalse("requestHost4".equals(filteredForests[3].getPreferredHost()));
    assertFalse("host4".equals(filteredForests[3].getHost()));
    assertEquals(null, filteredForests[3].getOpenReplicaHost());
    assertEquals(null, filteredForests[3].getAlternateHost());
    assertEquals("forestId4", filteredForests[3].getForestId());
  }

  @Test
  public void testWhiteList() {
    FilteredForestConfiguration ffg = new FilteredForestConfiguration(forests)
      .withWhiteList("host1")
      .withWhiteList("openReplicaHost2")
      .withWhiteList("alternateHost3")
      .withWhiteList("requestHost4");

    Forest[] filteredForests = ffg.listForests();

    // we white-listed "host1", so it's used, but it's not the preferredHost
    assertEquals("host1", filteredForests[0].getHost());
    // we didn't white-listed "alternateHost1", so it's changed
    assertFalse("alternatehost1".equals(filteredForests[0].getAlternateHost()));
    assertFalse("alternatehost1".equals(filteredForests[0].getPreferredHost()));
    assertFalse("openreplicahost1".equals(filteredForests[0].getOpenReplicaHost()));
    assertFalse("requesthost1".equals(filteredForests[0].getRequestHost()));
    assertEquals("forestId1", filteredForests[0].getForestId());

    // we white-listed "openReplicaHost2", so it's used
    assertEquals("openreplicahost2", filteredForests[1].getOpenReplicaHost());
    assertEquals("openreplicahost2", filteredForests[1].getPreferredHost());
    // and since the preferredHost is white-listed, we left alone the non-preferred hosts
    assertEquals("host2", filteredForests[1].getHost());
    assertEquals(null, filteredForests[1].getAlternateHost());
    assertEquals(null, filteredForests[1].getRequestHost());
    assertEquals("forestId2", filteredForests[1].getForestId());

    // we white-listed "alternateHost3", and it's used
    assertEquals("alternatehost3", filteredForests[2].getAlternateHost());
    assertEquals("alternatehost3", filteredForests[2].getPreferredHost());
    // and since the preferredHost is white-listed, we left alone the non-preferred hosts
    assertEquals("host3", filteredForests[2].getHost());
    assertEquals(null, filteredForests[2].getOpenReplicaHost());
    assertEquals(null, filteredForests[1].getRequestHost());
    assertEquals("forestId3", filteredForests[2].getForestId());

    // we white-listed "requestHost4", and it's used
    assertEquals("requesthost4", filteredForests[3].getRequestHost());
    assertEquals("requesthost4", filteredForests[3].getPreferredHost());
    // and since the preferredHost is white-listed, we left alone the non-preferred hosts
    assertEquals("host4", filteredForests[3].getHost());
    assertEquals(null, filteredForests[3].getOpenReplicaHost());
    assertEquals(null, filteredForests[3].getAlternateHost());
    assertEquals("forestId4", filteredForests[3].getForestId());
  }

  @Test
  public void testWithWriteAndQueryBatcher() throws Exception{
    ForestConfiguration forestConfig = moveMgr.readForestConfig();
    long hostNum = Stream.of(forestConfig.listForests()).map(forest->forest.getPreferredHost()).distinct().count();
    if ( hostNum <= 1 ) return; // we're not in a cluster, so this test isn't valid

    String host1 = forestConfig.listForests()[0].getPreferredHost();
    FilteredForestConfiguration ffg = new FilteredForestConfiguration(forestConfig)
      .withRenamedHost(host1, Inet4Address.getByName(host1).getHostAddress());
    runWithWriteAndQueryBatcher(ffg);
    ffg = new FilteredForestConfiguration(forestConfig)
      .withWhiteList(host1);
    runWithWriteAndQueryBatcher(ffg);
    ffg = new FilteredForestConfiguration(forestConfig)
      .withBlackList(host1);
    runWithWriteAndQueryBatcher(ffg);
  }

  @Test
  public void testWithInvalidHosts() throws Exception{
    ForestConfiguration forestConfig = moveMgr.readForestConfig();
    String host1 = forestConfig.listForests()[0].getPreferredHost();

    FilteredForestConfiguration ffg = new FilteredForestConfiguration(forestConfig)
      .withRenamedHost("someInvalidHostName", "anotherInvalidHostName");
    runWithWriteAndQueryBatcher(ffg);
    ffg = new FilteredForestConfiguration(forestConfig)
      .withBlackList("someInvalidHostName");
    runWithWriteAndQueryBatcher(ffg);
    ffg = new FilteredForestConfiguration(forestConfig)
      .withWhiteList("someInvalidHostName")
      .withWhiteList(host1);
    runWithWriteAndQueryBatcher(ffg);
  }

  public void runWithWriteAndQueryBatcher(FilteredForestConfiguration ffg) {
    String collection = "testAgainstRealHosts_" + new Random().nextInt(10000);
    DocumentMetadataHandle meta6 = new DocumentMetadataHandle()
      .withCollections(collection)
      .withQuality(0);

    Set<String> sentUris = Collections.synchronizedSet(new HashSet<String>());
    WriteBatcher writeBatcher =  moveMgr.newWriteBatcher()
      .withBatchSize(10)
      .withForestConfig(ffg)
      .onBatchSuccess( batch -> {
        for ( WriteEvent event : batch.getItems() ) {
          sentUris.add(event.getTargetUri());
        }
      })
      .onBatchFailure( (batch, throwable) -> throwable.printStackTrace() );
    for (int j =0 ;j < 10; j++){
      String uri ="/testAgainstRealHosts/"+ j;
      writeBatcher.addAs(uri, meta6, "test");
      sentUris.add(uri);
    }
    writeBatcher.flushAndWait();
    moveMgr.stopJob(writeBatcher);

    Set<String> retrievedUris = Collections.synchronizedSet(new HashSet<String>());
    StructuredQueryDefinition query =  new StructuredQueryBuilder().collection(collection);
    QueryBatcher getUris =  moveMgr.newQueryBatcher(query)
      .withForestConfig(ffg)
      .withBatchSize(2)
      .withThreadCount(5)
      .onUrisReady(batch -> retrievedUris.addAll(Arrays.asList(batch.getItems())) )
      .onQueryFailure(exception -> exception.printStackTrace() );
    moveMgr.startJob(getUris);
    getUris.awaitCompletion();

    assertEquals(sentUris, retrievedUris);
  }
}<|MERGE_RESOLUTION|>--- conflicted
+++ resolved
@@ -54,14 +54,6 @@
   private DataMovementManager moveMgr = client.newDataMovementManager();
 
   private ForestConfiguration forests = () -> new Forest[] {
-<<<<<<< HEAD
-    new ForestImpl("host1", "openReplicaHost1", "alternateHost1", "databaseName1",
-      "forestName1", "forestId1", true, false),
-    new ForestImpl("host2", "openReplicaHost2", null, "databaseName2",
-      "forestName2", "forestId2", true, false),
-    new ForestImpl("host3", null, "alternateHost3", "databaseName3",
-      "forestName3", "forestId3", true, false)
-=======
     new ForestImpl("host1", "openReplicaHost1", "requestHost1", "alternateHost1", "databaseName1",
       "forestName1", "forestId1", true, false),
     new ForestImpl("host2", "openReplicaHost2", null, null, "databaseName2",
@@ -70,7 +62,6 @@
       "forestName3", "forestId3", true, false),
     new ForestImpl("host4", null, "requestHost4", null, "databaseName4", 
       "forestName4", "forestId4", true, false)
->>>>>>> e2f43377
   };
 
   @Test
