--- conflicted
+++ resolved
@@ -1,1094 +1,544 @@
-<<<<<<< HEAD
-/*
- * Copyright 2012-2017 MarkLogic Corporation
- *
- * Licensed under the Apache License, Version 2.0 (the "License");
- * you may not use this file except in compliance with the License.
- * You may obtain a copy of the License at
- *
- *    http://www.apache.org/licenses/LICENSE-2.0
- *
- * Unless required by applicable law or agreed to in writing, software
- * distributed under the License is distributed on an "AS IS" BASIS,
- * WITHOUT WARRANTIES OR CONDITIONS OF ANY KIND, either express or implied.
- * See the License for the specific language governing permissions and
- * limitations under the License.
- */
-package com.marklogic.client.test;
-
-import static org.junit.Assert.assertEquals;
-import static org.junit.Assert.assertFalse;
-import static org.junit.Assert.assertTrue;
-
-import org.junit.AfterClass;
-import org.junit.BeforeClass;
-import org.junit.Test;
-
-import com.fasterxml.jackson.databind.JsonNode;
-import com.fasterxml.jackson.databind.node.ArrayNode;
-import com.marklogic.client.io.JacksonHandle;
-import com.marklogic.client.io.StringHandle;
-import com.marklogic.client.semantics.GraphManager;
-import com.marklogic.client.semantics.RDFTypes;
-import com.marklogic.client.semantics.SPARQLBindings;
-import com.marklogic.client.semantics.SPARQLQueryDefinition;
-import com.marklogic.client.semantics.SPARQLQueryManager;
-
-public class SPARQLQueryDefinitionTest {
-
-  private static SPARQLQueryManager smgr;
-  private static GraphManager gmgr;
-
-  private static String TEST_TRIG = "@prefix xsd: <http://www.w3.org/2001/XMLSchema#> . "
-    + "@prefix rdfs: <http://www.w3.org/2000/01/rdf-schema#> . "
-    + "@prefix : <http://marklogic.com/SPARQLQDefTest/> . "
-    + "{ :r1 a :c1 ; "
-    + "       :p1 \"string value 0\" ; "
-    + "       :p2 \"string value 1\" . "
-    + "  :r2 :p1 \"string value 2\" ; "
-    + "       :p2 \"string value 3\"@en .  } "
-    + ":g1 { :r1 :p3 \"1\"^^xsd:" + RDFTypes.STRING              + " . "
-    + "      :r1 :p3 \"1\"^^xsd:" + RDFTypes.BOOLEAN             + " . "
-    + "      :r1 :p3 \"1\"^^xsd:" + RDFTypes.DECIMAL             + " . "
-    + "      :r1 :p3 \"1\"^^xsd:" + RDFTypes.INTEGER             + " . "
-    + "      :r1 :p3 \"1\"^^xsd:" + RDFTypes.DOUBLE              + " . "
-    + "      :r1 :p3 \"1\"^^xsd:" + RDFTypes.FLOAT               + " . "
-    + "      :r1 :p3 \"00:01:01\"^^xsd:" + RDFTypes.TIME         + " . "
-    + "      :r1 :p3 \"2014-09-01\"^^xsd:" + RDFTypes.DATE + " ."
-    + "      :r1 :p3 \"2014-09-01T00:00:00+02:00\"^^xsd:" + RDFTypes.DATETIME + " ."
-    + "      :r1 :p3 \"2001\"^^xsd:" + RDFTypes.GYEAR            + " . "
-    + "      :r1 :p3 \"--01\"^^xsd:" + RDFTypes.GMONTH           + " . "
-    + "      :r1 :p3 \"---01\"^^xsd:" + RDFTypes.GDAY            + " . "
-    + "      :r1 :p3 \"2001-01\"^^xsd:" + RDFTypes.GYEARMONTH    + " . "
-    + "      :r1 :p3 \"--01-01\"^^xsd:" + RDFTypes.GMONTHDAY     + " . "
-    + "      :r1 :p3 \"P100D\"^^xsd:" + RDFTypes.DURATION        + " . "
-    + "      :r1 :p3 \"P1M\"^^xsd:" + RDFTypes.YEARMONTHDURATION + " . "
-    + "      :r1 :p3 \"P100D\"^^xsd:" + RDFTypes.DAYTIMEDURATION + " . "
-    + "      :r1 :p3 \"1\"^^xsd:" + RDFTypes.BYTE                + " . "
-    + "      :r1 :p3 \"1\"^^xsd:" + RDFTypes.SHORT               + " . "
-    + "      :r1 :p3 \"1\"^^xsd:" + RDFTypes.INT                 + " . "
-    + "      :r1 :p3 \"1\"^^xsd:" + RDFTypes.LONG                + " . "
-    + "      :r1 :p3 \"1\"^^xsd:" + RDFTypes.UNSIGNEDBYTE        + " . "
-    + "      :r1 :p3 \"1\"^^xsd:" + RDFTypes.UNSIGNEDSHORT       + " . "
-    + "      :r1 :p3 \"1\"^^xsd:" + RDFTypes.UNSIGNEDINT         + " . "
-    + "      :r1 :p3 \"1\"^^xsd:" + RDFTypes.UNSIGNEDLONG        + " . "
-    + "      :r1 :p3 \"1\"^^xsd:" + RDFTypes.POSITIVEINTEGER     + " . "
-    + "      :r1 :p3 \"1\"^^xsd:" + RDFTypes.NONNEGATIVEINTEGER  + " . "
-    + "      :r1 :p3 \"-1\"^^xsd:" + RDFTypes.NEGATIVEINTEGER    + " . "
-    + "      :r1 :p3 \"-1\"^^xsd:" + RDFTypes.NONPOSITIVEINTEGER + " . "
-    + "      :r1 :p3 \"010203\"^^xsd:" + RDFTypes.HEXBINARY      + " . "
-    + "      :r1 :p3 \"AQID\"^^xsd:" + RDFTypes.BASE64BINARY     + " . "
-    + "      :r1 :p3 \"1\"^^xsd:" + RDFTypes.ANYURI              + " . "
-    + "      :r1 :p3 \"en\"^^xsd:" + RDFTypes.LANGUAGE           + " . "
-    + "      :r1 :p3 \"1\"^^xsd:" + RDFTypes.NORMALIZEDSTRING    + " . "
-    + "      :r1 :p3 \"1\"^^xsd:" + RDFTypes.TOKEN               + " . "
-    + "      :r1 :p3 \"1\"^^xsd:" + RDFTypes.NMTOKEN             + " . "
-    + "      :r1 :p3 \"A\"^^xsd:" + RDFTypes.NAME                + " . "
-    + "      :r1 :p3 \"A\"^^xsd:" + RDFTypes.NCNAME              + " . } "
-    + ":g2 { :r2 :p4 \"p4 string value\" .  :r3 a :c2 .  } "
-    + ":g3 { :r3 :p5 :r4 .  } "
-    + ":g4 { :r4 a :c3 .  } "
-    + ":o1 { :p1 rdfs:domain :c1 .  } "
-    + ":o2 { :c2 rdfs:subClassOf :c1 .  } "
-    + ":o3 { :p4 rdfs:subPropertyOf :p1 .  } "
-    + ":o4 { :p5 rdfs:range :c2 .  } ";
-
-  @BeforeClass
-  public static void beforeClass() {
-    Common.connect();
-    //System.setProperty("org.apache.commons.logging.simplelog.log.org.apache.http.wire", "debug");
-    gmgr = Common.client.newGraphManager();
-    gmgr.mergeGraphs(new StringHandle(TEST_TRIG)
-      .withMimetype("text/trig"));
-    smgr = Common.client.newSPARQLQueryManager();
-  }
-
-  @AfterClass
-  public static void afterClass() {
-    Common.connect();
-    gmgr = Common.client.newGraphManager();
-    gmgr.delete(GraphManager.DEFAULT_GRAPH);
-    gmgr.delete("http://marklogic.com/SPARQLQDefTest/g1");
-    gmgr.delete("http://marklogic.com/SPARQLQDefTest/g2");
-    gmgr.delete("http://marklogic.com/SPARQLQDefTest/g4");
-    gmgr.delete("http://marklogic.com/SPARQLQDefTest/g65");
-    gmgr.delete("http://marklogic.com/SPARQLQDefTest/o1");
-    gmgr.delete("http://marklogic.com/SPARQLQDefTest/o2");
-    gmgr.delete("http://marklogic.com/SPARQLQDefTest/o3");
-    gmgr.delete("http://marklogic.com/SPARQLQDefTest/o4");
-  }
-
-  private ArrayNode executeAndExtractBindings(SPARQLQueryDefinition qdef) {
-    JacksonHandle handle = smgr.executeSelect(qdef, new JacksonHandle());
-    JsonNode results = handle.get();
-
-    ArrayNode bindings = (ArrayNode) results.findPath("results").findPath(
-      "bindings");
-    return bindings;
-  }
-
-  @Test
-  public void testBindings() {
-    String ask = "ASK FROM <http://marklogic.com/SPARQLQDefTest/g1> " +
-      "WHERE { <http://marklogic.com/SPARQLQDefTest/r1> <http://marklogic.com/SPARQLQDefTest/p3> ?o }";
-    SPARQLQueryDefinition askQuery = smgr.newQueryDefinition(ask);
-
-    SPARQLBindings bindings = askQuery.getBindings();
-    bindings.bind("o", "1", RDFTypes.STRING);
-    assertTrue(smgr.executeAsk(askQuery));
-    bindings.clear();
-    bindings.bind("o", "foo", RDFTypes.STRING);
-    assertFalse(smgr.executeAsk(askQuery));
-    bindings.clear();
-
-    askQuery.withBinding("o", "1", RDFTypes.BOOLEAN);
-    assertTrue(smgr.executeAsk(askQuery));
-    bindings.clear();
-    askQuery.withBinding("o", "0", RDFTypes.BOOLEAN);
-    assertFalse(smgr.executeAsk(askQuery));
-    bindings.clear();
-
-    askQuery.withBinding("o", "1", RDFTypes.DECIMAL);
-    assertTrue(smgr.executeAsk(askQuery));
-    bindings.clear();
-    askQuery.withBinding("o", "2", RDFTypes.DECIMAL);
-    assertFalse(smgr.executeAsk(askQuery));
-    bindings.clear();
-
-    askQuery.withBinding("o", "1", RDFTypes.INTEGER);
-    assertTrue(smgr.executeAsk(askQuery));
-    bindings.clear();
-    askQuery.withBinding("o", "2", RDFTypes.INTEGER);
-    assertFalse(smgr.executeAsk(askQuery));
-    bindings.clear();
-
-    askQuery.withBinding("o", "1", RDFTypes.DOUBLE);
-    assertTrue(smgr.executeAsk(askQuery));
-    bindings.clear();
-    askQuery.withBinding("o", "2", RDFTypes.DOUBLE);
-    assertFalse(smgr.executeAsk(askQuery));
-    bindings.clear();
-
-    askQuery.withBinding("o", "1", RDFTypes.FLOAT);
-    assertTrue(smgr.executeAsk(askQuery));
-    bindings.clear();
-    askQuery.withBinding("o", "2", RDFTypes.FLOAT);
-    assertFalse(smgr.executeAsk(askQuery));
-    bindings.clear();
-
-    askQuery.withBinding("o", "00:01:01", RDFTypes.TIME);
-    assertTrue(smgr.executeAsk(askQuery));
-    bindings.clear();
-    askQuery.withBinding("o", "00:01:02", RDFTypes.TIME);
-    assertFalse(smgr.executeAsk(askQuery));
-    bindings.clear();
-
-    askQuery.withBinding("o", "2014-09-01", RDFTypes.DATE);
-    assertTrue(smgr.executeAsk(askQuery));
-    bindings.clear();
-    askQuery.withBinding("o", "2014-09-02", RDFTypes.DATE);
-    assertFalse(smgr.executeAsk(askQuery));
-    bindings.clear();
-
-    askQuery.withBinding("o", "2014-09-01T00:00:00+02:00", RDFTypes.DATETIME);
-    assertTrue(smgr.executeAsk(askQuery));
-    bindings.clear();
-    askQuery.withBinding("o", "2014-09-02T00:00:00+02:00", RDFTypes.DATETIME);
-    assertFalse(smgr.executeAsk(askQuery));
-    bindings.clear();
-
-    askQuery.withBinding("o", "2001", RDFTypes.GYEAR);
-    assertTrue(smgr.executeAsk(askQuery));
-    bindings.clear();
-    askQuery.withBinding("o", "2002", RDFTypes.GYEAR);
-    assertFalse(smgr.executeAsk(askQuery));
-    bindings.clear();
-
-    askQuery.withBinding("o", "--01", RDFTypes.GMONTH);
-    assertTrue(smgr.executeAsk(askQuery));
-    bindings.clear();
-    askQuery.withBinding("o", "--02", RDFTypes.GMONTH);
-    assertFalse(smgr.executeAsk(askQuery));
-    bindings.clear();
-
-    askQuery.withBinding("o", "---01", RDFTypes.GDAY);
-    assertTrue(smgr.executeAsk(askQuery));
-    bindings.clear();
-    askQuery.withBinding("o", "---02", RDFTypes.GDAY);
-    assertFalse(smgr.executeAsk(askQuery));
-    bindings.clear();
-
-    askQuery.withBinding("o", "2001-01", RDFTypes.GYEARMONTH);
-    assertTrue(smgr.executeAsk(askQuery));
-    bindings.clear();
-    askQuery.withBinding("o", "2002-02", RDFTypes.GYEARMONTH);
-    assertFalse(smgr.executeAsk(askQuery));
-    bindings.clear();
-
-    askQuery.withBinding("o", "--01-01", RDFTypes.GMONTHDAY);
-    assertTrue(smgr.executeAsk(askQuery));
-    bindings.clear();
-    askQuery.withBinding("o", "--02-02", RDFTypes.GMONTHDAY);
-    assertFalse(smgr.executeAsk(askQuery));
-    bindings.clear();
-
-    askQuery.withBinding("o", "P100D", RDFTypes.DURATION);
-    assertTrue(smgr.executeAsk(askQuery));
-    bindings.clear();
-    askQuery.withBinding("o", "P200D", RDFTypes.DURATION);
-    assertFalse(smgr.executeAsk(askQuery));
-    bindings.clear();
-
-    askQuery.withBinding("o", "P1M", RDFTypes.YEARMONTHDURATION);
-    assertTrue(smgr.executeAsk(askQuery));
-    bindings.clear();
-    askQuery.withBinding("o", "P2M", RDFTypes.YEARMONTHDURATION);
-    assertFalse(smgr.executeAsk(askQuery));
-    bindings.clear();
-
-    askQuery.withBinding("o", "P100D", RDFTypes.DAYTIMEDURATION);
-    assertTrue(smgr.executeAsk(askQuery));
-    bindings.clear();
-    askQuery.withBinding("o", "P200D", RDFTypes.DAYTIMEDURATION);
-    assertFalse(smgr.executeAsk(askQuery));
-    bindings.clear();
-
-    askQuery.withBinding("o", "1", RDFTypes.BYTE);
-    assertTrue(smgr.executeAsk(askQuery));
-    bindings.clear();
-    askQuery.withBinding("o", "2", RDFTypes.BYTE);
-    assertFalse(smgr.executeAsk(askQuery));
-    bindings.clear();
-
-    askQuery.withBinding("o", "1", RDFTypes.SHORT);
-    assertTrue(smgr.executeAsk(askQuery));
-    bindings.clear();
-    askQuery.withBinding("o", "2", RDFTypes.SHORT);
-    assertFalse(smgr.executeAsk(askQuery));
-    bindings.clear();
-
-    askQuery.withBinding("o", "1", RDFTypes.INT);
-    assertTrue(smgr.executeAsk(askQuery));
-    bindings.clear();
-    askQuery.withBinding("o", "2", RDFTypes.INT);
-    assertFalse(smgr.executeAsk(askQuery));
-    bindings.clear();
-
-    askQuery.withBinding("o", "1", RDFTypes.LONG);
-    assertTrue(smgr.executeAsk(askQuery));
-    bindings.clear();
-    askQuery.withBinding("o", "2", RDFTypes.LONG);
-    assertFalse(smgr.executeAsk(askQuery));
-    bindings.clear();
-
-    askQuery.withBinding("o", "1", RDFTypes.UNSIGNEDBYTE);
-    assertTrue(smgr.executeAsk(askQuery));
-    bindings.clear();
-    askQuery.withBinding("o", "2", RDFTypes.UNSIGNEDBYTE);
-    assertFalse(smgr.executeAsk(askQuery));
-    bindings.clear();
-
-    askQuery.withBinding("o", "1", RDFTypes.UNSIGNEDSHORT);
-    assertTrue(smgr.executeAsk(askQuery));
-    bindings.clear();
-    askQuery.withBinding("o", "2", RDFTypes.UNSIGNEDSHORT);
-    assertFalse(smgr.executeAsk(askQuery));
-    bindings.clear();
-
-    askQuery.withBinding("o", "1", RDFTypes.UNSIGNEDINT);
-    assertTrue(smgr.executeAsk(askQuery));
-    bindings.clear();
-    askQuery.withBinding("o", "2", RDFTypes.UNSIGNEDINT);
-    assertFalse(smgr.executeAsk(askQuery));
-    bindings.clear();
-
-    askQuery.withBinding("o", "1", RDFTypes.UNSIGNEDLONG);
-    assertTrue(smgr.executeAsk(askQuery));
-    bindings.clear();
-    askQuery.withBinding("o", "2", RDFTypes.UNSIGNEDLONG);
-    assertFalse(smgr.executeAsk(askQuery));
-    bindings.clear();
-
-    askQuery.withBinding("o", "1", RDFTypes.POSITIVEINTEGER);
-    assertTrue(smgr.executeAsk(askQuery));
-    bindings.clear();
-    askQuery.withBinding("o", "2", RDFTypes.POSITIVEINTEGER);
-    assertFalse(smgr.executeAsk(askQuery));
-    bindings.clear();
-
-    askQuery.withBinding("o", "1", RDFTypes.NONNEGATIVEINTEGER);
-    assertTrue(smgr.executeAsk(askQuery));
-    bindings.clear();
-    askQuery.withBinding("o", "2", RDFTypes.NONNEGATIVEINTEGER);
-    assertFalse(smgr.executeAsk(askQuery));
-    bindings.clear();
-
-    askQuery.withBinding("o", "-1", RDFTypes.NEGATIVEINTEGER);
-    assertTrue(smgr.executeAsk(askQuery));
-    bindings.clear();
-    askQuery.withBinding("o", "-2", RDFTypes.NEGATIVEINTEGER);
-    assertFalse(smgr.executeAsk(askQuery));
-    bindings.clear();
-
-    askQuery.withBinding("o", "-1", RDFTypes.NONPOSITIVEINTEGER);
-    assertTrue(smgr.executeAsk(askQuery));
-    bindings.clear();
-    askQuery.withBinding("o", "-2", RDFTypes.NONPOSITIVEINTEGER);
-    assertFalse(smgr.executeAsk(askQuery));
-    bindings.clear();
-
-    askQuery.withBinding("o", "010203", RDFTypes.HEXBINARY);
-    assertTrue(smgr.executeAsk(askQuery));
-    bindings.clear();
-    askQuery.withBinding("o", "020202", RDFTypes.HEXBINARY);
-    assertFalse(smgr.executeAsk(askQuery));
-    bindings.clear();
-
-    askQuery.withBinding("o", "AQID", RDFTypes.BASE64BINARY);
-    assertTrue(smgr.executeAsk(askQuery));
-    bindings.clear();
-    askQuery.withBinding("o", "AQIE", RDFTypes.BASE64BINARY);
-    assertFalse(smgr.executeAsk(askQuery));
-    bindings.clear();
-
-    askQuery.withBinding("o", "1", RDFTypes.ANYURI);
-    assertTrue(smgr.executeAsk(askQuery));
-    bindings.clear();
-    askQuery.withBinding("o", "2", RDFTypes.ANYURI);
-    assertFalse(smgr.executeAsk(askQuery));
-    bindings.clear();
-
-    /** Comment until BugTrack 35678 is fixed
-     askQuery.withBinding("o", "en", RDFTypes.LANGUAGE);
-     assertTrue(smgr.executeAsk(askQuery));
-     bindings.clear();
-     askQuery.withBinding("o", "es", RDFTypes.LANGUAGE);
-     assertFalse(smgr.executeAsk(askQuery));
-     bindings.clear();
-     */
-
-    askQuery.withBinding("o", "1", RDFTypes.NORMALIZEDSTRING);
-    assertTrue(smgr.executeAsk(askQuery));
-    bindings.clear();
-    askQuery.withBinding("o", "2", RDFTypes.NORMALIZEDSTRING);
-    assertFalse(smgr.executeAsk(askQuery));
-    bindings.clear();
-
-    askQuery.withBinding("o", "1", RDFTypes.TOKEN);
-    assertTrue(smgr.executeAsk(askQuery));
-    bindings.clear();
-    askQuery.withBinding("o", "2", RDFTypes.TOKEN);
-    assertFalse(smgr.executeAsk(askQuery));
-    bindings.clear();
-
-    askQuery.withBinding("o", "1", RDFTypes.NMTOKEN);
-    assertTrue(smgr.executeAsk(askQuery));
-    bindings.clear();
-    askQuery.withBinding("o", "2", RDFTypes.NMTOKEN);
-    assertFalse(smgr.executeAsk(askQuery));
-    bindings.clear();
-
-    askQuery.withBinding("o", "A", RDFTypes.NAME);
-    assertTrue(smgr.executeAsk(askQuery));
-    bindings.clear();
-    askQuery.withBinding("o", "B", RDFTypes.NAME);
-    assertFalse(smgr.executeAsk(askQuery));
-    bindings.clear();
-
-    askQuery.withBinding("o", "A", RDFTypes.NCNAME);
-    assertTrue(smgr.executeAsk(askQuery));
-    bindings.clear();
-    askQuery.withBinding("o", "B", RDFTypes.NCNAME);
-    assertFalse(smgr.executeAsk(askQuery));
-  }
-
-  @Test
-  public void testBaseUri() {
-    // verify base has expected effect
-    String relativeConstruct = "CONSTRUCT { <relative1> <relative2> <relative3> } \n" +
-      "WHERE { ?s ?p ?o . } LIMIT 1";
-    SPARQLQueryDefinition qdef = smgr.newQueryDefinition(relativeConstruct);
-    qdef.setBaseUri("http://marklogic.com/SPARQLQDefTest/");
-    JsonNode rdf = smgr.executeConstruct(qdef, new JacksonHandle()).get();
-
-    String subject = rdf.fieldNames().next();
-    assertEquals("base uri plus relative subject uri",
-      "http://marklogic.com/SPARQLQDefTest/relative1", subject);
-
-    String predicate = rdf.get(subject).fieldNames().next();
-    assertEquals("base uri plus relative predicate uri",
-      "http://marklogic.com/SPARQLQDefTest/relative2", predicate);
-
-    JsonNode objects = rdf.get(subject).get(predicate);
-    assertEquals(1, objects.size());
-    assertEquals("base uri plus relative uri",
-      "http://marklogic.com/SPARQLQDefTest/relative3", objects.path(0).path("value").asText());
-  }
-
-  @Test
-  public void testDefaultURI() {
-    // verify default graph
-    String defGraphQuery = "SELECT ?s WHERE { ?s a ?o }";
-    SPARQLQueryDefinition qdef = smgr.newQueryDefinition(defGraphQuery);
-    qdef.setIncludeDefaultRulesets(false);
-    qdef.setOptimizeLevel(1);
-    // this only tests whether optimize level is set, not sent to server
-    // I'm not sure how to test that
-    assertEquals(1, qdef.getOptimizeLevel());
-    ArrayNode bindings = executeAndExtractBindings(qdef);
-
-    qdef.setDefaultGraphUris("http://marklogic.com/SPARQLQDefTest/g4");
-    bindings = executeAndExtractBindings(qdef);
-    assertEquals("Single graphs has one assertion", 1, bindings.size());
-
-    qdef.setDefaultGraphUris("http://marklogic.com/SPARQLQDefTest/g4",
-      "http://marklogic.com/SPARQLQDefTest/g2");
-    bindings = executeAndExtractBindings(qdef);
-    assertEquals("Union two default graphs has two assertions", 2,
-      bindings.size());
-  }
-
-  @Test
-  public void testNamedGraphUris() {
-    SPARQLQueryDefinition qdef = smgr
-      .newQueryDefinition("SELECT ?s where { GRAPH ?g { ?s a ?o } }");
-    qdef.setIncludeDefaultRulesets(false);
-    qdef.setNamedGraphUris("http://marklogic.com/SPARQLQDefTest/g3");
-    ArrayNode bindings = executeAndExtractBindings(qdef);
-    assertEquals("From named 0 result assertions", 0, bindings.size());
-
-    qdef.setNamedGraphUris("http://marklogic.com/SPARQLQDefTest/g4");
-    bindings = executeAndExtractBindings(qdef);
-    assertEquals("From named 1 result assertions", 1, bindings.size());
-
-    qdef.setNamedGraphUris("http://marklogic.com/SPARQLQDefTest/g4", "http://marklogic.com/SPARQLQDefTest/g2");
-    bindings = executeAndExtractBindings(qdef);
-    assertEquals("From named 1 result assertions", 2, bindings.size());
-  }
-
-  @Test
-  public void testUsingURI() {
-    // verify default graph
-    String defGraphQuery = "INSERT { GRAPH <http://marklogic.com/SPARQLQDefTest/g3> " +
-      "{ <http://marklogic.com/SPARQLQDefTest/r3> " +
-        "<http://marklogic.com/SPARQLQDefTest/p3> " +
-        "<http://marklogic.com/SPARQLQDefTest/o3> } } " +
-      "WHERE { <http://marklogic.com/SPARQLQDefTest/r1> <http://marklogic.com/SPARQLQDefTest/p3> ?o }";
-    String defCheckQuery =
-      "ASK WHERE { <http://marklogic.com/SPARQLQDefTest/r3> <http://marklogic.com/SPARQLQDefTest/p3> <http://marklogic.com/SPARQLQDefTest/o3> }";
-    SPARQLQueryDefinition qdef = smgr.newQueryDefinition(defGraphQuery);
-    qdef.setUsingGraphUris("http://marklogic.com/SPARQLQDefTest/g1");
-    smgr.executeUpdate(qdef);
-    SPARQLQueryDefinition checkDef = smgr.newQueryDefinition(defCheckQuery);
-    checkDef.setDefaultGraphUris("http://marklogic.com/SPARQLQDefTest/g3");
-    assertTrue(smgr.executeAsk(checkDef));
-
-    // clean up
-    smgr.executeUpdate(smgr.newQueryDefinition("DROP GRAPH <http://marklogic.com/SPARQLQDefTest/g3>"));
-    assertFalse(smgr.executeAsk(checkDef));
-  }
-
-  @Test
-  public void testUsingNamedURI() {
-    // verify default graph
-    String defGraphQuery = "INSERT { GRAPH <http://marklogic.com/SPARQLQDefTest/g65> " +
-      "{ <http://marklogic.com/SPARQLQDefTest/r3> " +
-        "<http://marklogic.com/SPARQLQDefTest/p3> " +
-        "<http://marklogic.com/SPARQLQDefTest/o3> } } " +
-      "WHERE { GRAPH ?g { <http://marklogic.com/SPARQLQDefTest/r1> <http://marklogic.com/SPARQLQDefTest/p3> ?o } }";
-    String checkQuery =
-      "ASK WHERE { <http://marklogic.com/SPARQLQDefTest/r3> <http://marklogic.com/SPARQLQDefTest/p3> <http://marklogic.com/SPARQLQDefTest/o3> }";
-    SPARQLQueryDefinition qdef = smgr.newQueryDefinition(defGraphQuery);
-
-    // negative, no insert
-    qdef.setUsingNamedGraphUris("http://marklogic.com/SPARQLQDefTest/baloney");
-    smgr.executeUpdate(qdef);
-
-    SPARQLQueryDefinition checkDef = smgr.newQueryDefinition(checkQuery);
-    checkDef.setDefaultGraphUris("http://marklogic.com/SPARQLQDefTest/g65");
-    assertFalse(smgr.executeAsk(checkDef));
-
-    // positive
-    qdef.setUsingNamedGraphUris("http://marklogic.com/SPARQLQDefTest/g1");
-    smgr.executeUpdate(qdef);
-
-    checkDef.setDefaultGraphUris("http://marklogic.com/SPARQLQDefTest/g65");
-    assertTrue(smgr.executeAsk(checkDef));
-  }
-
-  @Test
-  public void testIncludeDefaultInference() {
-    // install default inference.
-    // TODO installDefaultInference("rdfs.rules");
-    // check query with and without
-    // uninstall default inference.
-    SPARQLQueryDefinition qdef = smgr
-      .newQueryDefinition("select ?o where {?s a ?o . filter (?s = <http://marklogic.com/SPARQLQDefTest/r4> )}");
-    qdef.setIncludeDefaultRulesets(false);
-
-    assertFalse(qdef.getIncludeDefaultRulesets());
-    JacksonHandle handle = smgr.executeSelect(qdef, new JacksonHandle());
-    JsonNode results = handle.get();
-    assertEquals("Size of results with no inference", 1,
-      results.get("results").get("bindings").size());
-
-    qdef.setIncludeDefaultRulesets(true);
-    handle = smgr.executeSelect(qdef, new JacksonHandle());
-    results = handle.get();
-    assertEquals("Size of results with default inference", 3,
-      results.get("results").get("bindings").size());
-
-    qdef = smgr
-      .newQueryDefinition(
-        "select ?o where {?s a ?o . filter (?s = <http://marklogic.com/SPARQLQDefTest/r4> )}")
-      .withIncludeDefaultRulesets(false);
-
-    // TODO removeDefaultInference();
-  }
-}
-=======
-/*
- * Copyright 2012-2017 MarkLogic Corporation
- *
- * Licensed under the Apache License, Version 2.0 (the "License");
- * you may not use this file except in compliance with the License.
- * You may obtain a copy of the License at
- *
- *    http://www.apache.org/licenses/LICENSE-2.0
- *
- * Unless required by applicable law or agreed to in writing, software
- * distributed under the License is distributed on an "AS IS" BASIS,
- * WITHOUT WARRANTIES OR CONDITIONS OF ANY KIND, either express or implied.
- * See the License for the specific language governing permissions and
- * limitations under the License.
- */
-package com.marklogic.client.test;
-
-import static org.junit.Assert.assertEquals;
-import static org.junit.Assert.assertFalse;
-import static org.junit.Assert.assertTrue;
-
-import org.junit.AfterClass;
-import org.junit.BeforeClass;
-import org.junit.Test;
-
-import com.fasterxml.jackson.databind.JsonNode;
-import com.fasterxml.jackson.databind.node.ArrayNode;
-import com.marklogic.client.io.JacksonHandle;
-import com.marklogic.client.io.StringHandle;
-import com.marklogic.client.semantics.GraphManager;
-import com.marklogic.client.semantics.RDFTypes;
-import com.marklogic.client.semantics.SPARQLBindings;
-import com.marklogic.client.semantics.SPARQLQueryDefinition;
-import com.marklogic.client.semantics.SPARQLQueryManager;
-
-public class SPARQLQueryDefinitionTest {
-
-  private static SPARQLQueryManager smgr;
-  private static GraphManager gmgr;
-
-  private static String TEST_TRIG = "@prefix xsd: <http://www.w3.org/2001/XMLSchema#> . "
-    + "@prefix rdfs: <http://www.w3.org/2000/01/rdf-schema#> . "
-    + "@prefix : <http://marklogic.com/SPARQLQDefTest/> . "
-    + "{ :r1 a :c1 ; "
-    + "       :p1 \"string value 0\" ; "
-    + "       :p2 \"string value 1\" . "
-    + "  :r2 :p1 \"string value 2\" ; "
-    + "       :p2 \"string value 3\"@en .  } "
-    + ":g1 { :r1 :p3 \"1\"^^xsd:" + RDFTypes.STRING              + " . "
-    + "      :r1 :p3 \"1\"^^xsd:" + RDFTypes.BOOLEAN             + " . "
-    + "      :r1 :p3 \"1\"^^xsd:" + RDFTypes.DECIMAL             + " . "
-    + "      :r1 :p3 \"1\"^^xsd:" + RDFTypes.INTEGER             + " . "
-    + "      :r1 :p3 \"1\"^^xsd:" + RDFTypes.DOUBLE              + " . "
-    + "      :r1 :p3 \"1\"^^xsd:" + RDFTypes.FLOAT               + " . "
-    + "      :r1 :p3 \"00:01:01\"^^xsd:" + RDFTypes.TIME         + " . "
-    + "      :r1 :p3 \"2014-09-01\"^^xsd:" + RDFTypes.DATE + " ."
-    + "      :r1 :p3 \"2014-09-01T00:00:00+02:00\"^^xsd:" + RDFTypes.DATETIME + " ."
-    + "      :r1 :p3 \"2001\"^^xsd:" + RDFTypes.GYEAR            + " . "
-    + "      :r1 :p3 \"--01\"^^xsd:" + RDFTypes.GMONTH           + " . "
-    + "      :r1 :p3 \"---01\"^^xsd:" + RDFTypes.GDAY            + " . "
-    + "      :r1 :p3 \"2001-01\"^^xsd:" + RDFTypes.GYEARMONTH    + " . "
-    + "      :r1 :p3 \"--01-01\"^^xsd:" + RDFTypes.GMONTHDAY     + " . "
-    + "      :r1 :p3 \"P100D\"^^xsd:" + RDFTypes.DURATION        + " . "
-    + "      :r1 :p3 \"P1M\"^^xsd:" + RDFTypes.YEARMONTHDURATION + " . "
-    + "      :r1 :p3 \"P100D\"^^xsd:" + RDFTypes.DAYTIMEDURATION + " . "
-    + "      :r1 :p3 \"1\"^^xsd:" + RDFTypes.BYTE                + " . "
-    + "      :r1 :p3 \"1\"^^xsd:" + RDFTypes.SHORT               + " . "
-    + "      :r1 :p3 \"1\"^^xsd:" + RDFTypes.INT                 + " . "
-    + "      :r1 :p3 \"1\"^^xsd:" + RDFTypes.LONG                + " . "
-    + "      :r1 :p3 \"1\"^^xsd:" + RDFTypes.UNSIGNEDBYTE        + " . "
-    + "      :r1 :p3 \"1\"^^xsd:" + RDFTypes.UNSIGNEDSHORT       + " . "
-    + "      :r1 :p3 \"1\"^^xsd:" + RDFTypes.UNSIGNEDINT         + " . "
-    + "      :r1 :p3 \"1\"^^xsd:" + RDFTypes.UNSIGNEDLONG        + " . "
-    + "      :r1 :p3 \"1\"^^xsd:" + RDFTypes.POSITIVEINTEGER     + " . "
-    + "      :r1 :p3 \"1\"^^xsd:" + RDFTypes.NONNEGATIVEINTEGER  + " . "
-    + "      :r1 :p3 \"-1\"^^xsd:" + RDFTypes.NEGATIVEINTEGER    + " . "
-    + "      :r1 :p3 \"-1\"^^xsd:" + RDFTypes.NONPOSITIVEINTEGER + " . "
-    + "      :r1 :p3 \"010203\"^^xsd:" + RDFTypes.HEXBINARY      + " . "
-    + "      :r1 :p3 \"AQID\"^^xsd:" + RDFTypes.BASE64BINARY     + " . "
-    + "      :r1 :p3 \"1\"^^xsd:" + RDFTypes.ANYURI              + " . "
-    + "      :r1 :p3 \"en\"^^xsd:" + RDFTypes.LANGUAGE           + " . "
-    + "      :r1 :p3 \"1\"^^xsd:" + RDFTypes.NORMALIZEDSTRING    + " . "
-    + "      :r1 :p3 \"1\"^^xsd:" + RDFTypes.TOKEN               + " . "
-    + "      :r1 :p3 \"1\"^^xsd:" + RDFTypes.NMTOKEN             + " . "
-    + "      :r1 :p3 \"A\"^^xsd:" + RDFTypes.NAME                + " . "
-    + "      :r1 :p3 \"A\"^^xsd:" + RDFTypes.NCNAME              + " . } "
-    + ":g2 { :r2 :p4 \"p4 string value\" .  :r3 a :c2 .  } "
-    + ":g3 { :r3 :p5 :r4 .  } "
-    + ":g4 { :r4 a :c3 .  } "
-    + ":o1 { :p1 rdfs:domain :c1 .  } "
-    + ":o2 { :c2 rdfs:subClassOf :c1 .  } "
-    + ":o3 { :p4 rdfs:subPropertyOf :p1 .  } "
-    + ":o4 { :p5 rdfs:range :c2 .  } ";
-
-  @BeforeClass
-  public static void beforeClass() {
-    Common.connect();
-    gmgr = Common.client.newGraphManager();
-    gmgr.mergeGraphs(new StringHandle(TEST_TRIG)
-      .withMimetype("text/trig"));
-    smgr = Common.client.newSPARQLQueryManager();
-  }
-
-  @AfterClass
-  public static void afterClass() {
-    Common.connect();
-    gmgr = Common.client.newGraphManager();
-    gmgr.delete(GraphManager.DEFAULT_GRAPH);
-    gmgr.delete("http://marklogic.com/SPARQLQDefTest/g1");
-    gmgr.delete("http://marklogic.com/SPARQLQDefTest/g2");
-    gmgr.delete("http://marklogic.com/SPARQLQDefTest/g4");
-    gmgr.delete("http://marklogic.com/SPARQLQDefTest/g65");
-    gmgr.delete("http://marklogic.com/SPARQLQDefTest/o1");
-    gmgr.delete("http://marklogic.com/SPARQLQDefTest/o2");
-    gmgr.delete("http://marklogic.com/SPARQLQDefTest/o3");
-    gmgr.delete("http://marklogic.com/SPARQLQDefTest/o4");
-  }
-
-  private ArrayNode executeAndExtractBindings(SPARQLQueryDefinition qdef) {
-    JacksonHandle handle = smgr.executeSelect(qdef, new JacksonHandle());
-    JsonNode results = handle.get();
-
-    ArrayNode bindings = (ArrayNode) results.findPath("results").findPath(
-      "bindings");
-    return bindings;
-  }
-
-  @Test
-  public void testBindings() {
-    String ask = "ASK FROM <http://marklogic.com/SPARQLQDefTest/g1> " +
-      "WHERE { <http://marklogic.com/SPARQLQDefTest/r1> <http://marklogic.com/SPARQLQDefTest/p3> ?o }";
-    SPARQLQueryDefinition askQuery = smgr.newQueryDefinition(ask);
-
-    SPARQLBindings bindings = askQuery.getBindings();
-    bindings.bind("o", "1", RDFTypes.STRING);
-    assertTrue(smgr.executeAsk(askQuery));
-    bindings.clear();
-    bindings.bind("o", "foo", RDFTypes.STRING);
-    assertFalse(smgr.executeAsk(askQuery));
-    bindings.clear();
-
-    askQuery.withBinding("o", "1", RDFTypes.BOOLEAN);
-    assertTrue(smgr.executeAsk(askQuery));
-    bindings.clear();
-    askQuery.withBinding("o", "0", RDFTypes.BOOLEAN);
-    assertFalse(smgr.executeAsk(askQuery));
-    bindings.clear();
-
-    askQuery.withBinding("o", "1", RDFTypes.DECIMAL);
-    assertTrue(smgr.executeAsk(askQuery));
-    bindings.clear();
-    askQuery.withBinding("o", "2", RDFTypes.DECIMAL);
-    assertFalse(smgr.executeAsk(askQuery));
-    bindings.clear();
-
-    askQuery.withBinding("o", "1", RDFTypes.INTEGER);
-    assertTrue(smgr.executeAsk(askQuery));
-    bindings.clear();
-    askQuery.withBinding("o", "2", RDFTypes.INTEGER);
-    assertFalse(smgr.executeAsk(askQuery));
-    bindings.clear();
-
-    askQuery.withBinding("o", "1", RDFTypes.DOUBLE);
-    assertTrue(smgr.executeAsk(askQuery));
-    bindings.clear();
-    askQuery.withBinding("o", "2", RDFTypes.DOUBLE);
-    assertFalse(smgr.executeAsk(askQuery));
-    bindings.clear();
-
-    askQuery.withBinding("o", "1", RDFTypes.FLOAT);
-    assertTrue(smgr.executeAsk(askQuery));
-    bindings.clear();
-    askQuery.withBinding("o", "2", RDFTypes.FLOAT);
-    assertFalse(smgr.executeAsk(askQuery));
-    bindings.clear();
-
-    askQuery.withBinding("o", "00:01:01", RDFTypes.TIME);
-    assertTrue(smgr.executeAsk(askQuery));
-    bindings.clear();
-    askQuery.withBinding("o", "00:01:02", RDFTypes.TIME);
-    assertFalse(smgr.executeAsk(askQuery));
-    bindings.clear();
-
-    askQuery.withBinding("o", "2014-09-01", RDFTypes.DATE);
-    assertTrue(smgr.executeAsk(askQuery));
-    bindings.clear();
-    askQuery.withBinding("o", "2014-09-02", RDFTypes.DATE);
-    assertFalse(smgr.executeAsk(askQuery));
-    bindings.clear();
-
-    askQuery.withBinding("o", "2014-09-01T00:00:00+02:00", RDFTypes.DATETIME);
-    assertTrue(smgr.executeAsk(askQuery));
-    bindings.clear();
-    askQuery.withBinding("o", "2014-09-02T00:00:00+02:00", RDFTypes.DATETIME);
-    assertFalse(smgr.executeAsk(askQuery));
-    bindings.clear();
-
-    askQuery.withBinding("o", "2001", RDFTypes.GYEAR);
-    assertTrue(smgr.executeAsk(askQuery));
-    bindings.clear();
-    askQuery.withBinding("o", "2002", RDFTypes.GYEAR);
-    assertFalse(smgr.executeAsk(askQuery));
-    bindings.clear();
-
-    askQuery.withBinding("o", "--01", RDFTypes.GMONTH);
-    assertTrue(smgr.executeAsk(askQuery));
-    bindings.clear();
-    askQuery.withBinding("o", "--02", RDFTypes.GMONTH);
-    assertFalse(smgr.executeAsk(askQuery));
-    bindings.clear();
-
-    askQuery.withBinding("o", "---01", RDFTypes.GDAY);
-    assertTrue(smgr.executeAsk(askQuery));
-    bindings.clear();
-    askQuery.withBinding("o", "---02", RDFTypes.GDAY);
-    assertFalse(smgr.executeAsk(askQuery));
-    bindings.clear();
-
-    askQuery.withBinding("o", "2001-01", RDFTypes.GYEARMONTH);
-    assertTrue(smgr.executeAsk(askQuery));
-    bindings.clear();
-    askQuery.withBinding("o", "2002-02", RDFTypes.GYEARMONTH);
-    assertFalse(smgr.executeAsk(askQuery));
-    bindings.clear();
-
-    askQuery.withBinding("o", "--01-01", RDFTypes.GMONTHDAY);
-    assertTrue(smgr.executeAsk(askQuery));
-    bindings.clear();
-    askQuery.withBinding("o", "--02-02", RDFTypes.GMONTHDAY);
-    assertFalse(smgr.executeAsk(askQuery));
-    bindings.clear();
-
-    askQuery.withBinding("o", "P100D", RDFTypes.DURATION);
-    assertTrue(smgr.executeAsk(askQuery));
-    bindings.clear();
-    askQuery.withBinding("o", "P200D", RDFTypes.DURATION);
-    assertFalse(smgr.executeAsk(askQuery));
-    bindings.clear();
-
-    askQuery.withBinding("o", "P1M", RDFTypes.YEARMONTHDURATION);
-    assertTrue(smgr.executeAsk(askQuery));
-    bindings.clear();
-    askQuery.withBinding("o", "P2M", RDFTypes.YEARMONTHDURATION);
-    assertFalse(smgr.executeAsk(askQuery));
-    bindings.clear();
-
-    askQuery.withBinding("o", "P100D", RDFTypes.DAYTIMEDURATION);
-    assertTrue(smgr.executeAsk(askQuery));
-    bindings.clear();
-    askQuery.withBinding("o", "P200D", RDFTypes.DAYTIMEDURATION);
-    assertFalse(smgr.executeAsk(askQuery));
-    bindings.clear();
-
-    askQuery.withBinding("o", "1", RDFTypes.BYTE);
-    assertTrue(smgr.executeAsk(askQuery));
-    bindings.clear();
-    askQuery.withBinding("o", "2", RDFTypes.BYTE);
-    assertFalse(smgr.executeAsk(askQuery));
-    bindings.clear();
-
-    askQuery.withBinding("o", "1", RDFTypes.SHORT);
-    assertTrue(smgr.executeAsk(askQuery));
-    bindings.clear();
-    askQuery.withBinding("o", "2", RDFTypes.SHORT);
-    assertFalse(smgr.executeAsk(askQuery));
-    bindings.clear();
-
-    askQuery.withBinding("o", "1", RDFTypes.INT);
-    assertTrue(smgr.executeAsk(askQuery));
-    bindings.clear();
-    askQuery.withBinding("o", "2", RDFTypes.INT);
-    assertFalse(smgr.executeAsk(askQuery));
-    bindings.clear();
-
-    askQuery.withBinding("o", "1", RDFTypes.LONG);
-    assertTrue(smgr.executeAsk(askQuery));
-    bindings.clear();
-    askQuery.withBinding("o", "2", RDFTypes.LONG);
-    assertFalse(smgr.executeAsk(askQuery));
-    bindings.clear();
-
-    askQuery.withBinding("o", "1", RDFTypes.UNSIGNEDBYTE);
-    assertTrue(smgr.executeAsk(askQuery));
-    bindings.clear();
-    askQuery.withBinding("o", "2", RDFTypes.UNSIGNEDBYTE);
-    assertFalse(smgr.executeAsk(askQuery));
-    bindings.clear();
-
-    askQuery.withBinding("o", "1", RDFTypes.UNSIGNEDSHORT);
-    assertTrue(smgr.executeAsk(askQuery));
-    bindings.clear();
-    askQuery.withBinding("o", "2", RDFTypes.UNSIGNEDSHORT);
-    assertFalse(smgr.executeAsk(askQuery));
-    bindings.clear();
-
-    askQuery.withBinding("o", "1", RDFTypes.UNSIGNEDINT);
-    assertTrue(smgr.executeAsk(askQuery));
-    bindings.clear();
-    askQuery.withBinding("o", "2", RDFTypes.UNSIGNEDINT);
-    assertFalse(smgr.executeAsk(askQuery));
-    bindings.clear();
-
-    askQuery.withBinding("o", "1", RDFTypes.UNSIGNEDLONG);
-    assertTrue(smgr.executeAsk(askQuery));
-    bindings.clear();
-    askQuery.withBinding("o", "2", RDFTypes.UNSIGNEDLONG);
-    assertFalse(smgr.executeAsk(askQuery));
-    bindings.clear();
-
-    askQuery.withBinding("o", "1", RDFTypes.POSITIVEINTEGER);
-    assertTrue(smgr.executeAsk(askQuery));
-    bindings.clear();
-    askQuery.withBinding("o", "2", RDFTypes.POSITIVEINTEGER);
-    assertFalse(smgr.executeAsk(askQuery));
-    bindings.clear();
-
-    askQuery.withBinding("o", "1", RDFTypes.NONNEGATIVEINTEGER);
-    assertTrue(smgr.executeAsk(askQuery));
-    bindings.clear();
-    askQuery.withBinding("o", "2", RDFTypes.NONNEGATIVEINTEGER);
-    assertFalse(smgr.executeAsk(askQuery));
-    bindings.clear();
-
-    askQuery.withBinding("o", "-1", RDFTypes.NEGATIVEINTEGER);
-    assertTrue(smgr.executeAsk(askQuery));
-    bindings.clear();
-    askQuery.withBinding("o", "-2", RDFTypes.NEGATIVEINTEGER);
-    assertFalse(smgr.executeAsk(askQuery));
-    bindings.clear();
-
-    askQuery.withBinding("o", "-1", RDFTypes.NONPOSITIVEINTEGER);
-    assertTrue(smgr.executeAsk(askQuery));
-    bindings.clear();
-    askQuery.withBinding("o", "-2", RDFTypes.NONPOSITIVEINTEGER);
-    assertFalse(smgr.executeAsk(askQuery));
-    bindings.clear();
-
-    askQuery.withBinding("o", "010203", RDFTypes.HEXBINARY);
-    assertTrue(smgr.executeAsk(askQuery));
-    bindings.clear();
-    askQuery.withBinding("o", "020202", RDFTypes.HEXBINARY);
-    assertFalse(smgr.executeAsk(askQuery));
-    bindings.clear();
-
-    askQuery.withBinding("o", "AQID", RDFTypes.BASE64BINARY);
-    assertTrue(smgr.executeAsk(askQuery));
-    bindings.clear();
-    askQuery.withBinding("o", "AQIE", RDFTypes.BASE64BINARY);
-    assertFalse(smgr.executeAsk(askQuery));
-    bindings.clear();
-
-    askQuery.withBinding("o", "1", RDFTypes.ANYURI);
-    assertTrue(smgr.executeAsk(askQuery));
-    bindings.clear();
-    askQuery.withBinding("o", "2", RDFTypes.ANYURI);
-    assertFalse(smgr.executeAsk(askQuery));
-    bindings.clear();
-    
-    askQuery.withBinding("o", "en", RDFTypes.LANGUAGE);
-    assertTrue(smgr.executeAsk(askQuery));
-    bindings.clear();
-    askQuery.withBinding("o", "es", RDFTypes.LANGUAGE);
-    assertFalse(smgr.executeAsk(askQuery));
-    bindings.clear();
-
-    askQuery.withBinding("o", "1", RDFTypes.NORMALIZEDSTRING);
-    assertTrue(smgr.executeAsk(askQuery));
-    bindings.clear();
-    askQuery.withBinding("o", "2", RDFTypes.NORMALIZEDSTRING);
-    assertFalse(smgr.executeAsk(askQuery));
-    bindings.clear();
-
-    askQuery.withBinding("o", "1", RDFTypes.TOKEN);
-    assertTrue(smgr.executeAsk(askQuery));
-    bindings.clear();
-    askQuery.withBinding("o", "2", RDFTypes.TOKEN);
-    assertFalse(smgr.executeAsk(askQuery));
-    bindings.clear();
-
-    askQuery.withBinding("o", "1", RDFTypes.NMTOKEN);
-    assertTrue(smgr.executeAsk(askQuery));
-    bindings.clear();
-    askQuery.withBinding("o", "2", RDFTypes.NMTOKEN);
-    assertFalse(smgr.executeAsk(askQuery));
-    bindings.clear();
-
-    askQuery.withBinding("o", "A", RDFTypes.NAME);
-    assertTrue(smgr.executeAsk(askQuery));
-    bindings.clear();
-    askQuery.withBinding("o", "B", RDFTypes.NAME);
-    assertFalse(smgr.executeAsk(askQuery));
-    bindings.clear();
-
-    askQuery.withBinding("o", "A", RDFTypes.NCNAME);
-    assertTrue(smgr.executeAsk(askQuery));
-    bindings.clear();
-    askQuery.withBinding("o", "B", RDFTypes.NCNAME);
-    assertFalse(smgr.executeAsk(askQuery));
-  }
-
-  @Test
-  public void testBaseUri() {
-    // verify base has expected effect
-    String relativeConstruct = "CONSTRUCT { <relative1> <relative2> <relative3> } \n" +
-      "WHERE { ?s ?p ?o . } LIMIT 1";
-    SPARQLQueryDefinition qdef = smgr.newQueryDefinition(relativeConstruct);
-    qdef.setBaseUri("http://marklogic.com/SPARQLQDefTest/");
-    JsonNode rdf = smgr.executeConstruct(qdef, new JacksonHandle()).get();
-
-    String subject = rdf.fieldNames().next();
-    assertEquals("base uri plus relative subject uri",
-      "http://marklogic.com/SPARQLQDefTest/relative1", subject);
-
-    String predicate = rdf.get(subject).fieldNames().next();
-    assertEquals("base uri plus relative predicate uri",
-      "http://marklogic.com/SPARQLQDefTest/relative2", predicate);
-
-    JsonNode objects = rdf.get(subject).get(predicate);
-    assertEquals(1, objects.size());
-    assertEquals("base uri plus relative uri",
-      "http://marklogic.com/SPARQLQDefTest/relative3", objects.path(0).path("value").asText());
-  }
-
-  @Test
-  public void testDefaultURI() {
-    // verify default graph
-    String defGraphQuery = "SELECT ?s WHERE { ?s a ?o }";
-    SPARQLQueryDefinition qdef = smgr.newQueryDefinition(defGraphQuery);
-    qdef.setIncludeDefaultRulesets(false);
-    qdef.setOptimizeLevel(1);
-    // this only tests whether optimize level is set, not sent to server
-    // I'm not sure how to test that
-    assertEquals(1, qdef.getOptimizeLevel());
-    ArrayNode bindings = executeAndExtractBindings(qdef);
-
-    qdef.setDefaultGraphUris("http://marklogic.com/SPARQLQDefTest/g4");
-    bindings = executeAndExtractBindings(qdef);
-    assertEquals("Single graphs has one assertion", 1, bindings.size());
-
-    qdef.setDefaultGraphUris("http://marklogic.com/SPARQLQDefTest/g4",
-      "http://marklogic.com/SPARQLQDefTest/g2");
-    bindings = executeAndExtractBindings(qdef);
-    assertEquals("Union two default graphs has two assertions", 2,
-      bindings.size());
-  }
-
-  @Test
-  public void testNamedGraphUris() {
-    SPARQLQueryDefinition qdef = smgr
-      .newQueryDefinition("SELECT ?s where { GRAPH ?g { ?s a ?o } }");
-    qdef.setIncludeDefaultRulesets(false);
-    qdef.setNamedGraphUris("http://marklogic.com/SPARQLQDefTest/g3");
-    ArrayNode bindings = executeAndExtractBindings(qdef);
-    assertEquals("From named 0 result assertions", 0, bindings.size());
-
-    qdef.setNamedGraphUris("http://marklogic.com/SPARQLQDefTest/g4");
-    bindings = executeAndExtractBindings(qdef);
-    assertEquals("From named 1 result assertions", 1, bindings.size());
-
-    qdef.setNamedGraphUris("http://marklogic.com/SPARQLQDefTest/g4", "http://marklogic.com/SPARQLQDefTest/g2");
-    bindings = executeAndExtractBindings(qdef);
-    assertEquals("From named 1 result assertions", 2, bindings.size());
-  }
-
-  @Test
-  public void testUsingURI() {
-    // verify default graph
-    String defGraphQuery = "INSERT { GRAPH <http://marklogic.com/SPARQLQDefTest/g3> " +
-      "{ <http://marklogic.com/SPARQLQDefTest/r3> " +
-        "<http://marklogic.com/SPARQLQDefTest/p3> " +
-        "<http://marklogic.com/SPARQLQDefTest/o3> } } " +
-      "WHERE { <http://marklogic.com/SPARQLQDefTest/r1> <http://marklogic.com/SPARQLQDefTest/p3> ?o }";
-    String defCheckQuery =
-      "ASK WHERE { <http://marklogic.com/SPARQLQDefTest/r3> <http://marklogic.com/SPARQLQDefTest/p3> <http://marklogic.com/SPARQLQDefTest/o3> }";
-    SPARQLQueryDefinition qdef = smgr.newQueryDefinition(defGraphQuery);
-    qdef.setUsingGraphUris("http://marklogic.com/SPARQLQDefTest/g1");
-    smgr.executeUpdate(qdef);
-    SPARQLQueryDefinition checkDef = smgr.newQueryDefinition(defCheckQuery);
-    checkDef.setDefaultGraphUris("http://marklogic.com/SPARQLQDefTest/g3");
-    assertTrue(smgr.executeAsk(checkDef));
-
-    // clean up
-    smgr.executeUpdate(smgr.newQueryDefinition("DROP GRAPH <http://marklogic.com/SPARQLQDefTest/g3>"));
-    assertFalse(smgr.executeAsk(checkDef));
-  }
-
-  @Test
-  public void testUsingNamedURI() {
-    // verify default graph
-    String defGraphQuery = "INSERT { GRAPH <http://marklogic.com/SPARQLQDefTest/g65> " +
-      "{ <http://marklogic.com/SPARQLQDefTest/r3> " +
-        "<http://marklogic.com/SPARQLQDefTest/p3> " +
-        "<http://marklogic.com/SPARQLQDefTest/o3> } } " +
-      "WHERE { GRAPH ?g { <http://marklogic.com/SPARQLQDefTest/r1> <http://marklogic.com/SPARQLQDefTest/p3> ?o } }";
-    String checkQuery =
-      "ASK WHERE { <http://marklogic.com/SPARQLQDefTest/r3> <http://marklogic.com/SPARQLQDefTest/p3> <http://marklogic.com/SPARQLQDefTest/o3> }";
-    SPARQLQueryDefinition qdef = smgr.newQueryDefinition(defGraphQuery);
-
-    // negative, no insert
-    qdef.setUsingNamedGraphUris("http://marklogic.com/SPARQLQDefTest/baloney");
-    smgr.executeUpdate(qdef);
-
-    SPARQLQueryDefinition checkDef = smgr.newQueryDefinition(checkQuery);
-    checkDef.setDefaultGraphUris("http://marklogic.com/SPARQLQDefTest/g65");
-    assertFalse(smgr.executeAsk(checkDef));
-
-    // positive
-    qdef.setUsingNamedGraphUris("http://marklogic.com/SPARQLQDefTest/g1");
-    smgr.executeUpdate(qdef);
-
-    checkDef.setDefaultGraphUris("http://marklogic.com/SPARQLQDefTest/g65");
-    assertTrue(smgr.executeAsk(checkDef));
-  }
-
-  @Test
-  public void testIncludeDefaultInference() {
-    // install default inference.
-    // TODO installDefaultInference("rdfs.rules");
-    // check query with and without
-    // uninstall default inference.
-    SPARQLQueryDefinition qdef = smgr
-      .newQueryDefinition("select ?o where {?s a ?o . filter (?s = <http://marklogic.com/SPARQLQDefTest/r4> )}");
-    qdef.setIncludeDefaultRulesets(false);
-
-    assertFalse(qdef.getIncludeDefaultRulesets());
-    JacksonHandle handle = smgr.executeSelect(qdef, new JacksonHandle());
-    JsonNode results = handle.get();
-    assertEquals("Size of results with no inference", 1,
-      results.get("results").get("bindings").size());
-
-    qdef.setIncludeDefaultRulesets(true);
-    handle = smgr.executeSelect(qdef, new JacksonHandle());
-    results = handle.get();
-    assertEquals("Size of results with default inference", 3,
-      results.get("results").get("bindings").size());
-
-    qdef = smgr
-      .newQueryDefinition(
-        "select ?o where {?s a ?o . filter (?s = <http://marklogic.com/SPARQLQDefTest/r4> )}")
-      .withIncludeDefaultRulesets(false);
-
-    // TODO removeDefaultInference();
-  }
-}
->>>>>>> e2f43377
+/*
+ * Copyright 2012-2017 MarkLogic Corporation
+ *
+ * Licensed under the Apache License, Version 2.0 (the "License");
+ * you may not use this file except in compliance with the License.
+ * You may obtain a copy of the License at
+ *
+ *    http://www.apache.org/licenses/LICENSE-2.0
+ *
+ * Unless required by applicable law or agreed to in writing, software
+ * distributed under the License is distributed on an "AS IS" BASIS,
+ * WITHOUT WARRANTIES OR CONDITIONS OF ANY KIND, either express or implied.
+ * See the License for the specific language governing permissions and
+ * limitations under the License.
+ */
+package com.marklogic.client.test;
+
+import static org.junit.Assert.assertEquals;
+import static org.junit.Assert.assertFalse;
+import static org.junit.Assert.assertTrue;
+
+import org.junit.AfterClass;
+import org.junit.BeforeClass;
+import org.junit.Test;
+
+import com.fasterxml.jackson.databind.JsonNode;
+import com.fasterxml.jackson.databind.node.ArrayNode;
+import com.marklogic.client.io.JacksonHandle;
+import com.marklogic.client.io.StringHandle;
+import com.marklogic.client.semantics.GraphManager;
+import com.marklogic.client.semantics.RDFTypes;
+import com.marklogic.client.semantics.SPARQLBindings;
+import com.marklogic.client.semantics.SPARQLQueryDefinition;
+import com.marklogic.client.semantics.SPARQLQueryManager;
+
+public class SPARQLQueryDefinitionTest {
+
+  private static SPARQLQueryManager smgr;
+  private static GraphManager gmgr;
+
+  private static String TEST_TRIG = "@prefix xsd: <http://www.w3.org/2001/XMLSchema#> . "
+    + "@prefix rdfs: <http://www.w3.org/2000/01/rdf-schema#> . "
+    + "@prefix : <http://marklogic.com/SPARQLQDefTest/> . "
+    + "{ :r1 a :c1 ; "
+    + "       :p1 \"string value 0\" ; "
+    + "       :p2 \"string value 1\" . "
+    + "  :r2 :p1 \"string value 2\" ; "
+    + "       :p2 \"string value 3\"@en .  } "
+    + ":g1 { :r1 :p3 \"1\"^^xsd:" + RDFTypes.STRING              + " . "
+    + "      :r1 :p3 \"1\"^^xsd:" + RDFTypes.BOOLEAN             + " . "
+    + "      :r1 :p3 \"1\"^^xsd:" + RDFTypes.DECIMAL             + " . "
+    + "      :r1 :p3 \"1\"^^xsd:" + RDFTypes.INTEGER             + " . "
+    + "      :r1 :p3 \"1\"^^xsd:" + RDFTypes.DOUBLE              + " . "
+    + "      :r1 :p3 \"1\"^^xsd:" + RDFTypes.FLOAT               + " . "
+    + "      :r1 :p3 \"00:01:01\"^^xsd:" + RDFTypes.TIME         + " . "
+    + "      :r1 :p3 \"2014-09-01\"^^xsd:" + RDFTypes.DATE + " ."
+    + "      :r1 :p3 \"2014-09-01T00:00:00+02:00\"^^xsd:" + RDFTypes.DATETIME + " ."
+    + "      :r1 :p3 \"2001\"^^xsd:" + RDFTypes.GYEAR            + " . "
+    + "      :r1 :p3 \"--01\"^^xsd:" + RDFTypes.GMONTH           + " . "
+    + "      :r1 :p3 \"---01\"^^xsd:" + RDFTypes.GDAY            + " . "
+    + "      :r1 :p3 \"2001-01\"^^xsd:" + RDFTypes.GYEARMONTH    + " . "
+    + "      :r1 :p3 \"--01-01\"^^xsd:" + RDFTypes.GMONTHDAY     + " . "
+    + "      :r1 :p3 \"P100D\"^^xsd:" + RDFTypes.DURATION        + " . "
+    + "      :r1 :p3 \"P1M\"^^xsd:" + RDFTypes.YEARMONTHDURATION + " . "
+    + "      :r1 :p3 \"P100D\"^^xsd:" + RDFTypes.DAYTIMEDURATION + " . "
+    + "      :r1 :p3 \"1\"^^xsd:" + RDFTypes.BYTE                + " . "
+    + "      :r1 :p3 \"1\"^^xsd:" + RDFTypes.SHORT               + " . "
+    + "      :r1 :p3 \"1\"^^xsd:" + RDFTypes.INT                 + " . "
+    + "      :r1 :p3 \"1\"^^xsd:" + RDFTypes.LONG                + " . "
+    + "      :r1 :p3 \"1\"^^xsd:" + RDFTypes.UNSIGNEDBYTE        + " . "
+    + "      :r1 :p3 \"1\"^^xsd:" + RDFTypes.UNSIGNEDSHORT       + " . "
+    + "      :r1 :p3 \"1\"^^xsd:" + RDFTypes.UNSIGNEDINT         + " . "
+    + "      :r1 :p3 \"1\"^^xsd:" + RDFTypes.UNSIGNEDLONG        + " . "
+    + "      :r1 :p3 \"1\"^^xsd:" + RDFTypes.POSITIVEINTEGER     + " . "
+    + "      :r1 :p3 \"1\"^^xsd:" + RDFTypes.NONNEGATIVEINTEGER  + " . "
+    + "      :r1 :p3 \"-1\"^^xsd:" + RDFTypes.NEGATIVEINTEGER    + " . "
+    + "      :r1 :p3 \"-1\"^^xsd:" + RDFTypes.NONPOSITIVEINTEGER + " . "
+    + "      :r1 :p3 \"010203\"^^xsd:" + RDFTypes.HEXBINARY      + " . "
+    + "      :r1 :p3 \"AQID\"^^xsd:" + RDFTypes.BASE64BINARY     + " . "
+    + "      :r1 :p3 \"1\"^^xsd:" + RDFTypes.ANYURI              + " . "
+    + "      :r1 :p3 \"en\"^^xsd:" + RDFTypes.LANGUAGE           + " . "
+    + "      :r1 :p3 \"1\"^^xsd:" + RDFTypes.NORMALIZEDSTRING    + " . "
+    + "      :r1 :p3 \"1\"^^xsd:" + RDFTypes.TOKEN               + " . "
+    + "      :r1 :p3 \"1\"^^xsd:" + RDFTypes.NMTOKEN             + " . "
+    + "      :r1 :p3 \"A\"^^xsd:" + RDFTypes.NAME                + " . "
+    + "      :r1 :p3 \"A\"^^xsd:" + RDFTypes.NCNAME              + " . } "
+    + ":g2 { :r2 :p4 \"p4 string value\" .  :r3 a :c2 .  } "
+    + ":g3 { :r3 :p5 :r4 .  } "
+    + ":g4 { :r4 a :c3 .  } "
+    + ":o1 { :p1 rdfs:domain :c1 .  } "
+    + ":o2 { :c2 rdfs:subClassOf :c1 .  } "
+    + ":o3 { :p4 rdfs:subPropertyOf :p1 .  } "
+    + ":o4 { :p5 rdfs:range :c2 .  } ";
+
+  @BeforeClass
+  public static void beforeClass() {
+    Common.connect();
+    gmgr = Common.client.newGraphManager();
+    gmgr.mergeGraphs(new StringHandle(TEST_TRIG)
+      .withMimetype("text/trig"));
+    smgr = Common.client.newSPARQLQueryManager();
+  }
+
+  @AfterClass
+  public static void afterClass() {
+    Common.connect();
+    gmgr = Common.client.newGraphManager();
+    gmgr.delete(GraphManager.DEFAULT_GRAPH);
+    gmgr.delete("http://marklogic.com/SPARQLQDefTest/g1");
+    gmgr.delete("http://marklogic.com/SPARQLQDefTest/g2");
+    gmgr.delete("http://marklogic.com/SPARQLQDefTest/g4");
+    gmgr.delete("http://marklogic.com/SPARQLQDefTest/g65");
+    gmgr.delete("http://marklogic.com/SPARQLQDefTest/o1");
+    gmgr.delete("http://marklogic.com/SPARQLQDefTest/o2");
+    gmgr.delete("http://marklogic.com/SPARQLQDefTest/o3");
+    gmgr.delete("http://marklogic.com/SPARQLQDefTest/o4");
+  }
+
+  private ArrayNode executeAndExtractBindings(SPARQLQueryDefinition qdef) {
+    JacksonHandle handle = smgr.executeSelect(qdef, new JacksonHandle());
+    JsonNode results = handle.get();
+
+    ArrayNode bindings = (ArrayNode) results.findPath("results").findPath(
+      "bindings");
+    return bindings;
+  }
+
+  @Test
+  public void testBindings() {
+    String ask = "ASK FROM <http://marklogic.com/SPARQLQDefTest/g1> " +
+      "WHERE { <http://marklogic.com/SPARQLQDefTest/r1> <http://marklogic.com/SPARQLQDefTest/p3> ?o }";
+    SPARQLQueryDefinition askQuery = smgr.newQueryDefinition(ask);
+
+    SPARQLBindings bindings = askQuery.getBindings();
+    bindings.bind("o", "1", RDFTypes.STRING);
+    assertTrue(smgr.executeAsk(askQuery));
+    bindings.clear();
+    bindings.bind("o", "foo", RDFTypes.STRING);
+    assertFalse(smgr.executeAsk(askQuery));
+    bindings.clear();
+
+    askQuery.withBinding("o", "1", RDFTypes.BOOLEAN);
+    assertTrue(smgr.executeAsk(askQuery));
+    bindings.clear();
+    askQuery.withBinding("o", "0", RDFTypes.BOOLEAN);
+    assertFalse(smgr.executeAsk(askQuery));
+    bindings.clear();
+
+    askQuery.withBinding("o", "1", RDFTypes.DECIMAL);
+    assertTrue(smgr.executeAsk(askQuery));
+    bindings.clear();
+    askQuery.withBinding("o", "2", RDFTypes.DECIMAL);
+    assertFalse(smgr.executeAsk(askQuery));
+    bindings.clear();
+
+    askQuery.withBinding("o", "1", RDFTypes.INTEGER);
+    assertTrue(smgr.executeAsk(askQuery));
+    bindings.clear();
+    askQuery.withBinding("o", "2", RDFTypes.INTEGER);
+    assertFalse(smgr.executeAsk(askQuery));
+    bindings.clear();
+
+    askQuery.withBinding("o", "1", RDFTypes.DOUBLE);
+    assertTrue(smgr.executeAsk(askQuery));
+    bindings.clear();
+    askQuery.withBinding("o", "2", RDFTypes.DOUBLE);
+    assertFalse(smgr.executeAsk(askQuery));
+    bindings.clear();
+
+    askQuery.withBinding("o", "1", RDFTypes.FLOAT);
+    assertTrue(smgr.executeAsk(askQuery));
+    bindings.clear();
+    askQuery.withBinding("o", "2", RDFTypes.FLOAT);
+    assertFalse(smgr.executeAsk(askQuery));
+    bindings.clear();
+
+    askQuery.withBinding("o", "00:01:01", RDFTypes.TIME);
+    assertTrue(smgr.executeAsk(askQuery));
+    bindings.clear();
+    askQuery.withBinding("o", "00:01:02", RDFTypes.TIME);
+    assertFalse(smgr.executeAsk(askQuery));
+    bindings.clear();
+
+    askQuery.withBinding("o", "2014-09-01", RDFTypes.DATE);
+    assertTrue(smgr.executeAsk(askQuery));
+    bindings.clear();
+    askQuery.withBinding("o", "2014-09-02", RDFTypes.DATE);
+    assertFalse(smgr.executeAsk(askQuery));
+    bindings.clear();
+
+    askQuery.withBinding("o", "2014-09-01T00:00:00+02:00", RDFTypes.DATETIME);
+    assertTrue(smgr.executeAsk(askQuery));
+    bindings.clear();
+    askQuery.withBinding("o", "2014-09-02T00:00:00+02:00", RDFTypes.DATETIME);
+    assertFalse(smgr.executeAsk(askQuery));
+    bindings.clear();
+
+    askQuery.withBinding("o", "2001", RDFTypes.GYEAR);
+    assertTrue(smgr.executeAsk(askQuery));
+    bindings.clear();
+    askQuery.withBinding("o", "2002", RDFTypes.GYEAR);
+    assertFalse(smgr.executeAsk(askQuery));
+    bindings.clear();
+
+    askQuery.withBinding("o", "--01", RDFTypes.GMONTH);
+    assertTrue(smgr.executeAsk(askQuery));
+    bindings.clear();
+    askQuery.withBinding("o", "--02", RDFTypes.GMONTH);
+    assertFalse(smgr.executeAsk(askQuery));
+    bindings.clear();
+
+    askQuery.withBinding("o", "---01", RDFTypes.GDAY);
+    assertTrue(smgr.executeAsk(askQuery));
+    bindings.clear();
+    askQuery.withBinding("o", "---02", RDFTypes.GDAY);
+    assertFalse(smgr.executeAsk(askQuery));
+    bindings.clear();
+
+    askQuery.withBinding("o", "2001-01", RDFTypes.GYEARMONTH);
+    assertTrue(smgr.executeAsk(askQuery));
+    bindings.clear();
+    askQuery.withBinding("o", "2002-02", RDFTypes.GYEARMONTH);
+    assertFalse(smgr.executeAsk(askQuery));
+    bindings.clear();
+
+    askQuery.withBinding("o", "--01-01", RDFTypes.GMONTHDAY);
+    assertTrue(smgr.executeAsk(askQuery));
+    bindings.clear();
+    askQuery.withBinding("o", "--02-02", RDFTypes.GMONTHDAY);
+    assertFalse(smgr.executeAsk(askQuery));
+    bindings.clear();
+
+    askQuery.withBinding("o", "P100D", RDFTypes.DURATION);
+    assertTrue(smgr.executeAsk(askQuery));
+    bindings.clear();
+    askQuery.withBinding("o", "P200D", RDFTypes.DURATION);
+    assertFalse(smgr.executeAsk(askQuery));
+    bindings.clear();
+
+    askQuery.withBinding("o", "P1M", RDFTypes.YEARMONTHDURATION);
+    assertTrue(smgr.executeAsk(askQuery));
+    bindings.clear();
+    askQuery.withBinding("o", "P2M", RDFTypes.YEARMONTHDURATION);
+    assertFalse(smgr.executeAsk(askQuery));
+    bindings.clear();
+
+    askQuery.withBinding("o", "P100D", RDFTypes.DAYTIMEDURATION);
+    assertTrue(smgr.executeAsk(askQuery));
+    bindings.clear();
+    askQuery.withBinding("o", "P200D", RDFTypes.DAYTIMEDURATION);
+    assertFalse(smgr.executeAsk(askQuery));
+    bindings.clear();
+
+    askQuery.withBinding("o", "1", RDFTypes.BYTE);
+    assertTrue(smgr.executeAsk(askQuery));
+    bindings.clear();
+    askQuery.withBinding("o", "2", RDFTypes.BYTE);
+    assertFalse(smgr.executeAsk(askQuery));
+    bindings.clear();
+
+    askQuery.withBinding("o", "1", RDFTypes.SHORT);
+    assertTrue(smgr.executeAsk(askQuery));
+    bindings.clear();
+    askQuery.withBinding("o", "2", RDFTypes.SHORT);
+    assertFalse(smgr.executeAsk(askQuery));
+    bindings.clear();
+
+    askQuery.withBinding("o", "1", RDFTypes.INT);
+    assertTrue(smgr.executeAsk(askQuery));
+    bindings.clear();
+    askQuery.withBinding("o", "2", RDFTypes.INT);
+    assertFalse(smgr.executeAsk(askQuery));
+    bindings.clear();
+
+    askQuery.withBinding("o", "1", RDFTypes.LONG);
+    assertTrue(smgr.executeAsk(askQuery));
+    bindings.clear();
+    askQuery.withBinding("o", "2", RDFTypes.LONG);
+    assertFalse(smgr.executeAsk(askQuery));
+    bindings.clear();
+
+    askQuery.withBinding("o", "1", RDFTypes.UNSIGNEDBYTE);
+    assertTrue(smgr.executeAsk(askQuery));
+    bindings.clear();
+    askQuery.withBinding("o", "2", RDFTypes.UNSIGNEDBYTE);
+    assertFalse(smgr.executeAsk(askQuery));
+    bindings.clear();
+
+    askQuery.withBinding("o", "1", RDFTypes.UNSIGNEDSHORT);
+    assertTrue(smgr.executeAsk(askQuery));
+    bindings.clear();
+    askQuery.withBinding("o", "2", RDFTypes.UNSIGNEDSHORT);
+    assertFalse(smgr.executeAsk(askQuery));
+    bindings.clear();
+
+    askQuery.withBinding("o", "1", RDFTypes.UNSIGNEDINT);
+    assertTrue(smgr.executeAsk(askQuery));
+    bindings.clear();
+    askQuery.withBinding("o", "2", RDFTypes.UNSIGNEDINT);
+    assertFalse(smgr.executeAsk(askQuery));
+    bindings.clear();
+
+    askQuery.withBinding("o", "1", RDFTypes.UNSIGNEDLONG);
+    assertTrue(smgr.executeAsk(askQuery));
+    bindings.clear();
+    askQuery.withBinding("o", "2", RDFTypes.UNSIGNEDLONG);
+    assertFalse(smgr.executeAsk(askQuery));
+    bindings.clear();
+
+    askQuery.withBinding("o", "1", RDFTypes.POSITIVEINTEGER);
+    assertTrue(smgr.executeAsk(askQuery));
+    bindings.clear();
+    askQuery.withBinding("o", "2", RDFTypes.POSITIVEINTEGER);
+    assertFalse(smgr.executeAsk(askQuery));
+    bindings.clear();
+
+    askQuery.withBinding("o", "1", RDFTypes.NONNEGATIVEINTEGER);
+    assertTrue(smgr.executeAsk(askQuery));
+    bindings.clear();
+    askQuery.withBinding("o", "2", RDFTypes.NONNEGATIVEINTEGER);
+    assertFalse(smgr.executeAsk(askQuery));
+    bindings.clear();
+
+    askQuery.withBinding("o", "-1", RDFTypes.NEGATIVEINTEGER);
+    assertTrue(smgr.executeAsk(askQuery));
+    bindings.clear();
+    askQuery.withBinding("o", "-2", RDFTypes.NEGATIVEINTEGER);
+    assertFalse(smgr.executeAsk(askQuery));
+    bindings.clear();
+
+    askQuery.withBinding("o", "-1", RDFTypes.NONPOSITIVEINTEGER);
+    assertTrue(smgr.executeAsk(askQuery));
+    bindings.clear();
+    askQuery.withBinding("o", "-2", RDFTypes.NONPOSITIVEINTEGER);
+    assertFalse(smgr.executeAsk(askQuery));
+    bindings.clear();
+
+    askQuery.withBinding("o", "010203", RDFTypes.HEXBINARY);
+    assertTrue(smgr.executeAsk(askQuery));
+    bindings.clear();
+    askQuery.withBinding("o", "020202", RDFTypes.HEXBINARY);
+    assertFalse(smgr.executeAsk(askQuery));
+    bindings.clear();
+
+    askQuery.withBinding("o", "AQID", RDFTypes.BASE64BINARY);
+    assertTrue(smgr.executeAsk(askQuery));
+    bindings.clear();
+    askQuery.withBinding("o", "AQIE", RDFTypes.BASE64BINARY);
+    assertFalse(smgr.executeAsk(askQuery));
+    bindings.clear();
+
+    askQuery.withBinding("o", "1", RDFTypes.ANYURI);
+    assertTrue(smgr.executeAsk(askQuery));
+    bindings.clear();
+    askQuery.withBinding("o", "2", RDFTypes.ANYURI);
+    assertFalse(smgr.executeAsk(askQuery));
+    bindings.clear();
+    
+    askQuery.withBinding("o", "en", RDFTypes.LANGUAGE);
+    assertTrue(smgr.executeAsk(askQuery));
+    bindings.clear();
+    askQuery.withBinding("o", "es", RDFTypes.LANGUAGE);
+    assertFalse(smgr.executeAsk(askQuery));
+    bindings.clear();
+
+    askQuery.withBinding("o", "1", RDFTypes.NORMALIZEDSTRING);
+    assertTrue(smgr.executeAsk(askQuery));
+    bindings.clear();
+    askQuery.withBinding("o", "2", RDFTypes.NORMALIZEDSTRING);
+    assertFalse(smgr.executeAsk(askQuery));
+    bindings.clear();
+
+    askQuery.withBinding("o", "1", RDFTypes.TOKEN);
+    assertTrue(smgr.executeAsk(askQuery));
+    bindings.clear();
+    askQuery.withBinding("o", "2", RDFTypes.TOKEN);
+    assertFalse(smgr.executeAsk(askQuery));
+    bindings.clear();
+
+    askQuery.withBinding("o", "1", RDFTypes.NMTOKEN);
+    assertTrue(smgr.executeAsk(askQuery));
+    bindings.clear();
+    askQuery.withBinding("o", "2", RDFTypes.NMTOKEN);
+    assertFalse(smgr.executeAsk(askQuery));
+    bindings.clear();
+
+    askQuery.withBinding("o", "A", RDFTypes.NAME);
+    assertTrue(smgr.executeAsk(askQuery));
+    bindings.clear();
+    askQuery.withBinding("o", "B", RDFTypes.NAME);
+    assertFalse(smgr.executeAsk(askQuery));
+    bindings.clear();
+
+    askQuery.withBinding("o", "A", RDFTypes.NCNAME);
+    assertTrue(smgr.executeAsk(askQuery));
+    bindings.clear();
+    askQuery.withBinding("o", "B", RDFTypes.NCNAME);
+    assertFalse(smgr.executeAsk(askQuery));
+  }
+
+  @Test
+  public void testBaseUri() {
+    // verify base has expected effect
+    String relativeConstruct = "CONSTRUCT { <relative1> <relative2> <relative3> } \n" +
+      "WHERE { ?s ?p ?o . } LIMIT 1";
+    SPARQLQueryDefinition qdef = smgr.newQueryDefinition(relativeConstruct);
+    qdef.setBaseUri("http://marklogic.com/SPARQLQDefTest/");
+    JsonNode rdf = smgr.executeConstruct(qdef, new JacksonHandle()).get();
+
+    String subject = rdf.fieldNames().next();
+    assertEquals("base uri plus relative subject uri",
+      "http://marklogic.com/SPARQLQDefTest/relative1", subject);
+
+    String predicate = rdf.get(subject).fieldNames().next();
+    assertEquals("base uri plus relative predicate uri",
+      "http://marklogic.com/SPARQLQDefTest/relative2", predicate);
+
+    JsonNode objects = rdf.get(subject).get(predicate);
+    assertEquals(1, objects.size());
+    assertEquals("base uri plus relative uri",
+      "http://marklogic.com/SPARQLQDefTest/relative3", objects.path(0).path("value").asText());
+  }
+
+  @Test
+  public void testDefaultURI() {
+    // verify default graph
+    String defGraphQuery = "SELECT ?s WHERE { ?s a ?o }";
+    SPARQLQueryDefinition qdef = smgr.newQueryDefinition(defGraphQuery);
+    qdef.setIncludeDefaultRulesets(false);
+    qdef.setOptimizeLevel(1);
+    // this only tests whether optimize level is set, not sent to server
+    // I'm not sure how to test that
+    assertEquals(1, qdef.getOptimizeLevel());
+    ArrayNode bindings = executeAndExtractBindings(qdef);
+
+    qdef.setDefaultGraphUris("http://marklogic.com/SPARQLQDefTest/g4");
+    bindings = executeAndExtractBindings(qdef);
+    assertEquals("Single graphs has one assertion", 1, bindings.size());
+
+    qdef.setDefaultGraphUris("http://marklogic.com/SPARQLQDefTest/g4",
+      "http://marklogic.com/SPARQLQDefTest/g2");
+    bindings = executeAndExtractBindings(qdef);
+    assertEquals("Union two default graphs has two assertions", 2,
+      bindings.size());
+  }
+
+  @Test
+  public void testNamedGraphUris() {
+    SPARQLQueryDefinition qdef = smgr
+      .newQueryDefinition("SELECT ?s where { GRAPH ?g { ?s a ?o } }");
+    qdef.setIncludeDefaultRulesets(false);
+    qdef.setNamedGraphUris("http://marklogic.com/SPARQLQDefTest/g3");
+    ArrayNode bindings = executeAndExtractBindings(qdef);
+    assertEquals("From named 0 result assertions", 0, bindings.size());
+
+    qdef.setNamedGraphUris("http://marklogic.com/SPARQLQDefTest/g4");
+    bindings = executeAndExtractBindings(qdef);
+    assertEquals("From named 1 result assertions", 1, bindings.size());
+
+    qdef.setNamedGraphUris("http://marklogic.com/SPARQLQDefTest/g4", "http://marklogic.com/SPARQLQDefTest/g2");
+    bindings = executeAndExtractBindings(qdef);
+    assertEquals("From named 1 result assertions", 2, bindings.size());
+  }
+
+  @Test
+  public void testUsingURI() {
+    // verify default graph
+    String defGraphQuery = "INSERT { GRAPH <http://marklogic.com/SPARQLQDefTest/g3> " +
+      "{ <http://marklogic.com/SPARQLQDefTest/r3> " +
+        "<http://marklogic.com/SPARQLQDefTest/p3> " +
+        "<http://marklogic.com/SPARQLQDefTest/o3> } } " +
+      "WHERE { <http://marklogic.com/SPARQLQDefTest/r1> <http://marklogic.com/SPARQLQDefTest/p3> ?o }";
+    String defCheckQuery =
+      "ASK WHERE { <http://marklogic.com/SPARQLQDefTest/r3> <http://marklogic.com/SPARQLQDefTest/p3> <http://marklogic.com/SPARQLQDefTest/o3> }";
+    SPARQLQueryDefinition qdef = smgr.newQueryDefinition(defGraphQuery);
+    qdef.setUsingGraphUris("http://marklogic.com/SPARQLQDefTest/g1");
+    smgr.executeUpdate(qdef);
+    SPARQLQueryDefinition checkDef = smgr.newQueryDefinition(defCheckQuery);
+    checkDef.setDefaultGraphUris("http://marklogic.com/SPARQLQDefTest/g3");
+    assertTrue(smgr.executeAsk(checkDef));
+
+    // clean up
+    smgr.executeUpdate(smgr.newQueryDefinition("DROP GRAPH <http://marklogic.com/SPARQLQDefTest/g3>"));
+    assertFalse(smgr.executeAsk(checkDef));
+  }
+
+  @Test
+  public void testUsingNamedURI() {
+    // verify default graph
+    String defGraphQuery = "INSERT { GRAPH <http://marklogic.com/SPARQLQDefTest/g65> " +
+      "{ <http://marklogic.com/SPARQLQDefTest/r3> " +
+        "<http://marklogic.com/SPARQLQDefTest/p3> " +
+        "<http://marklogic.com/SPARQLQDefTest/o3> } } " +
+      "WHERE { GRAPH ?g { <http://marklogic.com/SPARQLQDefTest/r1> <http://marklogic.com/SPARQLQDefTest/p3> ?o } }";
+    String checkQuery =
+      "ASK WHERE { <http://marklogic.com/SPARQLQDefTest/r3> <http://marklogic.com/SPARQLQDefTest/p3> <http://marklogic.com/SPARQLQDefTest/o3> }";
+    SPARQLQueryDefinition qdef = smgr.newQueryDefinition(defGraphQuery);
+
+    // negative, no insert
+    qdef.setUsingNamedGraphUris("http://marklogic.com/SPARQLQDefTest/baloney");
+    smgr.executeUpdate(qdef);
+
+    SPARQLQueryDefinition checkDef = smgr.newQueryDefinition(checkQuery);
+    checkDef.setDefaultGraphUris("http://marklogic.com/SPARQLQDefTest/g65");
+    assertFalse(smgr.executeAsk(checkDef));
+
+    // positive
+    qdef.setUsingNamedGraphUris("http://marklogic.com/SPARQLQDefTest/g1");
+    smgr.executeUpdate(qdef);
+
+    checkDef.setDefaultGraphUris("http://marklogic.com/SPARQLQDefTest/g65");
+    assertTrue(smgr.executeAsk(checkDef));
+  }
+
+  @Test
+  public void testIncludeDefaultInference() {
+    // install default inference.
+    // TODO installDefaultInference("rdfs.rules");
+    // check query with and without
+    // uninstall default inference.
+    SPARQLQueryDefinition qdef = smgr
+      .newQueryDefinition("select ?o where {?s a ?o . filter (?s = <http://marklogic.com/SPARQLQDefTest/r4> )}");
+    qdef.setIncludeDefaultRulesets(false);
+
+    assertFalse(qdef.getIncludeDefaultRulesets());
+    JacksonHandle handle = smgr.executeSelect(qdef, new JacksonHandle());
+    JsonNode results = handle.get();
+    assertEquals("Size of results with no inference", 1,
+      results.get("results").get("bindings").size());
+
+    qdef.setIncludeDefaultRulesets(true);
+    handle = smgr.executeSelect(qdef, new JacksonHandle());
+    results = handle.get();
+    assertEquals("Size of results with default inference", 3,
+      results.get("results").get("bindings").size());
+
+    qdef = smgr
+      .newQueryDefinition(
+        "select ?o where {?s a ?o . filter (?s = <http://marklogic.com/SPARQLQDefTest/r4> )}")
+      .withIncludeDefaultRulesets(false);
+
+    // TODO removeDefaultInference();
+  }
+}