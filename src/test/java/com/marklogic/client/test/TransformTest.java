/*
 * Copyright 2012-2017 MarkLogic Corporation
 *
 * Licensed under the Apache License, Version 2.0 (the "License");
 * you may not use this file except in compliance with the License.
 * You may obtain a copy of the License at
 *
 *    http://www.apache.org/licenses/LICENSE-2.0
 *
 * Unless required by applicable law or agreed to in writing, software
 * distributed under the License is distributed on an "AS IS" BASIS,
 * WITHOUT WARRANTIES OR CONDITIONS OF ANY KIND, either express or implied.
 * See the License for the specific language governing permissions and
 * limitations under the License.
 */
package com.marklogic.client.test;

import static org.junit.Assert.assertEquals;

import java.io.IOException;

import javax.xml.namespace.QName;

import org.junit.AfterClass;
import org.junit.BeforeClass;
import org.junit.Test;
import org.w3c.dom.Document;

import com.marklogic.client.FailedRequestException;
import com.marklogic.client.ForbiddenUserException;
import com.marklogic.client.ResourceNotFoundException;
import com.marklogic.client.ResourceNotResendableException;
import com.marklogic.client.admin.ExtensionLibrariesManager;
import com.marklogic.client.admin.ServerConfigurationManager;
import com.marklogic.client.admin.TransformExtensionsManager;
import com.marklogic.client.document.ServerTransform;
import com.marklogic.client.document.XMLDocumentManager;
import com.marklogic.client.io.DOMHandle;
import com.marklogic.client.io.Format;
import com.marklogic.client.io.JacksonHandle;
import com.marklogic.client.io.SearchHandle;
import com.marklogic.client.io.StringHandle;
import com.marklogic.client.query.QueryManager;
import com.marklogic.client.query.StringQueryDefinition;
import com.marklogic.client.query.ValuesDefinition;

public class TransformTest {
  final static public String JS_NAME = "testsjs";
  final static public String JS_FILE = "testsjs.sjs";
  final static public String MLCP_TRANSFORM_ADAPTER = "MlcpTransformAdapter";
  final static public String TEST_NS =
    "http://marklogic.com/rest-api/test/transform";

  static private String optionsName;
  static private ServerConfigurationManager confMgr;
  static private TransformExtensionsManager extensionMgr;
  static private ExtensionLibrariesManager libMgr;


  @BeforeClass
  public static void beforeClass()
    throws IOException, FailedRequestException, ForbiddenUserException, ResourceNotFoundException, ResourceNotResendableException {
    Common.connect();
    Common.connectAdmin();
<<<<<<< HEAD
    //System.setProperty("org.apache.commons.logging.simplelog.log.org.apache.http.wire", "debug");
=======
>>>>>>> e2f43377
    confMgr = Common.adminClient.newServerConfigManager();

    extensionMgr = confMgr.newTransformExtensionsManager();
    optionsName = ValuesHandleTest.makeValuesOptions();
    libMgr = confMgr.newExtensionLibrariesManager();

    libMgr.write("/ext/RestTransformAdapter.xqy",
      new StringHandle(Common.testFileToString("RestTransformAdapter.xqy")).withFormat(Format.TEXT));

    libMgr.write("/ext/memory-operations.xqy",
      new StringHandle(Common.testFileToString("memory-operations.xqy")).withFormat(Format.TEXT));

    libMgr.write("/ext/node-operations.xqy",
      new StringHandle(Common.testFileToString("node-operations.xqy")).withFormat(Format.TEXT));

    extensionMgr.writeXQueryTransformAs(
      TransformExtensionsTest.XQUERY_NAME,
      TransformExtensionsTest.makeXQueryMetadata(),
      Common.testFileToString(TransformExtensionsTest.XQUERY_FILE)
    );

    extensionMgr.writeJavascriptTransformAs(
      JS_NAME,
      TransformExtensionsTest.makeXQueryMetadata(),
      Common.testFileToString(JS_FILE)
    );

    extensionMgr.writeXQueryTransformAs(
      MLCP_TRANSFORM_ADAPTER,
      TransformExtensionsTest.makeXQueryMetadata(),
      Common.testFileToString(MLCP_TRANSFORM_ADAPTER + ".xqy")
    );

    extensionMgr.writeXSLTransform(
      TransformExtensionsTest.XSLT_NAME,
      new StringHandle(Common.testFileToString(TransformExtensionsTest.XSLT_FILE)),
      TransformExtensionsTest.makeXSLTMetadata()
    );
  }

  @AfterClass
  public static void afterClass()
    throws ResourceNotFoundException, ForbiddenUserException, FailedRequestException {
    confMgr.newQueryOptionsManager().deleteOptions(optionsName);

    extensionMgr.deleteTransform(MLCP_TRANSFORM_ADAPTER);
    extensionMgr.deleteTransform(TransformExtensionsTest.XQUERY_NAME);
    extensionMgr.deleteTransform(TransformExtensionsTest.XSLT_NAME);

    libMgr.delete("/ext/RestTransformAdapter.xqy");
    libMgr.delete("/ext/memory-operations.xqy");
    libMgr.delete("/ext/node-operations.xqy");

  }

  @Test
  public void testXQueryTransform()
    throws ResourceNotFoundException, ForbiddenUserException, FailedRequestException, ResourceNotResendableException {
    runTransform(new ServerTransform(TransformExtensionsTest.XQUERY_NAME));
  }

  @Test
  public void testJavascriptTransform() throws Exception{
    runTransform(new ServerTransform(JS_NAME));
  }

  @Test
  public void testXSLTransform()
    throws ResourceNotFoundException, ForbiddenUserException, FailedRequestException, ResourceNotResendableException {
    runTransform(new ServerTransform(TransformExtensionsTest.XSLT_NAME));
  }

  @Test
  public void testXQueryMlcpTransformAdapter() throws Exception{
    String transformContents = Common.testFileToString("SampleMlcpTransform.xqy");
    libMgr.write("/ext/SampleMlcpTransform.xqy",
      new StringHandle(transformContents).withFormat(Format.TEXT));

    ServerTransform transform = new ServerTransform(MLCP_TRANSFORM_ADAPTER)
      .addParameter("ml.module", "/ext/SampleMlcpTransform.xqy")
      .addParameter("ml.namespace", "http://marklogic.com/example")
      .addParameter("attr-value", "true");
    runTransform(transform);

    libMgr.delete("/ext/SampleMlcpTransform.xqy");
  }

  @Test
  public void testXQueryRestTransformAdapter() throws Exception{
    ServerTransform transform = new ServerTransform(MLCP_TRANSFORM_ADAPTER)
      .addParameter("ml.module", "/ext/RestTransformAdapter.xqy")
      .addParameter("ml.namespace", "http://marklogic.com/mlcp/transform/RestTransformAdapter.xqy")
      .addParameter("ml.transform", TransformExtensionsTest.XQUERY_NAME)
      .addParameter("value", "true");
    runTransform(transform);
  }

  @Test
  public void testJavascriptMlcpTransformAdapter() throws Exception{
    String transformContents = Common.testFileToString("SampleMlcpTransform.sjs");
    libMgr.write("/ext/SampleMlcpTransform.sjs",
      new StringHandle(transformContents).withFormat(Format.TEXT));

    ServerTransform transform = new ServerTransform(MLCP_TRANSFORM_ADAPTER)
      .addParameter("ml.module", "/ext/SampleMlcpTransform.sjs")
      .addParameter("attr-value", "true");
    runTransform(transform);

    libMgr.delete("/ext/SampleMlcpTransform.sjs");
  }

  @Test
  public void testJavascriptRestTransformAdapter() throws Exception{
    ServerTransform transform = new ServerTransform(MLCP_TRANSFORM_ADAPTER)
      .addParameter("ml.module", "/ext/RestTransformAdapter.xqy")
      .addParameter("ml.namespace", "http://marklogic.com/mlcp/transform/RestTransformAdapter.xqy")
      .addParameter("ml.transform", JS_NAME)
      .addParameter("value", "true");
    runTransform(transform);
  }

  private void runTransform(ServerTransform transform)
    throws ResourceNotFoundException, ForbiddenUserException, FailedRequestException {
    transform.put("value", "true");

    String docId = "/test/testTransformable1.xml";

    XMLDocumentManager docMgr = Common.client.newXMLDocumentManager();
    docMgr.write(docId, new StringHandle().with("<document/>"));
    Document result = docMgr.read(docId, new DOMHandle(), transform).get();
    String value = result.getDocumentElement().getAttributeNS(TEST_NS, "transformed");
    assertEquals("Document read transform failed","true",value);

    //docMgr.delete(docId);

    docId = "/test/testTransformable2.xml";
    docMgr.write(docId, new StringHandle().with("<document/>"), transform);
    result = docMgr.read(docId, new DOMHandle()).get();
    value = result.getDocumentElement().getAttributeNS(TEST_NS, "transformed");
    assertEquals("Document write transform failed",value,"true");

    //docMgr.delete(docId);

    QueryManager queryMgr = Common.client.newQueryManager();

    StringQueryDefinition stringQuery = queryMgr.newStringDefinition();
    stringQuery.setCriteria("grandchild1 OR grandchild4");
    stringQuery.setResponseTransform(transform);

    result = queryMgr.search(stringQuery, new DOMHandle()).get();
    value = result.getDocumentElement().getAttributeNS(TEST_NS, "transformed");
    assertEquals("String query read transform failed","true",value);

    ValuesDefinition vdef =
      queryMgr.newValuesDefinition("double", optionsName);
    stringQuery = queryMgr.newStringDefinition();
    stringQuery.setCriteria("10");
    stringQuery.setResponseTransform(transform);

    vdef.setQueryDefinition(stringQuery);
    result = queryMgr.values(vdef, new DOMHandle()).get();
    value = result.getDocumentElement().getAttributeNS(TEST_NS, "transformed");
    assertEquals("Values query read transform failed",value,"true");

// TODO: QBE tests with XQuery and XSLT
  }

  @Test
  public void test118() {
    String naiveTransform = "xquery version \"1.0-ml\";\n" +

      "module namespace ex = \"http://marklogic.com/rest-api/transform/test118\";\n" +

      "declare function ex:transform(\n" +
      "  $context as map:map,\n" +
      "  $params as map:map,\n" +
      "  $content as document-node())\n" +
      "as document-node() {\n" +
      " document{\n" +

      "<search:response snippet-format=\"highlight\" total=\"1\" start=\"1\" page-length=\"1\" " +
      "  xmlns:xs=\"http://www.w3.org/2001/XMLSchema\" xmlns=\"\" " +
      "  xmlns:search=\"http://marklogic.com/appservices/search\">\n" +
      "  <search:result index=\"1\" uri=\"/doc/2.xml\" path=\"fn:doc('/doc/2.xml')\" score=\"92160\" " +
      "    confidence=\"0.674626\" fitness=\"0.674626\">\n" +
      "    <search:snippet>\n" +
      "      <headline>Q1 <match>outlook</match></headline>\n" +
      "    </search:snippet>\n" +
      "    <search:metadata>\n" +
      "       <id>a</id>\n" +
      "    </search:metadata>\n" +
      "  </search:result>\n" +
      "  <search:qtext>outlook snippet:highlight</search:qtext>\n" +
      "  <search:metrics>\n" +
      "    <search:query-resolution-time>PT0.008042S</search:query-resolution-time>\n" +
      "    <search:facet-resolution-time>PT0.000323S</search:facet-resolution-time>\n" +
      "    <search:snippet-resolution-time>PT0.018339S</search:snippet-resolution-time>\n" +
      "    <search:total-time>PT0.027161S</search:total-time>\n" +
      "  </search:metrics>\n" +
      "</search:response>}\n" +
      "};";
    extensionMgr.writeXQueryTransform( "test118", new StringHandle().with(naiveTransform));
    QueryManager q = Common.client.newQueryManager();
    StringQueryDefinition s = q.newStringDefinition("");
    s.setCriteria("a");
    s.setResponseTransform(new ServerTransform("test118"));
    q.search(s, new SearchHandle());
    // if the previous line throws no exception, then 118 is resolved
  }

/*
  @Test
  public void testIssue471() {
    String transform = "xquery version '1.0-ml';" +
      "module namespace transform = 'http://marklogic.com/rest-api/transform/testIssue471';" +

      "import module namespace json = 'http://marklogic.com/xdmp/json' at '/MarkLogic/json/json.xqy';" +

      "declare namespace search = 'http://marklogic.com/appservices/search';" +

      "declare function transform(" +
      "        $context as map:map," +
      "        $params as map:map," +
      "        $content as document-node()" +
      ") as document-node()" +
      "{" +
      "    let $c := json:config('custom') ," +
      "        $cx := map:put( $c, 'whitespace', 'ignore' )," +
      "        $cx := map:put( $c, 'text-value', 'label' )," +
      "        $cx := map:put( $c, 'camel-case', fn:true() )," +
      "        $cx := map:put( $c, 'json-attributes', ('snippet-format', 'total', 'start', 'page-length'))," +
      "        $cx := map:put( $c, 'array-element-names', (xs:QName('search:result')))" +
      "    let $_ := map:put($context, 'output-type', 'text/json')" +
      "    let $json := json:transform-to-json(  $content ,$c )" +
      "    return $json" +
      "};";
    extensionMgr.writeXQueryTransform( "testIssue471", new StringHandle().with(transform));
    QueryManager q = Common.client.newQueryManager();
    StringQueryDefinition s = q.newStringDefinition();
    s.setCriteria("a");
    s.setResponseTransform(new ServerTransform("testIssue471"));
    JacksonHandle response = q.search(s, new JacksonHandle());
    System.out.println(response.toString());
  }
*/
}<|MERGE_RESOLUTION|>--- conflicted
+++ resolved
@@ -62,10 +62,6 @@
     throws IOException, FailedRequestException, ForbiddenUserException, ResourceNotFoundException, ResourceNotResendableException {
     Common.connect();
     Common.connectAdmin();
-<<<<<<< HEAD
-    //System.setProperty("org.apache.commons.logging.simplelog.log.org.apache.http.wire", "debug");
-=======
->>>>>>> e2f43377
     confMgr = Common.adminClient.newServerConfigManager();
 
     extensionMgr = confMgr.newTransformExtensionsManager();
