/*
 * Copyright 2012-2017 MarkLogic Corporation
 *
 * Licensed under the Apache License, Version 2.0 (the "License");
 * you may not use this file except in compliance with the License.
 * You may obtain a copy of the License at
 *
 *    http://www.apache.org/licenses/LICENSE-2.0
 *
 * Unless required by applicable law or agreed to in writing, software
 * distributed under the License is distributed on an "AS IS" BASIS,
 * WITHOUT WARRANTIES OR CONDITIONS OF ANY KIND, either express or implied.
 * See the License for the specific language governing permissions and
 * limitations under the License.
 */
package com.marklogic.client.test;

import static org.junit.Assert.assertEquals;
import static org.junit.Assert.assertTrue;
import static org.junit.Assert.fail;

import java.io.File;

import org.junit.Test;

import com.marklogic.client.FailedRequestException;
import com.marklogic.client.ForbiddenUserException;
import com.marklogic.client.ResourceNotFoundException;
import com.marklogic.client.ResourceNotResendableException;
import com.marklogic.client.admin.ExtensionLibrariesManager;
import com.marklogic.client.admin.ExtensionLibraryDescriptor;
import com.marklogic.client.io.FileHandle;
import com.marklogic.client.io.Format;
import com.marklogic.client.io.StringHandle;

public class ExtensionLibrariesTest {

  @Test
  public void testXQueryModuleCRUD()
    throws ResourceNotFoundException, ResourceNotResendableException, ForbiddenUserException, FailedRequestException {

    Common.connectAdmin();
<<<<<<< HEAD
    //System.setProperty("org.apache.commons.logging.simplelog.log.org.apache.http.wire", "debug");

=======
>>>>>>> e2f43377
    // get a manager
    ExtensionLibrariesManager libsMgr = Common.adminClient
      .newServerConfigManager().newExtensionLibrariesManager();

    // write XQuery file to the modules database
    libsMgr.write("/ext/my/path/to/my/module.xqy", new FileHandle(
      new File("src/test/resources/module.xqy")).withFormat(Format.TEXT));

    // read it back
    String xqueryModuleAsString = libsMgr.read(
      "/ext/my/path/to/my/module.xqy", new StringHandle()).get();

    assertTrue("module read and read back", xqueryModuleAsString.startsWith("xquery version \"1.0-ml\";"));

    // rewrite XQuery file to the modules database with permissions
    ExtensionLibraryDescriptor moduleDescriptor = new ExtensionLibraryDescriptor();
    moduleDescriptor.setPath("/ext/my/path/to/my/module.xqy");
    moduleDescriptor.addPermission("manage-user",  "execute");

    libsMgr.write(moduleDescriptor, new FileHandle(
      new File("src/test/resources/module.xqy")).withFormat(Format.TEXT));

    // get the list of descriptors
    ExtensionLibraryDescriptor[] descriptors = libsMgr.list("/ext/my/path/to/my/");
    assertEquals("number of modules installed", 1, descriptors.length);

    for (ExtensionLibraryDescriptor descriptor : descriptors) {
      assertEquals(descriptor.getPath(), "/ext/my/path/to/my/module.xqy");
    }

    // delete it
    libsMgr.delete("/ext/my/path/to/my/module.xqy");

    try {
      // read deleted module
      xqueryModuleAsString = libsMgr.read(
        "/ext/my/path/to/my/module.xqy", new StringHandle()).get();
    } catch (ResourceNotFoundException e) {
      // pass;
    }

    descriptors = libsMgr.list("/ext/my/path/to/my/");
    assertEquals("number of modules installed", 0, descriptors.length);

  }

  @Test
  public void testXQueryModuleCRUDXmlFileNegative() {
<<<<<<< HEAD
    System.setProperty("org.apache.commons.logging.simplelog.log.org.apache.http.wire", "debug");
=======
>>>>>>> e2f43377
    Common.connectAdmin();

    // get a manager
    ExtensionLibrariesManager libsMgr = Common.adminClient.newServerConfigManager().newExtensionLibrariesManager();

    String libraryPath = "/foo/my/path/to/my/module.xqy";
    FileHandle f = new FileHandle(new File("test-complete/src/test/java/com/marklogic/client/functionaltest/data/all_well.xml")).withFormat(Format.XML);

    // write XQuery file to the modules database
    try{
      libsMgr.write(libraryPath, f);
      fail("Call to write with an invalid path should have failed");
    }catch(Exception e){
      assertEquals("libraryPath (the modules database path under which you install an asset) must begin with /ext/", e.getMessage());
    }

    // read it
    try{
      libsMgr.read(libraryPath, new StringHandle());
      fail("Call to read with an invalid path should have failed");
    }catch(Exception e){
      assertEquals("libraryPath (the modules database path under which you install an asset) must begin with /ext/", e.getMessage());
    }

    // delete it
    try{
      libsMgr.delete(libraryPath);
      fail("Call to delete with an invalid path should have failed");
    }catch(Exception e){
      assertEquals("libraryPath (the modules database path under which you install an asset) must begin with /ext/", e.getMessage());
    }
  }
}<|MERGE_RESOLUTION|>--- conflicted
+++ resolved
@@ -40,11 +40,6 @@
     throws ResourceNotFoundException, ResourceNotResendableException, ForbiddenUserException, FailedRequestException {
 
     Common.connectAdmin();
-<<<<<<< HEAD
-    //System.setProperty("org.apache.commons.logging.simplelog.log.org.apache.http.wire", "debug");
-
-=======
->>>>>>> e2f43377
     // get a manager
     ExtensionLibrariesManager libsMgr = Common.adminClient
       .newServerConfigManager().newExtensionLibrariesManager();
@@ -93,10 +88,6 @@
 
   @Test
   public void testXQueryModuleCRUDXmlFileNegative() {
-<<<<<<< HEAD
-    System.setProperty("org.apache.commons.logging.simplelog.log.org.apache.http.wire", "debug");
-=======
->>>>>>> e2f43377
     Common.connectAdmin();
 
     // get a manager
