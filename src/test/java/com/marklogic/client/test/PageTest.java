--- conflicted
+++ resolved
@@ -46,8 +46,6 @@
         assertEquals("Unexpected isFirstPage", true, page.isFirstPage());
         assertEquals("Unexpected isLastPage", false, page.isLastPage());
 
-<<<<<<< HEAD
-=======
         page = new TestPage(iterator, 1, 1, 100);
         assertEquals("Unexpected size", 1, page.size());
         assertEquals("Unexpected totalPages", 100, page.getTotalPages());
@@ -57,7 +55,6 @@
         assertEquals("Unexpected isFirstPage", true, page.isFirstPage());
         assertEquals("Unexpected isLastPage", false, page.isLastPage());
         
->>>>>>> 9c7b5613
         page = new TestPage(iterator, 2, 10, 100);
         assertEquals("Unexpected size", 10, page.size());
         assertEquals("Unexpected totalPages", 10, page.getTotalPages());
@@ -85,8 +82,6 @@
         assertEquals("Unexpected isFirstPage", false, page.isFirstPage());
         assertEquals("Unexpected isLastPage", false, page.isLastPage());
 
-<<<<<<< HEAD
-=======
         page = new TestPage(iterator, 20, 20, 100);
         assertEquals("Unexpected size", 20, page.size());
         assertEquals("Unexpected totalPages", 5, page.getTotalPages());
@@ -96,7 +91,6 @@
         assertEquals("Unexpected isFirstPage", true, page.isFirstPage());
         assertEquals("Unexpected isLastPage", false, page.isLastPage());
 
->>>>>>> 9c7b5613
         page = new TestPage(iterator, 22, 20, 100);
         assertEquals("Unexpected size", 20, page.size());
         assertEquals("Unexpected totalPages", 5, page.getTotalPages());
