/*
 * Copyright 2012-2017 MarkLogic Corporation
 *
 * Licensed under the Apache License, Version 2.0 (the "License");
 * you may not use this file except in compliance with the License.
 * You may obtain a copy of the License at
 *
 *    http://www.apache.org/licenses/LICENSE-2.0
 *
 * Unless required by applicable law or agreed to in writing, software
 * distributed under the License is distributed on an "AS IS" BASIS,
 * WITHOUT WARRANTIES OR CONDITIONS OF ANY KIND, either express or implied.
 * See the License for the specific language governing permissions and
 * limitations under the License.
 */
package com.marklogic.client.test;

import static org.junit.Assert.assertEquals;
import static org.junit.Assert.assertNotNull;
import static org.junit.Assert.assertTrue;

import java.io.ByteArrayInputStream;
import java.io.File;
import java.io.FileReader;
import java.io.FileWriter;
import java.io.IOException;
import java.io.InputStream;
import java.io.InputStreamReader;
import java.io.Reader;
import java.io.StringReader;
import java.util.HashSet;
import java.util.Set;

import javax.xml.bind.JAXBException;
import javax.xml.bind.annotation.XmlRootElement;
import javax.xml.parsers.DocumentBuilder;
import javax.xml.parsers.DocumentBuilderFactory;
import javax.xml.parsers.ParserConfigurationException;
import javax.xml.stream.XMLEventReader;
import javax.xml.stream.XMLInputFactory;
import javax.xml.stream.XMLStreamException;
import javax.xml.stream.XMLStreamReader;
import javax.xml.transform.Source;
import javax.xml.transform.Transformer;
import javax.xml.transform.TransformerException;
import javax.xml.transform.TransformerFactory;
import javax.xml.transform.TransformerFactoryConfigurationError;
import javax.xml.transform.dom.DOMResult;
import javax.xml.transform.dom.DOMSource;

import org.junit.AfterClass;
import org.junit.BeforeClass;
import org.junit.Test;
import org.w3c.dom.DOMException;
import org.w3c.dom.Document;
import org.w3c.dom.Element;
import org.xml.sax.InputSource;
import org.xml.sax.SAXException;

import com.marklogic.client.DatabaseClient;
import com.marklogic.client.DatabaseClientFactory;
import com.marklogic.client.DatabaseClientFactory.Authentication;
import com.marklogic.client.DatabaseClientFactory.HandleFactoryRegistry;
import com.marklogic.client.FailedRequestException;
import com.marklogic.client.ForbiddenUserException;
import com.marklogic.client.ResourceNotFoundException;
import com.marklogic.client.document.BinaryDocumentManager;
import com.marklogic.client.document.TextDocumentManager;
import com.marklogic.client.document.XMLDocumentManager;
import com.marklogic.client.io.BaseHandle;
import com.marklogic.client.io.Format;
import com.marklogic.client.io.JAXBHandle;
import com.marklogic.client.io.SearchHandle;
import com.marklogic.client.io.marker.ContentHandle;
import com.marklogic.client.io.marker.ContentHandleFactory;
import com.marklogic.client.query.DeleteQueryDefinition;
import com.marklogic.client.query.MatchDocumentSummary;
import com.marklogic.client.query.QueryDefinition;
import com.marklogic.client.query.QueryManager;

public class HandleAsTest {
  @BeforeClass
  public static void beforeClass() {
    Common.connect();
  }
  @AfterClass
  public static void afterClass() {
  }

  @Test
  public void testBuiltinReadWrite()
    throws IOException, XMLStreamException, ParserConfigurationException, ResourceNotFoundException, ForbiddenUserException, FailedRequestException, DOMException, SAXException, TransformerFactoryConfigurationError, TransformerException {
    String beforeText = "A simple text document";
    String afterText  = null;

    char[] cbuf = new char[beforeText.length() + 1024];
    int cnum = 0;

    String binDocId = "/test/testAs1.bin";
    BinaryDocumentManager binMgr = Common.client.newBinaryDocumentManager();

    byte[] beforeBytes = beforeText.getBytes("UTF-8");

    binMgr.writeAs(binDocId, beforeBytes);
    afterText = new String(binMgr.readAs(binDocId, byte[].class), "UTF-8");
    binMgr.delete(binDocId);
    assertEquals("byte[] difference in document read/write as", beforeText, afterText);

    binMgr.writeAs(binDocId, new ByteArrayInputStream(beforeBytes));
<<<<<<< HEAD
    cnum = new InputStreamReader(
      binMgr.readAs(binDocId, InputStream.class),
      "UTF-8"
    ).read(cbuf);
    binMgr.delete(binDocId);
    assertEquals("InputStream count difference in document read/write as", beforeText.length(), cnum);
    afterText = new String(cbuf, 0, cnum);
    assertEquals("InputStream difference in document read/write as", beforeText, afterText);
=======
    try ( Reader reader = new InputStreamReader( binMgr.readAs(binDocId, InputStream.class), "UTF-8") ) {
      cnum = reader.read(cbuf);
      binMgr.delete(binDocId);
      assertEquals("InputStream count difference in document read/write as", beforeText.length(), cnum);
      afterText = new String(cbuf, 0, cnum);
      assertEquals("InputStream difference in document read/write as", beforeText, afterText);
    }
>>>>>>> e2f43377

    String textDocId = "/test/testAs1.txt";
    TextDocumentManager textMgr = Common.client.newTextDocumentManager();

    textMgr.writeAs(textDocId, beforeText);
    afterText = textMgr.readAs(textDocId, String.class);
    textMgr.delete(textDocId);
    assertEquals("String difference in document read/write as", beforeText, afterText);

    textMgr.writeAs(textDocId, new StringReader(beforeText));
<<<<<<< HEAD
    cnum = textMgr.readAs(textDocId, Reader.class).read(cbuf);
    textMgr.delete(textDocId);
    assertEquals("Reader count difference in document read/write as", beforeText.length(), cnum);
    afterText = new String(cbuf, 0, cnum);
    assertEquals("Reader difference in document read/write as", beforeText, afterText);
=======
    try ( Reader reader = textMgr.readAs(textDocId, Reader.class) ) {
      cnum = reader.read(cbuf);
      textMgr.delete(textDocId);
      assertEquals("Reader count difference in document read/write as", beforeText.length(), cnum);
      afterText = new String(cbuf, 0, cnum);
      assertEquals("Reader difference in document read/write as", beforeText, afterText);
    }
>>>>>>> e2f43377

    File beforeFile = File.createTempFile("testAs", "txt");
    try (FileWriter tempWriter = new FileWriter(beforeFile)) {
      tempWriter.write(beforeText);
      tempWriter.flush();
    }

    textMgr.writeAs(textDocId, beforeFile);
    beforeFile.delete();
    File afterFile = textMgr.readAs(textDocId, File.class);
    textMgr.delete(textDocId);
<<<<<<< HEAD
    cnum = new FileReader(afterFile).read(cbuf);
    afterFile.delete();
    assertEquals("File count difference in document read/write as", beforeText.length(), cnum);
    afterText = new String(cbuf, 0, cnum);
    assertEquals("File difference in document read/write as", beforeText, afterText);
=======
    try ( Reader reader = new FileReader(afterFile) ) {
      cnum = reader.read(cbuf);
      afterFile.delete();
      assertEquals("File count difference in document read/write as", beforeText.length(), cnum);
      afterText = new String(cbuf, 0, cnum);
      assertEquals("File difference in document read/write as", beforeText, afterText);
    }
>>>>>>> e2f43377

    String xmlDocId = "/test/testAs1.xml";
    XMLDocumentManager xmlMgr = Common.client.newXMLDocumentManager();

    DocumentBuilder xmlDocBldr = DocumentBuilderFactory.newInstance().newDocumentBuilder();

    Document beforeDocument = xmlDocBldr.newDocument();
    Element root = beforeDocument.createElement("doc");
    root.setTextContent(beforeText);
    beforeDocument.appendChild(root);

    String beforeDocStr = Common.testDocumentToString(beforeDocument);

    xmlMgr.writeAs(xmlDocId, beforeDocument);
    afterText = xmlMgr.readAs(xmlDocId, Document.class).getDocumentElement().getTextContent();
    xmlMgr.delete(xmlDocId);
    assertEquals("DOM difference in document read/write as", beforeText, afterText);

    xmlMgr.writeAs(xmlDocId, new InputSource(new StringReader(beforeDocStr)));
    afterText = xmlDocBldr.parse(
      xmlMgr.readAs(xmlDocId, InputSource.class)
    ).getDocumentElement().getTextContent();
    xmlMgr.delete(xmlDocId);
    assertEquals("InputSource difference in document read/write as", beforeText, afterText);

    Transformer transformer = TransformerFactory.newInstance().newTransformer();

    xmlMgr.writeAs(xmlDocId, new DOMSource(beforeDocument));
    DOMResult afterResult = new DOMResult();
    transformer.transform(
      xmlMgr.readAs(xmlDocId, Source.class),
      afterResult
    );
    xmlMgr.delete(xmlDocId);
    afterText = ((Document) afterResult.getNode()).getDocumentElement().getTextContent();
    assertEquals("Source difference in document read/write as", beforeText, afterText);

    XMLInputFactory inputFactory = XMLInputFactory.newFactory();

    xmlMgr.writeAs(xmlDocId,
      inputFactory.createXMLEventReader(new StringReader(beforeDocStr))
    );
    XMLEventReader afterEventReader = xmlMgr.readAs(xmlDocId, XMLEventReader.class);
<<<<<<< HEAD
    xmlMgr.delete(xmlDocId);
    afterEventReader.nextTag();
    afterText = afterEventReader.getElementText();
    afterEventReader.close();
    assertEquals("EventReader difference in document read/write as", beforeText, afterText);
=======
    try {
      xmlMgr.delete(xmlDocId);
      afterEventReader.nextTag();
      afterText = afterEventReader.getElementText();
      afterEventReader.close();
      assertEquals("EventReader difference in document read/write as", beforeText, afterText);
    } finally {
      afterEventReader.close();
    }
>>>>>>> e2f43377

    xmlMgr.writeAs(xmlDocId,
      inputFactory.createXMLStreamReader(new StringReader(beforeDocStr))
    );
    XMLStreamReader afterStreamReader = xmlMgr.readAs(xmlDocId, XMLStreamReader.class);
<<<<<<< HEAD
    xmlMgr.delete(xmlDocId);
    afterStreamReader.nextTag();
    afterText = afterStreamReader.getElementText();
    afterStreamReader.close();
    assertEquals("StreamReader difference in document read/write as", beforeText, afterText);
=======
    try {
      xmlMgr.delete(xmlDocId);
      afterStreamReader.nextTag();
      afterText = afterStreamReader.getElementText();
      afterStreamReader.close();
      assertEquals("StreamReader difference in document read/write as", beforeText, afterText);
    } finally {
      afterStreamReader.close();
    }
>>>>>>> e2f43377
  }

  @Test
  public void testSearch() throws JAXBException {
    DatabaseClientFactory.Bean clientFactoryBean = makeClientFactory();

    clientFactoryBean.getHandleRegistry().register(
      JAXBHandle.newFactory(Product.class)
    );

    DatabaseClient client = clientFactoryBean.newClient();

    XMLDocumentManager docMgr = client.newXMLDocumentManager();

    QueryManager queryMgr = client.newQueryManager();

    String basedir = "/tmp/jaxb/test/";

    Product product1 = new Product();
    product1.setName("Widgetry");
    product1.setIndustry("IT");
    product1.setDescription("More widgets than you can shake a stick at");

    Product product2 = new Product();
    product2.setName("AppExcess");
    product2.setIndustry("IT");
    product2.setDescription("There's an app for that.");

    Product[] products = {product1, product2};

    // setup
    Set<String> prodNames = new HashSet<>(products.length);
    for (Product product: products) {
      String prodName = product.getName();
      prodNames.add(prodName);
      String docId = basedir+prodName+".xml";
      docMgr.writeAs(docId, product);
    }

    // test
    String rawQuery = new StringBuilder()
      .append("<search:search xmlns:search=\"http://marklogic.com/appservices/search\">")
      .append("<search:qtext>IT</search:qtext>")
      .append("<search:options>")
      .append("<search:transform-results apply=\"raw\"/> ")
      .append("</search:options>")
      .append("</search:search>")
      .toString();

    QueryDefinition queryDef =
      queryMgr.newRawCombinedQueryDefinitionAs(Format.XML, rawQuery);
    queryDef.setDirectory(basedir);

    SearchHandle handle = queryMgr.search(queryDef, new SearchHandle());

    MatchDocumentSummary[] summaries = handle.getMatchResults();
    assertEquals("raw query should retrieve all products", products.length, summaries.length);
    for (MatchDocumentSummary summary: summaries) {
      Product product = summary.getFirstSnippetAs(Product.class);
      assertTrue("raw product should exist", product != null);
      assertTrue("raw product name should be preserved", prodNames.contains(product.getName()));
    }

    rawQuery = new StringBuilder()
      .append("<search:search xmlns:search=\"http://marklogic.com/appservices/search\">")
      .append("<search:qtext>IT</search:qtext>")
      .append("<search:options>")
      .append("<search:extract-metadata>")
      .append("<search:qname elem-ns=\"\" elem-name=\"name\"/>")
      .append("<search:qname elem-ns=\"\" elem-name=\"industry\"/>")
      .append("</search:extract-metadata>")
      .append("</search:options>")
      .append("</search:search>")
      .toString();

    queryDef =
      queryMgr.newRawCombinedQueryDefinitionAs(Format.XML, rawQuery);
    queryDef.setDirectory(basedir);

    handle = queryMgr.search(queryDef, new SearchHandle());

    summaries = handle.getMatchResults();
    assertEquals("metadata query should retrieve all products", products.length, summaries.length);
    for (MatchDocumentSummary summary: summaries) {
      Document productDoc = summary.getMetadataAs(Document.class);

      Element name     = (Element) productDoc.getElementsByTagName("name").item(0);
      assertTrue("metadata product name should exist", name != null);
      assertTrue("metadata product name should be preserved", prodNames.contains(name.getTextContent()));

      Element industry = (Element) productDoc.getElementsByTagName("industry").item(0);
      assertTrue("metadata product industry should exist", industry != null);
    }

    // cleanup
    DeleteQueryDefinition deleteDef = queryMgr.newDeleteDefinition();
    deleteDef.setDirectory(basedir);

    queryMgr.delete(deleteDef);

    client.release();
  }

  @Test
  public void testHandleRegistry() {
    int[] iterations = {1,2};
    for (int i: iterations) {
      DatabaseClientFactory.Bean clientFactoryBean = (i == 1) ? null : makeClientFactory();

      HandleFactoryRegistry registry =
        (i == 1) ? DatabaseClientFactory.getHandleRegistry()
                 : clientFactoryBean.getHandleRegistry();

      registry.register(new BufferHandleFactory());
      assertTrue("Handle is not registered",registry.isRegistered(StringBuilder.class));

      Set<Class<?>> registered = registry.listRegistered();
      assertTrue("Handle is not in registered set",registered.contains(StringBuilder.class));

      ContentHandle<StringBuilder> handle = registry.makeHandle(StringBuilder.class);
      assertNotNull("Made a null handle", handle);
      assertEquals("Made handle with the wrong class",handle.getClass(),BufferHandle.class);

      // instantiate a client with a copy of the registry
      DatabaseClient client =
        (i == 1) ? Common.newClient()
                 : clientFactoryBean.newClient();

      registry.unregister(StringBuilder.class);
      assertTrue("Handle is still registered",!registry.isRegistered(StringBuilder.class));

      String beforeText = "A simple text document";

      TextDocumentManager textMgr = client.newTextDocumentManager();
      String textDocId = "/test/testAs1.txt";

      // use the handled class
      StringBuilder buffer = new StringBuilder();
      buffer.append(beforeText);

      textMgr.writeAs(textDocId, buffer);
      buffer = textMgr.readAs(textDocId, StringBuilder.class);
      textMgr.delete(textDocId);
      assertEquals("Registered handle difference in document read/write as", beforeText, buffer.toString());

      boolean threwError = false;
      try {
        textMgr.writeAs(textDocId, new Integer(5));
      } catch(Exception e) {
        threwError = true;
      }
      assertTrue("No error for write of unregistered class",threwError);

      threwError = false;
      try {
        textMgr.readAs(textDocId, Integer.class);
      } catch(Exception e) {
        threwError = true;
      }
      assertTrue("No error for read of unregistered class",threwError);

      client.release();
    }
  }

  private DatabaseClientFactory.Bean makeClientFactory() {
    DatabaseClientFactory.Bean clientFactoryBean = new DatabaseClientFactory.Bean();
    clientFactoryBean.setHost(Common.HOST);
    clientFactoryBean.setPort(Common.PORT);
    clientFactoryBean.setUser(Common.USER);
    clientFactoryBean.setPassword(Common.PASS);
    clientFactoryBean.setAuthentication(Authentication.DIGEST);
    return clientFactoryBean;
  }

  static public class BufferHandle
    extends BaseHandle<String, String>
    implements ContentHandle<StringBuilder> {
    private StringBuilder content = new StringBuilder();

    @Override
    public StringBuilder get() {
      return content;
    }
    @Override
    public void set(StringBuilder content) {
      this.content = content;
    }
    @Override
    protected Class<String> receiveAs() {
      return String.class;
    }
    @Override
    protected void receiveContent(String content) {
      this.content.delete(0, this.content.length());
      this.content.append(content);
    }
    @Override
    protected String sendContent() {
      return content.toString();
    }
    @Override
    protected boolean isResendable() {
      return true;
    }
  }
  static public class BufferHandleFactory implements ContentHandleFactory {
    @Override
    public Class<?>[] getHandledClasses() {
      return new Class<?>[]{StringBuilder.class};
    }
    @Override
    public boolean isHandled(Class<?> type) {
      return (type == StringBuilder.class);
    }
    @Override
    public <C> ContentHandle<C> newHandle(Class<C> type) {
      if (!isHandled(type))
        return null;
      @SuppressWarnings("unchecked")
      ContentHandle<C> handle = (ContentHandle<C>) new BufferHandle();
      return handle;
    }
  }

  @XmlRootElement
  static public class Product {
    private String name;
    private String industry;
    private String description;
    public Product() {
      super();
    }
    public String getName() {
      return name;
    }
    public void setName(String name) {
      this.name = name;
    }
    public String getIndustry() {
      return industry;
    }
    public void setIndustry(String industry) {
      this.industry = industry;
    }
    public String getDescription() {
      return description;
    }
    public void setDescription(String description) {
      this.description = description;
    }
  }
}<|MERGE_RESOLUTION|>--- conflicted
+++ resolved
@@ -107,16 +107,6 @@
     assertEquals("byte[] difference in document read/write as", beforeText, afterText);
 
     binMgr.writeAs(binDocId, new ByteArrayInputStream(beforeBytes));
-<<<<<<< HEAD
-    cnum = new InputStreamReader(
-      binMgr.readAs(binDocId, InputStream.class),
-      "UTF-8"
-    ).read(cbuf);
-    binMgr.delete(binDocId);
-    assertEquals("InputStream count difference in document read/write as", beforeText.length(), cnum);
-    afterText = new String(cbuf, 0, cnum);
-    assertEquals("InputStream difference in document read/write as", beforeText, afterText);
-=======
     try ( Reader reader = new InputStreamReader( binMgr.readAs(binDocId, InputStream.class), "UTF-8") ) {
       cnum = reader.read(cbuf);
       binMgr.delete(binDocId);
@@ -124,7 +114,6 @@
       afterText = new String(cbuf, 0, cnum);
       assertEquals("InputStream difference in document read/write as", beforeText, afterText);
     }
->>>>>>> e2f43377
 
     String textDocId = "/test/testAs1.txt";
     TextDocumentManager textMgr = Common.client.newTextDocumentManager();
@@ -135,13 +124,6 @@
     assertEquals("String difference in document read/write as", beforeText, afterText);
 
     textMgr.writeAs(textDocId, new StringReader(beforeText));
-<<<<<<< HEAD
-    cnum = textMgr.readAs(textDocId, Reader.class).read(cbuf);
-    textMgr.delete(textDocId);
-    assertEquals("Reader count difference in document read/write as", beforeText.length(), cnum);
-    afterText = new String(cbuf, 0, cnum);
-    assertEquals("Reader difference in document read/write as", beforeText, afterText);
-=======
     try ( Reader reader = textMgr.readAs(textDocId, Reader.class) ) {
       cnum = reader.read(cbuf);
       textMgr.delete(textDocId);
@@ -149,7 +131,6 @@
       afterText = new String(cbuf, 0, cnum);
       assertEquals("Reader difference in document read/write as", beforeText, afterText);
     }
->>>>>>> e2f43377
 
     File beforeFile = File.createTempFile("testAs", "txt");
     try (FileWriter tempWriter = new FileWriter(beforeFile)) {
@@ -161,13 +142,6 @@
     beforeFile.delete();
     File afterFile = textMgr.readAs(textDocId, File.class);
     textMgr.delete(textDocId);
-<<<<<<< HEAD
-    cnum = new FileReader(afterFile).read(cbuf);
-    afterFile.delete();
-    assertEquals("File count difference in document read/write as", beforeText.length(), cnum);
-    afterText = new String(cbuf, 0, cnum);
-    assertEquals("File difference in document read/write as", beforeText, afterText);
-=======
     try ( Reader reader = new FileReader(afterFile) ) {
       cnum = reader.read(cbuf);
       afterFile.delete();
@@ -175,7 +149,6 @@
       afterText = new String(cbuf, 0, cnum);
       assertEquals("File difference in document read/write as", beforeText, afterText);
     }
->>>>>>> e2f43377
 
     String xmlDocId = "/test/testAs1.xml";
     XMLDocumentManager xmlMgr = Common.client.newXMLDocumentManager();
@@ -219,13 +192,6 @@
       inputFactory.createXMLEventReader(new StringReader(beforeDocStr))
     );
     XMLEventReader afterEventReader = xmlMgr.readAs(xmlDocId, XMLEventReader.class);
-<<<<<<< HEAD
-    xmlMgr.delete(xmlDocId);
-    afterEventReader.nextTag();
-    afterText = afterEventReader.getElementText();
-    afterEventReader.close();
-    assertEquals("EventReader difference in document read/write as", beforeText, afterText);
-=======
     try {
       xmlMgr.delete(xmlDocId);
       afterEventReader.nextTag();
@@ -235,19 +201,11 @@
     } finally {
       afterEventReader.close();
     }
->>>>>>> e2f43377
 
     xmlMgr.writeAs(xmlDocId,
       inputFactory.createXMLStreamReader(new StringReader(beforeDocStr))
     );
     XMLStreamReader afterStreamReader = xmlMgr.readAs(xmlDocId, XMLStreamReader.class);
-<<<<<<< HEAD
-    xmlMgr.delete(xmlDocId);
-    afterStreamReader.nextTag();
-    afterText = afterStreamReader.getElementText();
-    afterStreamReader.close();
-    assertEquals("StreamReader difference in document read/write as", beforeText, afterText);
-=======
     try {
       xmlMgr.delete(xmlDocId);
       afterStreamReader.nextTag();
@@ -257,7 +215,6 @@
     } finally {
       afterStreamReader.close();
     }
->>>>>>> e2f43377
   }
 
   @Test
