--- conflicted
+++ resolved
@@ -43,17 +43,10 @@
  */
 public class TestServerBootstrapper {
 
-<<<<<<< HEAD
-  private String username = "admin";
-  private String password = "admin";
-  private String host = "localhost";
-  private int port = 8012;
-=======
   private String username = Common.SERVER_ADMIN_USER;
   private String password = Common.SERVER_ADMIN_PASS;
   private String host = Common.HOST;
   private int port = Common.PORT;
->>>>>>> e2f43377
 
   private void bootstrapRestServer() throws ClientProtocolException, IOException {
 
@@ -68,11 +61,7 @@
     DefaultHttpClient client = new DefaultHttpClient();
 
     client.getCredentialsProvider().setCredentials(
-<<<<<<< HEAD
-      new AuthScope("localhost", 8002),
-=======
       new AuthScope(Common.HOST, 8002),
->>>>>>> e2f43377
       new UsernamePasswordCredentials(username, password));
 
     HttpDelete delete = new HttpDelete(
@@ -88,11 +77,7 @@
     DefaultHttpClient client = new DefaultHttpClient();
 
     client.getCredentialsProvider().setCredentials(
-<<<<<<< HEAD
-      new AuthScope("localhost", port),
-=======
       new AuthScope(Common.HOST, port),
->>>>>>> e2f43377
       new UsernamePasswordCredentials(username, password));
 
     HttpPost post = new HttpPost("http://" + host + ":" + port
@@ -110,11 +95,7 @@
     DefaultHttpClient client = new DefaultHttpClient();
 
     client.getCredentialsProvider().setCredentials(
-<<<<<<< HEAD
-      new AuthScope("localhost", port),
-=======
       new AuthScope(Common.HOST, port),
->>>>>>> e2f43377
       new UsernamePasswordCredentials(username, password));
 
     HttpPut put = new HttpPut("http://" + host + ":" + port
