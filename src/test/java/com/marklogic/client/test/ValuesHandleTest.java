--- conflicted
+++ resolved
@@ -114,11 +114,7 @@
 
     ValuesDefinition vdef = queryMgr.newValuesDefinition("double", optionsName);
 
-<<<<<<< HEAD
-    for (int i=0; i < 2; i++) {
-=======
     for (int i=0; i < 4; i++) {
->>>>>>> e2f43377
       ValueQueryDefinition vQuery = null;
       switch (i) {
         case 0:
@@ -131,8 +127,6 @@
           StructuredQueryDefinition t = qb.term("10");
           vQuery = t;
           break;
-<<<<<<< HEAD
-=======
         case 2:
           RawCtsQueryDefinition query = queryMgr.newRawCtsQueryDefinition(null);
           query.setCriteria("10");
@@ -144,7 +138,6 @@
           RawCtsQueryDefinition rawCtsQuery = queryMgr.newRawCtsQueryDefinition(handle);
           vQuery = rawCtsQuery;
           break;
->>>>>>> e2f43377
         default:
           assertTrue("test case error", false);
       }
