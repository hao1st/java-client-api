/*
 * Copyright 2013-2017 MarkLogic Corporation
 *
 * Licensed under the Apache License, Version 2.0 (the "License");
 * you may not use this file except in compliance with the License.
 * You may obtain a copy of the License at
 *
 *    http://www.apache.org/licenses/LICENSE-2.0
 *
 * Unless required by applicable law or agreed to in writing, software
 * distributed under the License is distributed on an "AS IS" BASIS,
 * WITHOUT WARRANTIES OR CONDITIONS OF ANY KIND, either express or implied.
 * See the License for the specific language governing permissions and
 * limitations under the License.
 */
package com.marklogic.client.test;

import static org.custommonkey.xmlunit.XMLAssert.assertXMLEqual;
import static org.junit.Assert.assertEquals;
import static org.junit.Assert.assertTrue;

import java.io.BufferedReader;
import java.io.File;
import java.io.FileNotFoundException;
import java.io.FileReader;
import java.io.IOException;

import javax.xml.namespace.QName;
import javax.xml.parsers.ParserConfigurationException;

import com.marklogic.client.DatabaseClient;
import org.custommonkey.xmlunit.XMLUnit;
import org.junit.AfterClass;
import org.junit.BeforeClass;
import org.junit.Test;
import org.w3c.dom.Document;
import org.w3c.dom.NodeList;
import org.xml.sax.SAXException;

import com.marklogic.client.FailedRequestException;
import com.marklogic.client.ForbiddenUserException;
import com.marklogic.client.ResourceNotFoundException;
import com.marklogic.client.ResourceNotResendableException;
import com.marklogic.client.admin.QueryOptionsManager;
import com.marklogic.client.admin.TransformExtensionsManager;
import com.marklogic.client.alerting.RuleDefinition;
import com.marklogic.client.alerting.RuleDefinition.RuleMetadata;
import com.marklogic.client.alerting.RuleDefinitionList;
import com.marklogic.client.alerting.RuleManager;
import com.marklogic.client.document.ServerTransform;
import com.marklogic.client.document.XMLDocumentManager;
import com.marklogic.client.io.BytesHandle;
import com.marklogic.client.io.DOMHandle;
import com.marklogic.client.io.FileHandle;
import com.marklogic.client.io.Format;
import com.marklogic.client.io.StringHandle;
import com.marklogic.client.query.QueryManager;
import com.marklogic.client.query.StringQueryDefinition;
import com.marklogic.client.query.StructuredQueryBuilder;
import com.marklogic.client.query.StructuredQueryBuilder.Operator;
import com.marklogic.client.query.StructuredQueryDefinition;

public class AlertingTest {

<<<<<<< HEAD
	private static RuleManager ruleManager;
	private static QueryOptionsManager queryOptionsManager;
	private static QueryManager queryManager;
	private static TransformExtensionsManager transformManager;
	private static DatabaseClient adminClient = Common.connectAdmin();
	private static final String RULE_NAME_WRITE_RULE_AS_TEST = "writeRuleAsTest";
    
	@AfterClass
	public static void teardown()
	throws ForbiddenUserException, FailedRequestException, ResourceNotFoundException {
		XMLDocumentManager docMgr = adminClient.newXMLDocumentManager();
		docMgr.delete("/alert/first.xml");
		docMgr.delete("/alert/second.xml");
		docMgr.delete("/alert/third.xml");
		teardownMatchRules();

		transformManager = adminClient.newServerConfigManager().newTransformExtensionsManager();
		transformManager.deleteTransform("ruleTransform");
	}

	@BeforeClass
	public static void setup()
	throws FileNotFoundException, ResourceNotFoundException, ForbiddenUserException, FailedRequestException, ResourceNotResendableException {
		XMLUnit.setIgnoreWhitespace(true);


		queryOptionsManager = adminClient.newServerConfigManager()
				.newQueryOptionsManager();
		File options = new File("src/test/resources/alerting-options.xml");
		queryOptionsManager.writeOptions("alerts", new FileHandle(options));

		queryManager = adminClient.newQueryManager();

		transformManager = adminClient.newServerConfigManager().newTransformExtensionsManager();
		
		File ruleTransform = new File("src/test/resources/rule-transform.xqy");
		transformManager.writeXQueryTransform("ruleTransform", new FileHandle(ruleTransform));

		
		adminClient.newServerConfigManager().setServerRequestLogging(true);
		Common.connect();

		// write three files for alert tests.
		XMLDocumentManager docMgr = Common.client.newXMLDocumentManager();
		docMgr.write("/alert/first.xml", new FileHandle(new File(
				"src/test/resources/alertFirst.xml")));
		docMgr.write("/alert/second.xml", new FileHandle(new File(
				"src/test/resources/alertSecond.xml")));
		docMgr.write("/alert/third.xml", new FileHandle(new File(
				"src/test/resources/alertThird.xml")));

		ruleManager = Common.client.newRuleManager();
		setupMatchRules();
	}

	@Test
	public void testRuleDefinitions()
	throws ParserConfigurationException, SAXException, IOException, ForbiddenUserException, FailedRequestException, ResourceNotFoundException {
		RuleDefinition definition = new RuleDefinition("javatestrule",
				"Rule for testing java");

		String head = "<search:search xmlns:search=\"http://marklogic.com/appservices/search\">";
		String tail = "</search:search>";

		String qtext1 = "<search:qtext>favorited:true</search:qtext>";

		StructuredQueryBuilder qb = queryManager.newStructuredQueryBuilder();

		String structuredString = qb.valueConstraint("name", "one").serialize();

		String ruleOptions = "<search:options >"
				+ "<search:constraint name=\"favorited\">" + "<search:value>"
				+ "<search:element name=\"favorited\" ns=\"\"/>"
				+ "</search:value>" + "</search:constraint>"
				+ "</search:options>";

		StringHandle textQuery = new StringHandle(head + qtext1 + tail);
		definition.importQueryDefinition(textQuery);

		StringHandle qdefCheck = definition
				.exportQueryDefinition(new StringHandle());
		assertEquals(head + qtext1 + tail, qdefCheck.get());

		RuleMetadata metadata = definition.getMetadata();
		metadata.put(new QName("dataelem1"), "Here's a value in metadata");
		metadata.put(new QName("dataelem2"), 10.2);

		// one. no options, string query.
		ruleManager.writeRule(definition);

		// fetch the rule
		RuleDefinition roundTripped = ruleManager.readRule("javatestrule",
				new RuleDefinition());
		assertEquals("javatestrule", roundTripped.getName());
		assertEquals("Rule for testing java", roundTripped.getDescription());

		// test exporting XML
		BytesHandle exportedDef = roundTripped
				.exportQueryDefinition(new BytesHandle());

		assertXMLEqual(
				"Search element round-tripped",
				"<search:search xmlns:search=\"http://marklogic.com/appservices/search\"><search:qtext>favorited:true</search:qtext></search:search>",
				new String(exportedDef.get()));

		FileHandle fileExport = roundTripped
				.exportQueryDefinition(new FileHandle(new File(
						"target/fileout.xml")));

        StringBuilder sb;
        try (BufferedReader reader = new BufferedReader(new FileReader(fileExport.get()))) {
            String line = null;
            sb = new StringBuilder();
            String ls = System.getProperty("line.separator");
            while ((line = reader.readLine()) != null) {
                sb.append(line);
                sb.append(ls);
            }
        }

		String fileContents = sb.toString();
		
		assertXMLEqual(
				"Search element round-tripped",
				"<search:search xmlns:search=\"http://marklogic.com/appservices/search\"><search:qtext>favorited:true</search:qtext></search:search>",
				fileContents);

		RuleMetadata metadataReturned = roundTripped.getMetadata();
		assertEquals(metadata.get(new QName("dataelem1")),
				metadataReturned.get(new QName("dataelem1")));
		assertEquals(metadata.get(new QName("dataelem2")),
				metadataReturned.get(new QName("dataelem2")));

		// two. with options string query.
		StringHandle rawDefWithOptions = new StringHandle(head + qtext1
				+ ruleOptions + tail);
		definition.importQueryDefinition(rawDefWithOptions);
		ruleManager.writeRule(definition);
		roundTripped = ruleManager.readRule("javatestrule",
				new RuleDefinition());
		assertEquals("javatestrule", roundTripped.getName());
		assertEquals("Rule for testing java", roundTripped.getDescription());

		assertXMLEqual(
				"Search element round-tripped - string query and options",
				"<search:search xmlns:search=\"http://marklogic.com/appservices/search\"><search:qtext>favorited:true</search:qtext></search:search>",
				new String(exportedDef.get()));

		// three. structured query with options.

		StringHandle structuredWithOptions = new StringHandle(head
				+ structuredString + ruleOptions + tail);
		definition.importQueryDefinition(structuredWithOptions);
		ruleManager.writeRule(definition);
		roundTripped = ruleManager.readRule("javatestrule",
				new RuleDefinition());
		assertEquals("javatestrule", roundTripped.getName());
		assertEquals("Rule for testing java", roundTripped.getDescription());

		assertXMLEqual(
				"Search element round-tripped - structured query and options",
				"<search:search xmlns:search=\"http://marklogic.com/appservices/search\"><search:qtext>favorited:true</search:qtext></search:search>",
				new String(exportedDef.get()));
		ruleManager.delete("javatestrule");
	}

	@Test
	public void testXMLRuleDefinitions()
	throws SAXException, IOException, ForbiddenUserException, FailedRequestException, ResourceNotFoundException {
		File ruleFile = new File("src/test/resources/rule1.xml");
		FileHandle ruleHandle = new FileHandle(ruleFile);
		ruleManager.writeRule("javatestrule", ruleHandle);

		assertTrue(ruleManager.exists("javatestrule"));
		RuleDefinition def = ruleManager.readRule("javatestrule",
				new RuleDefinition());
		assertEquals("javatestrule", def.getName());
		assertXMLEqual(
				"Search element round-tripped - structured query and options",
				"<search:search xmlns:search=\"http://marklogic.com/appservices/search\">"
						+ "<search:qtext>favorited:true</search:qtext>"
						+ "<search:options xmlns:search=\"http://marklogic.com/appservices/search\">"
						+ "<search:constraint name=\"favorited\">"
						+ "<search:value>"
						+ "<search:element ns=\"\" name=\"favorited\" />"
						+ "</search:value>" + "</search:constraint>"
						+ "</search:options>" + "</search:search>", new String(
						def.exportQueryDefinition(new BytesHandle()).get()));
		ruleManager.delete("javatestrule");

	}
	
	@Test
	public void testXMLRuleDefinitionsWithStructuredQuery()
	throws SAXException, IOException, ForbiddenUserException, FailedRequestException, ResourceNotFoundException {
		RuleDefinition defWithImport = new RuleDefinition();
		defWithImport.setName("javatestrule2");
		File ruleFile = new File("src/test/resources/structured-query.xml");
		FileHandle queryHandle = new FileHandle(ruleFile);
		defWithImport.importQueryDefinition(queryHandle);
		ruleManager.writeRule(defWithImport);

		assertTrue(ruleManager.exists("javatestrule2"));
		RuleDefinition def = ruleManager.readRule("javatestrule2",
				new RuleDefinition());
		assertEquals("javatestrule2", def.getName());
		assertXMLEqual(
				"Search element round-tripped - structured query and options",
				"<search:search xmlns:search=\"http://marklogic.com/appservices/search\">"
						+ "<search:query>"
						+ "<search:term-query><search:text>foo</search:text></search:term-query>"
						+ "</search:query>"
						+ "</search:search>", new String(
						def.exportQueryDefinition(new BytesHandle()).get()));
		ruleManager.delete("javatestrule");

	}

	@Test
	public void testJSONRuleDefinitions()
	throws SAXException, IOException, ForbiddenUserException, FailedRequestException, ResourceNotFoundException {
		File ruleFile = new File("src/test/resources/rule1.json");
		FileHandle ruleHandle = new FileHandle(ruleFile);
		ruleHandle.setFormat(Format.JSON);
		ruleManager.writeRule("javatestrule", ruleHandle);

		assertTrue(ruleManager.exists("javatestrule"));
		RuleDefinition def = ruleManager.readRule("javatestrule",
				new RuleDefinition());
		assertEquals("javatestrule", def.getName());
		assertXMLEqual(
				"Search element round-tripped - structured query and options",
				"<search:search xmlns:search=\"http://marklogic.com/appservices/search\">"
						+ "<search:qtext>favorited:true</search:qtext>"
						+ "<search:options xmlns:search=\"http://marklogic.com/appservices/search\">"
						+ "<search:constraint name=\"favorited\">"
						+ "<search:value>"
						+ "<search:element ns=\"\" name=\"favorited\" />"
						+ "</search:value>" + "</search:constraint>"
						+ "</search:options>" + "</search:search>", new String(
						def.exportQueryDefinition(new BytesHandle()).get()));

		BytesHandle bHandle = ruleManager.readRule("javatestrule",
				new BytesHandle().withFormat(Format.JSON));
		assertEquals(
				"{\"rule\":{\"name\":\"javatestrule\", \"description\":\"rule to demonstrate REST alerting\", \"search\":{\"qtext\":[\"favorited:true\"], \"options\":{\"constraint\":[{\"name\":\"favorited\", \"value\":{\"element\":{\"ns\":\"\", \"name\":\"favorited\"}}}]}}, \"rule-metadata\":null}}",
				new String(bHandle.get()));

		ruleManager.delete("javatestrule");

	}

	private static void setupMatchRules()
	throws ResourceNotFoundException, ForbiddenUserException, FailedRequestException {
		RuleDefinition definition = new RuleDefinition("favorites",
				"Rule for testing favorited:true");
		String head = "<search:search xmlns:search=\"http://marklogic.com/appservices/search\">";
		String qtext1 = "<search:qtext>favorited:true</search:qtext>";
		String qtext2 = "<search:qtext>favorited:false</search:qtext>";
		String tail = "</search:search>";
		String ruleOptions = "<search:options >"
				+ "<search:constraint name=\"favorited\">" + "<search:value>"
				+ "<search:element name=\"favorited\" ns=\"\"/>"
				+ "</search:value>" + "</search:constraint>"
				+ "</search:options>";
		StringHandle textQuery = new StringHandle(head + qtext1 + ruleOptions
				+ tail);
		definition.importQueryDefinition(textQuery);
		ruleManager.writeRule(definition);

		textQuery = new StringHandle(head + qtext2 + ruleOptions + tail);
		definition.importQueryDefinition(textQuery);
		definition.setName("notfavorited");
		definition.setDescription("Rule for testing favorited:false");
		ruleManager.writeRule(definition);

	}

	private static void teardownMatchRules()
	throws ForbiddenUserException, FailedRequestException {
		ruleManager.delete("notfavorited");
		ruleManager.delete("favorites");
        ruleManager.delete(RULE_NAME_WRITE_RULE_AS_TEST);
	}

	@Test
	public void testMatchGetDocumentUri() {

		String[] docs = new String[] { "/alert/second.xml" };
		String[] candidates = new String[] { "notfavorited" };

		RuleDefinitionList answer = ruleManager.match(docs,
				new RuleDefinitionList());

		assertEquals(
				"One answer for first match scenario, favorite against all rules",
				1, answer.size());

		RuleDefinition ruleMatch = answer.iterator().next();
		assertEquals("favorites", ruleMatch.getName());

		answer = ruleManager.match(docs, candidates, answer, null);
		assertEquals(
				"Zero answers for second match scenario, favorites against false rule ",
				0, answer.size());

		docs = new String[] { "/alert/first.xml", "/alert/third.xml" };

		answer = ruleManager.match(docs, answer);
		assertEquals("One answer for first match scenario", 1, answer.size());

		RuleDefinition match = answer.iterator().next();
		assertEquals("notfavorited", match.getName());

	}

	@Test
	public void testMatchGetQuery() {

		StringQueryDefinition qtext = queryManager
				.newStringDefinition("alerts");
		qtext.setCriteria("favorited:true");

		RuleDefinitionList answer = ruleManager.match(qtext,
				new RuleDefinitionList());
		assertEquals("One answer", 1, answer.size());

		qtext.setCriteria("favorited:false");
		answer = ruleManager.match(qtext, 1L, 10L, new String[] { "favorites",
				"notfavorited" }, answer);
		assertEquals("One answer", answer.size(), 1);
		assertEquals("Right answer", "notfavorited", answer.iterator().next()
				.getName());
		answer = ruleManager.match(qtext, 1L, 0L, new String[] { "favorites",
		"notfavorited" }, answer);
		assertEquals("Zero answers (pageLength 0)", answer.size(), 0);
		answer = ruleManager.match(qtext, 3L, QueryManager.DEFAULT_PAGE_LENGTH, new String[] { "favorites",
		"notfavorited" }, answer);
		assertEquals("Zero answers (default pageLength, but start beyond result size)", answer.size(), 0);
	}

	@Test
	public void testMatchPostQuery() throws SAXException, IOException {
		StructuredQueryBuilder qb = new StructuredQueryBuilder();
		StructuredQueryDefinition structuredQuery;
		structuredQuery = qb.rangeConstraint("favorited", Operator.EQ, "true");

		DOMHandle answer = ruleManager.match(structuredQuery, new DOMHandle());

		Document doc = answer.get();
		NodeList nl = doc.getElementsByTagNameNS(
				"http://marklogic.com/rest-api", "name");
		assertEquals(2, nl.getLength());

		answer = ruleManager.match(structuredQuery, 1, QueryManager.DEFAULT_PAGE_LENGTH,
				new String[] { "favorites" }, new DOMHandle());

		doc = answer.get();
		nl = doc.getElementsByTagNameNS("http://marklogic.com/rest-api", "name");
		assertEquals(1, nl.getLength());

	}
	
	@Test
	public void testPostDocumentWithoutFormat() throws SAXException, IOException {
		StringHandle stringHandle = new StringHandle("<search xmlns=\"http://marklogic.com/appservices/search\"><qtext>true</qtext></search>");

		DOMHandle answer = ruleManager.match(stringHandle, new DOMHandle());

		Document doc = answer.get();
		NodeList nl = doc.getElementsByTagNameNS(
				"http://marklogic.com/rest-api", "name");
		assertEquals(2, nl.getLength());

	}
	
	@Test
	public void testRuleMatchTransform() {
		StructuredQueryBuilder qb = new StructuredQueryBuilder();
		StructuredQueryDefinition structuredQuery;
		structuredQuery = qb.rangeConstraint("favorited", Operator.EQ, "true");

		ServerTransform transform = new ServerTransform("ruleTransform");
		
		DOMHandle answer = ruleManager.match(structuredQuery, 0L, QueryManager.DEFAULT_PAGE_LENGTH, new String[] {}, new DOMHandle(), transform);

		Document doc = answer.get();
		NodeList nl = doc.getElementsByTagNameNS(
				"", "transformed-name");
		assertEquals(2, nl.getLength());
	}

	@Test
	public void testMatchPostDocument() {
		String docToMatch1 = "<favorited>true</favorited>";
		String docToMatch2 = "<favorited>false</favorited>";

		RuleDefinitionList ans1 = ruleManager.match(new StringHandle(
				docToMatch1).withFormat(Format.XML), new RuleDefinitionList());
		assertEquals("doc match 1 count", 1, ans1.size());
		assertEquals("doc match 1", "favorites", ans1.iterator().next()
				.getName());

		RuleDefinitionList ans2 = ruleManager.match(new StringHandle(
				docToMatch2).withFormat(Format.XML), new RuleDefinitionList());
		assertEquals("doc match 2 count", 1, ans2.size());
		assertEquals("doc match 2", "notfavorited", ans2.iterator().next()
				.getName());

	}
    
    @Test
    public void testWriteRuleAs() {
        RuleDefinition definition = new RuleDefinition("original" + RULE_NAME_WRITE_RULE_AS_TEST, 
                "test to verify that writeRuleAs does not result in stackoverflow");
        String query = 
                "<search:search xmlns:search=\"http://marklogic.com/appservices/search\">" +
                "<search:qtext>favorited:true</search:qtext>" +
                "</search:search>";
		StringHandle textQuery = new StringHandle(query).withFormat(Format.XML);
		definition.importQueryDefinition(textQuery);
        
		ruleManager.writeRuleAs(RULE_NAME_WRITE_RULE_AS_TEST, definition);

        assertTrue("Rule was written with the name provided", ruleManager.exists(RULE_NAME_WRITE_RULE_AS_TEST));
    }
    
=======
  private static RuleManager ruleManager;
  private static QueryOptionsManager queryOptionsManager;
  private static QueryManager queryManager;
  private static TransformExtensionsManager transformManager;
  private static DatabaseClient adminClient = Common.connectAdmin();

  @AfterClass
  public static void teardown()
    throws ForbiddenUserException, FailedRequestException, ResourceNotFoundException
  {
    XMLDocumentManager docMgr = adminClient.newXMLDocumentManager();
    docMgr.delete("/alert/first.xml");
    docMgr.delete("/alert/second.xml");
    docMgr.delete("/alert/third.xml");
    teardownMatchRules();

    transformManager = adminClient.newServerConfigManager().newTransformExtensionsManager();
    transformManager.deleteTransform("ruleTransform");
  }

  @BeforeClass
  public static void setup()
    throws FileNotFoundException, ResourceNotFoundException, ForbiddenUserException, FailedRequestException, ResourceNotResendableException
  {
    XMLUnit.setIgnoreWhitespace(true);


    queryOptionsManager = adminClient.newServerConfigManager()
      .newQueryOptionsManager();
    File options = new File("src/test/resources/alerting-options.xml");
    queryOptionsManager.writeOptions("alerts", new FileHandle(options));

    queryManager = adminClient.newQueryManager();

    transformManager = adminClient.newServerConfigManager().newTransformExtensionsManager();

    File ruleTransform = new File("src/test/resources/rule-transform.xqy");
    transformManager.writeXQueryTransform("ruleTransform", new FileHandle(ruleTransform));


    adminClient.newServerConfigManager().setServerRequestLogging(true);
    Common.connect();

    // write three files for alert tests.
    XMLDocumentManager docMgr = Common.client.newXMLDocumentManager();
    docMgr.write("/alert/first.xml", new FileHandle(new File(
      "src/test/resources/alertFirst.xml")));
    docMgr.write("/alert/second.xml", new FileHandle(new File(
      "src/test/resources/alertSecond.xml")));
    docMgr.write("/alert/third.xml", new FileHandle(new File(
      "src/test/resources/alertThird.xml")));

    ruleManager = Common.client.newRuleManager();
    setupMatchRules();
  }

  @Test
  public void testRuleDefinitions()
    throws ParserConfigurationException, SAXException, IOException, ForbiddenUserException, FailedRequestException, ResourceNotFoundException
  {
    RuleDefinition definition = new RuleDefinition("javatestrule",
      "Rule for testing java");

    String head = "<search:search xmlns:search=\"http://marklogic.com/appservices/search\">";
    String tail = "</search:search>";

    String qtext1 = "<search:qtext>favorited:true</search:qtext>";

    StructuredQueryBuilder qb = queryManager.newStructuredQueryBuilder();

    String structuredString = qb.valueConstraint("name", "one").serialize();

    String ruleOptions = "<search:options >"
      + "<search:constraint name=\"favorited\">" + "<search:value>"
      + "<search:element name=\"favorited\" ns=\"\"/>"
      + "</search:value>" + "</search:constraint>"
      + "</search:options>";

    StringHandle textQuery = new StringHandle(head + qtext1 + tail);
    definition.importQueryDefinition(textQuery);

    StringHandle qdefCheck = definition
      .exportQueryDefinition(new StringHandle());
    assertEquals(head + qtext1 + tail, qdefCheck.get());

    RuleMetadata metadata = definition.getMetadata();
    metadata.put(new QName("dataelem1"), "Here's a value in metadata");
    metadata.put(new QName("dataelem2"), 10.2);

    // one. no options, string query.
    ruleManager.writeRule(definition);

    // fetch the rule
    RuleDefinition roundTripped = ruleManager.readRule("javatestrule",
      new RuleDefinition());
    assertEquals("javatestrule", roundTripped.getName());
    assertEquals("Rule for testing java", roundTripped.getDescription());

    // test exporting XML
    BytesHandle exportedDef = roundTripped
      .exportQueryDefinition(new BytesHandle());

    assertXMLEqual(
      "Search element round-tripped",
      "<search:search xmlns:search=\"http://marklogic.com/appservices/search\"><search:qtext>favorited:true</search:qtext></search:search>",
      new String(exportedDef.get()));

    FileHandle fileExport = roundTripped
      .exportQueryDefinition(new FileHandle(new File(
        "target/fileout.xml")));

    StringBuilder sb;
    try (BufferedReader reader = new BufferedReader(new FileReader(fileExport.get()))) {
      String line = null;
      sb = new StringBuilder();
      String ls = System.getProperty("line.separator");
      while ((line = reader.readLine()) != null) {
        sb.append(line);
        sb.append(ls);
      }
    }

    String fileContents = sb.toString();

    assertXMLEqual(
      "Search element round-tripped",
      "<search:search xmlns:search=\"http://marklogic.com/appservices/search\"><search:qtext>favorited:true</search:qtext></search:search>",
      fileContents);

    RuleMetadata metadataReturned = roundTripped.getMetadata();
    assertEquals(metadata.get(new QName("dataelem1")),
      metadataReturned.get(new QName("dataelem1")));
    assertEquals(metadata.get(new QName("dataelem2")),
      metadataReturned.get(new QName("dataelem2")));

    // two. with options string query.
    StringHandle rawDefWithOptions = new StringHandle(head + qtext1
      + ruleOptions + tail);
    definition.importQueryDefinition(rawDefWithOptions);
    ruleManager.writeRule(definition);
    roundTripped = ruleManager.readRule("javatestrule",
      new RuleDefinition());
    assertEquals("javatestrule", roundTripped.getName());
    assertEquals("Rule for testing java", roundTripped.getDescription());

    assertXMLEqual(
      "Search element round-tripped - string query and options",
      "<search:search xmlns:search=\"http://marklogic.com/appservices/search\"><search:qtext>favorited:true</search:qtext></search:search>",
      new String(exportedDef.get()));

    // three. structured query with options.

    StringHandle structuredWithOptions = new StringHandle(head
      + structuredString + ruleOptions + tail);
    definition.importQueryDefinition(structuredWithOptions);
    ruleManager.writeRule(definition);
    roundTripped = ruleManager.readRule("javatestrule",
      new RuleDefinition());
    assertEquals("javatestrule", roundTripped.getName());
    assertEquals("Rule for testing java", roundTripped.getDescription());

    assertXMLEqual(
      "Search element round-tripped - structured query and options",
      "<search:search xmlns:search=\"http://marklogic.com/appservices/search\"><search:qtext>favorited:true</search:qtext></search:search>",
      new String(exportedDef.get()));
    ruleManager.delete("javatestrule");
  }

  @Test
  public void testXMLRuleDefinitions()
    throws SAXException, IOException, ForbiddenUserException, FailedRequestException, ResourceNotFoundException
  {
    File ruleFile = new File("src/test/resources/rule1.xml");
    FileHandle ruleHandle = new FileHandle(ruleFile);
    ruleManager.writeRule("javatestrule", ruleHandle);

    assertTrue(ruleManager.exists("javatestrule"));
    RuleDefinition def = ruleManager.readRule("javatestrule",
      new RuleDefinition());
    assertEquals("javatestrule", def.getName());
    assertXMLEqual(
      "Search element round-tripped - structured query and options",
      "<search:search xmlns:search=\"http://marklogic.com/appservices/search\">"
        + "<search:qtext>favorited:true</search:qtext>"
        + "<search:options xmlns:search=\"http://marklogic.com/appservices/search\">"
        + "<search:constraint name=\"favorited\">"
        + "<search:value>"
        + "<search:element ns=\"\" name=\"favorited\" />"
        + "</search:value>" + "</search:constraint>"
        + "</search:options>" + "</search:search>", new String(
        def.exportQueryDefinition(new BytesHandle()).get()));
    ruleManager.delete("javatestrule");

  }

  @Test
  public void testXMLRuleDefinitionsWithStructuredQuery()
    throws SAXException, IOException, ForbiddenUserException, FailedRequestException, ResourceNotFoundException
  {
    RuleDefinition defWithImport = new RuleDefinition();
    defWithImport.setName("javatestrule2");
    File ruleFile = new File("src/test/resources/structured-query.xml");
    FileHandle queryHandle = new FileHandle(ruleFile);
    defWithImport.importQueryDefinition(queryHandle);
    ruleManager.writeRule(defWithImport);

    assertTrue(ruleManager.exists("javatestrule2"));
    RuleDefinition def = ruleManager.readRule("javatestrule2",
      new RuleDefinition());
    assertEquals("javatestrule2", def.getName());
    assertXMLEqual(
      "Search element round-tripped - structured query and options",
      "<search:search xmlns:search=\"http://marklogic.com/appservices/search\">"
        + "<search:query>"
        + "<search:term-query><search:text>foo</search:text></search:term-query>"
        + "</search:query>"
        + "</search:search>", new String(
        def.exportQueryDefinition(new BytesHandle()).get()));
    ruleManager.delete("javatestrule");

  }

  @Test
  public void testJSONRuleDefinitions()
    throws SAXException, IOException, ForbiddenUserException, FailedRequestException, ResourceNotFoundException
  {
    File ruleFile = new File("src/test/resources/rule1.json");
    FileHandle ruleHandle = new FileHandle(ruleFile);
    ruleHandle.setFormat(Format.JSON);
    ruleManager.writeRule("javatestrule", ruleHandle);

    assertTrue(ruleManager.exists("javatestrule"));
    RuleDefinition def = ruleManager.readRule("javatestrule",
      new RuleDefinition());
    assertEquals("javatestrule", def.getName());
    assertXMLEqual(
      "Search element round-tripped - structured query and options",
      "<search:search xmlns:search=\"http://marklogic.com/appservices/search\">"
        + "<search:qtext>favorited:true</search:qtext>"
        + "<search:options xmlns:search=\"http://marklogic.com/appservices/search\">"
        + "<search:constraint name=\"favorited\">"
        + "<search:value>"
        + "<search:element ns=\"\" name=\"favorited\" />"
        + "</search:value>" + "</search:constraint>"
        + "</search:options>" + "</search:search>", new String(
        def.exportQueryDefinition(new BytesHandle()).get()));

    BytesHandle bHandle = ruleManager.readRule("javatestrule",
      new BytesHandle().withFormat(Format.JSON));
    assertEquals(
      "{\"rule\":{\"name\":\"javatestrule\", \"description\":\"rule to demonstrate REST alerting\", \"search\":{\"qtext\":[\"favorited:true\"], \"options\":{\"constraint\":[{\"name\":\"favorited\", \"value\":{\"element\":{\"ns\":\"\", \"name\":\"favorited\"}}}]}}, \"rule-metadata\":null}}",
      new String(bHandle.get()));

    ruleManager.delete("javatestrule");

  }

  private static void setupMatchRules()
    throws ResourceNotFoundException, ForbiddenUserException, FailedRequestException
  {
    RuleDefinition definition = new RuleDefinition("favorites",
      "Rule for testing favorited:true");
    String head = "<search:search xmlns:search=\"http://marklogic.com/appservices/search\">";
    String qtext1 = "<search:qtext>favorited:true</search:qtext>";
    String qtext2 = "<search:qtext>favorited:false</search:qtext>";
    String tail = "</search:search>";
    String ruleOptions = "<search:options >"
      + "<search:constraint name=\"favorited\">" + "<search:value>"
      + "<search:element name=\"favorited\" ns=\"\"/>"
      + "</search:value>" + "</search:constraint>"
      + "</search:options>";
    StringHandle textQuery = new StringHandle(head + qtext1 + ruleOptions
      + tail);
    definition.importQueryDefinition(textQuery);
    ruleManager.writeRule(definition);

    textQuery = new StringHandle(head + qtext2 + ruleOptions + tail);
    definition.importQueryDefinition(textQuery);
    definition.setName("notfavorited");
    definition.setDescription("Rule for testing favorited:false");
    ruleManager.writeRule(definition);

  }

  private static void teardownMatchRules()
    throws ForbiddenUserException, FailedRequestException
  {
    ruleManager.delete("notfavorited");
    ruleManager.delete("favorites");
  }

  @Test
  public void testMatchGetDocumentUri() {

    String[] docs = new String[] { "/alert/second.xml" };
    String[] candidates = new String[] { "notfavorited" };

    RuleDefinitionList answer = ruleManager.match(docs,
      new RuleDefinitionList());

    assertEquals(
      "One answer for first match scenario, favorite against all rules",
      1, answer.size());

    RuleDefinition ruleMatch = answer.iterator().next();
    assertEquals("favorites", ruleMatch.getName());

    answer = ruleManager.match(docs, candidates, answer, null);
    assertEquals(
      "Zero answers for second match scenario, favorites against false rule ",
      0, answer.size());

    docs = new String[] { "/alert/first.xml", "/alert/third.xml" };

    answer = ruleManager.match(docs, answer);
    assertEquals("One answer for first match scenario", 1, answer.size());

    RuleDefinition match = answer.iterator().next();
    assertEquals("notfavorited", match.getName());

  }

  @Test
  public void testMatchGetQuery() {

    StringQueryDefinition qtext = queryManager
      .newStringDefinition("alerts");
    qtext.setCriteria("favorited:true");

    RuleDefinitionList answer = ruleManager.match(qtext,
      new RuleDefinitionList());
    assertEquals("One answer", 1, answer.size());

    qtext.setCriteria("favorited:false");
    answer = ruleManager.match(qtext, 1L, 10L, new String[] { "favorites",
      "notfavorited" }, answer);
    assertEquals("One answer", answer.size(), 1);
    assertEquals("Right answer", "notfavorited", answer.iterator().next()
      .getName());
    answer = ruleManager.match(qtext, 1L, 0L, new String[] { "favorites",
      "notfavorited" }, answer);
    assertEquals("Zero answers (pageLength 0)", answer.size(), 0);
    answer = ruleManager.match(qtext, 3L, QueryManager.DEFAULT_PAGE_LENGTH, new String[] { "favorites",
      "notfavorited" }, answer);
    assertEquals("Zero answers (default pageLength, but start beyond result size)", answer.size(), 0);
  }

  @Test
  public void testMatchPostQuery() throws SAXException, IOException {
    StructuredQueryBuilder qb = new StructuredQueryBuilder();
    StructuredQueryDefinition structuredQuery;
    structuredQuery = qb.rangeConstraint("favorited", Operator.EQ, "true");

    DOMHandle answer = ruleManager.match(structuredQuery, new DOMHandle());

    Document doc = answer.get();
    NodeList nl = doc.getElementsByTagNameNS(
      "http://marklogic.com/rest-api", "name");
    assertEquals(2, nl.getLength());

    answer = ruleManager.match(structuredQuery, 1, QueryManager.DEFAULT_PAGE_LENGTH,
      new String[] { "favorites" }, new DOMHandle());

    doc = answer.get();
    nl = doc.getElementsByTagNameNS("http://marklogic.com/rest-api", "name");
    assertEquals(1, nl.getLength());

  }

  @Test
  public void testPostDocumentWithoutFormat() throws SAXException, IOException {
    StringHandle stringHandle = new StringHandle("<search xmlns=\"http://marklogic.com/appservices/search\"><qtext>true</qtext></search>");

    DOMHandle answer = ruleManager.match(stringHandle, new DOMHandle());

    Document doc = answer.get();
    NodeList nl = doc.getElementsByTagNameNS(
      "http://marklogic.com/rest-api", "name");
    assertEquals(2, nl.getLength());

  }


  @Test
  public void testRuleMatchTransform() {
    StructuredQueryBuilder qb = new StructuredQueryBuilder();
    StructuredQueryDefinition structuredQuery;
    structuredQuery = qb.rangeConstraint("favorited", Operator.EQ, "true");

    ServerTransform transform = new ServerTransform("ruleTransform");

    DOMHandle answer = ruleManager.match(structuredQuery, 0L, QueryManager.DEFAULT_PAGE_LENGTH, new String[] {}, new DOMHandle(), transform);

    Document doc = answer.get();
    NodeList nl = doc.getElementsByTagNameNS(
      "", "transformed-name");
    assertEquals(2, nl.getLength());
  }

  @Test
  public void testMatchPostDocument() {
    String docToMatch1 = "<favorited>true</favorited>";
    String docToMatch2 = "<favorited>false</favorited>";

    RuleDefinitionList ans1 = ruleManager.match(new StringHandle(
      docToMatch1).withFormat(Format.XML), new RuleDefinitionList());
    assertEquals("doc match 1 count", 1, ans1.size());
    assertEquals("doc match 1", "favorites", ans1.iterator().next()
      .getName());

    RuleDefinitionList ans2 = ruleManager.match(new StringHandle(
      docToMatch2).withFormat(Format.XML), new RuleDefinitionList());
    assertEquals("doc match 2 count", 1, ans2.size());
    assertEquals("doc match 2", "notfavorited", ans2.iterator().next()
      .getName());

  }
>>>>>>> 1d4b5bc4
}<|MERGE_RESOLUTION|>--- conflicted
+++ resolved
@@ -62,440 +62,12 @@
 
 public class AlertingTest {
 
-<<<<<<< HEAD
-	private static RuleManager ruleManager;
-	private static QueryOptionsManager queryOptionsManager;
-	private static QueryManager queryManager;
-	private static TransformExtensionsManager transformManager;
-	private static DatabaseClient adminClient = Common.connectAdmin();
-	private static final String RULE_NAME_WRITE_RULE_AS_TEST = "writeRuleAsTest";
-    
-	@AfterClass
-	public static void teardown()
-	throws ForbiddenUserException, FailedRequestException, ResourceNotFoundException {
-		XMLDocumentManager docMgr = adminClient.newXMLDocumentManager();
-		docMgr.delete("/alert/first.xml");
-		docMgr.delete("/alert/second.xml");
-		docMgr.delete("/alert/third.xml");
-		teardownMatchRules();
-
-		transformManager = adminClient.newServerConfigManager().newTransformExtensionsManager();
-		transformManager.deleteTransform("ruleTransform");
-	}
-
-	@BeforeClass
-	public static void setup()
-	throws FileNotFoundException, ResourceNotFoundException, ForbiddenUserException, FailedRequestException, ResourceNotResendableException {
-		XMLUnit.setIgnoreWhitespace(true);
-
-
-		queryOptionsManager = adminClient.newServerConfigManager()
-				.newQueryOptionsManager();
-		File options = new File("src/test/resources/alerting-options.xml");
-		queryOptionsManager.writeOptions("alerts", new FileHandle(options));
-
-		queryManager = adminClient.newQueryManager();
-
-		transformManager = adminClient.newServerConfigManager().newTransformExtensionsManager();
-		
-		File ruleTransform = new File("src/test/resources/rule-transform.xqy");
-		transformManager.writeXQueryTransform("ruleTransform", new FileHandle(ruleTransform));
-
-		
-		adminClient.newServerConfigManager().setServerRequestLogging(true);
-		Common.connect();
-
-		// write three files for alert tests.
-		XMLDocumentManager docMgr = Common.client.newXMLDocumentManager();
-		docMgr.write("/alert/first.xml", new FileHandle(new File(
-				"src/test/resources/alertFirst.xml")));
-		docMgr.write("/alert/second.xml", new FileHandle(new File(
-				"src/test/resources/alertSecond.xml")));
-		docMgr.write("/alert/third.xml", new FileHandle(new File(
-				"src/test/resources/alertThird.xml")));
-
-		ruleManager = Common.client.newRuleManager();
-		setupMatchRules();
-	}
-
-	@Test
-	public void testRuleDefinitions()
-	throws ParserConfigurationException, SAXException, IOException, ForbiddenUserException, FailedRequestException, ResourceNotFoundException {
-		RuleDefinition definition = new RuleDefinition("javatestrule",
-				"Rule for testing java");
-
-		String head = "<search:search xmlns:search=\"http://marklogic.com/appservices/search\">";
-		String tail = "</search:search>";
-
-		String qtext1 = "<search:qtext>favorited:true</search:qtext>";
-
-		StructuredQueryBuilder qb = queryManager.newStructuredQueryBuilder();
-
-		String structuredString = qb.valueConstraint("name", "one").serialize();
-
-		String ruleOptions = "<search:options >"
-				+ "<search:constraint name=\"favorited\">" + "<search:value>"
-				+ "<search:element name=\"favorited\" ns=\"\"/>"
-				+ "</search:value>" + "</search:constraint>"
-				+ "</search:options>";
-
-		StringHandle textQuery = new StringHandle(head + qtext1 + tail);
-		definition.importQueryDefinition(textQuery);
-
-		StringHandle qdefCheck = definition
-				.exportQueryDefinition(new StringHandle());
-		assertEquals(head + qtext1 + tail, qdefCheck.get());
-
-		RuleMetadata metadata = definition.getMetadata();
-		metadata.put(new QName("dataelem1"), "Here's a value in metadata");
-		metadata.put(new QName("dataelem2"), 10.2);
-
-		// one. no options, string query.
-		ruleManager.writeRule(definition);
-
-		// fetch the rule
-		RuleDefinition roundTripped = ruleManager.readRule("javatestrule",
-				new RuleDefinition());
-		assertEquals("javatestrule", roundTripped.getName());
-		assertEquals("Rule for testing java", roundTripped.getDescription());
-
-		// test exporting XML
-		BytesHandle exportedDef = roundTripped
-				.exportQueryDefinition(new BytesHandle());
-
-		assertXMLEqual(
-				"Search element round-tripped",
-				"<search:search xmlns:search=\"http://marklogic.com/appservices/search\"><search:qtext>favorited:true</search:qtext></search:search>",
-				new String(exportedDef.get()));
-
-		FileHandle fileExport = roundTripped
-				.exportQueryDefinition(new FileHandle(new File(
-						"target/fileout.xml")));
-
-        StringBuilder sb;
-        try (BufferedReader reader = new BufferedReader(new FileReader(fileExport.get()))) {
-            String line = null;
-            sb = new StringBuilder();
-            String ls = System.getProperty("line.separator");
-            while ((line = reader.readLine()) != null) {
-                sb.append(line);
-                sb.append(ls);
-            }
-        }
-
-		String fileContents = sb.toString();
-		
-		assertXMLEqual(
-				"Search element round-tripped",
-				"<search:search xmlns:search=\"http://marklogic.com/appservices/search\"><search:qtext>favorited:true</search:qtext></search:search>",
-				fileContents);
-
-		RuleMetadata metadataReturned = roundTripped.getMetadata();
-		assertEquals(metadata.get(new QName("dataelem1")),
-				metadataReturned.get(new QName("dataelem1")));
-		assertEquals(metadata.get(new QName("dataelem2")),
-				metadataReturned.get(new QName("dataelem2")));
-
-		// two. with options string query.
-		StringHandle rawDefWithOptions = new StringHandle(head + qtext1
-				+ ruleOptions + tail);
-		definition.importQueryDefinition(rawDefWithOptions);
-		ruleManager.writeRule(definition);
-		roundTripped = ruleManager.readRule("javatestrule",
-				new RuleDefinition());
-		assertEquals("javatestrule", roundTripped.getName());
-		assertEquals("Rule for testing java", roundTripped.getDescription());
-
-		assertXMLEqual(
-				"Search element round-tripped - string query and options",
-				"<search:search xmlns:search=\"http://marklogic.com/appservices/search\"><search:qtext>favorited:true</search:qtext></search:search>",
-				new String(exportedDef.get()));
-
-		// three. structured query with options.
-
-		StringHandle structuredWithOptions = new StringHandle(head
-				+ structuredString + ruleOptions + tail);
-		definition.importQueryDefinition(structuredWithOptions);
-		ruleManager.writeRule(definition);
-		roundTripped = ruleManager.readRule("javatestrule",
-				new RuleDefinition());
-		assertEquals("javatestrule", roundTripped.getName());
-		assertEquals("Rule for testing java", roundTripped.getDescription());
-
-		assertXMLEqual(
-				"Search element round-tripped - structured query and options",
-				"<search:search xmlns:search=\"http://marklogic.com/appservices/search\"><search:qtext>favorited:true</search:qtext></search:search>",
-				new String(exportedDef.get()));
-		ruleManager.delete("javatestrule");
-	}
-
-	@Test
-	public void testXMLRuleDefinitions()
-	throws SAXException, IOException, ForbiddenUserException, FailedRequestException, ResourceNotFoundException {
-		File ruleFile = new File("src/test/resources/rule1.xml");
-		FileHandle ruleHandle = new FileHandle(ruleFile);
-		ruleManager.writeRule("javatestrule", ruleHandle);
-
-		assertTrue(ruleManager.exists("javatestrule"));
-		RuleDefinition def = ruleManager.readRule("javatestrule",
-				new RuleDefinition());
-		assertEquals("javatestrule", def.getName());
-		assertXMLEqual(
-				"Search element round-tripped - structured query and options",
-				"<search:search xmlns:search=\"http://marklogic.com/appservices/search\">"
-						+ "<search:qtext>favorited:true</search:qtext>"
-						+ "<search:options xmlns:search=\"http://marklogic.com/appservices/search\">"
-						+ "<search:constraint name=\"favorited\">"
-						+ "<search:value>"
-						+ "<search:element ns=\"\" name=\"favorited\" />"
-						+ "</search:value>" + "</search:constraint>"
-						+ "</search:options>" + "</search:search>", new String(
-						def.exportQueryDefinition(new BytesHandle()).get()));
-		ruleManager.delete("javatestrule");
-
-	}
-	
-	@Test
-	public void testXMLRuleDefinitionsWithStructuredQuery()
-	throws SAXException, IOException, ForbiddenUserException, FailedRequestException, ResourceNotFoundException {
-		RuleDefinition defWithImport = new RuleDefinition();
-		defWithImport.setName("javatestrule2");
-		File ruleFile = new File("src/test/resources/structured-query.xml");
-		FileHandle queryHandle = new FileHandle(ruleFile);
-		defWithImport.importQueryDefinition(queryHandle);
-		ruleManager.writeRule(defWithImport);
-
-		assertTrue(ruleManager.exists("javatestrule2"));
-		RuleDefinition def = ruleManager.readRule("javatestrule2",
-				new RuleDefinition());
-		assertEquals("javatestrule2", def.getName());
-		assertXMLEqual(
-				"Search element round-tripped - structured query and options",
-				"<search:search xmlns:search=\"http://marklogic.com/appservices/search\">"
-						+ "<search:query>"
-						+ "<search:term-query><search:text>foo</search:text></search:term-query>"
-						+ "</search:query>"
-						+ "</search:search>", new String(
-						def.exportQueryDefinition(new BytesHandle()).get()));
-		ruleManager.delete("javatestrule");
-
-	}
-
-	@Test
-	public void testJSONRuleDefinitions()
-	throws SAXException, IOException, ForbiddenUserException, FailedRequestException, ResourceNotFoundException {
-		File ruleFile = new File("src/test/resources/rule1.json");
-		FileHandle ruleHandle = new FileHandle(ruleFile);
-		ruleHandle.setFormat(Format.JSON);
-		ruleManager.writeRule("javatestrule", ruleHandle);
-
-		assertTrue(ruleManager.exists("javatestrule"));
-		RuleDefinition def = ruleManager.readRule("javatestrule",
-				new RuleDefinition());
-		assertEquals("javatestrule", def.getName());
-		assertXMLEqual(
-				"Search element round-tripped - structured query and options",
-				"<search:search xmlns:search=\"http://marklogic.com/appservices/search\">"
-						+ "<search:qtext>favorited:true</search:qtext>"
-						+ "<search:options xmlns:search=\"http://marklogic.com/appservices/search\">"
-						+ "<search:constraint name=\"favorited\">"
-						+ "<search:value>"
-						+ "<search:element ns=\"\" name=\"favorited\" />"
-						+ "</search:value>" + "</search:constraint>"
-						+ "</search:options>" + "</search:search>", new String(
-						def.exportQueryDefinition(new BytesHandle()).get()));
-
-		BytesHandle bHandle = ruleManager.readRule("javatestrule",
-				new BytesHandle().withFormat(Format.JSON));
-		assertEquals(
-				"{\"rule\":{\"name\":\"javatestrule\", \"description\":\"rule to demonstrate REST alerting\", \"search\":{\"qtext\":[\"favorited:true\"], \"options\":{\"constraint\":[{\"name\":\"favorited\", \"value\":{\"element\":{\"ns\":\"\", \"name\":\"favorited\"}}}]}}, \"rule-metadata\":null}}",
-				new String(bHandle.get()));
-
-		ruleManager.delete("javatestrule");
-
-	}
-
-	private static void setupMatchRules()
-	throws ResourceNotFoundException, ForbiddenUserException, FailedRequestException {
-		RuleDefinition definition = new RuleDefinition("favorites",
-				"Rule for testing favorited:true");
-		String head = "<search:search xmlns:search=\"http://marklogic.com/appservices/search\">";
-		String qtext1 = "<search:qtext>favorited:true</search:qtext>";
-		String qtext2 = "<search:qtext>favorited:false</search:qtext>";
-		String tail = "</search:search>";
-		String ruleOptions = "<search:options >"
-				+ "<search:constraint name=\"favorited\">" + "<search:value>"
-				+ "<search:element name=\"favorited\" ns=\"\"/>"
-				+ "</search:value>" + "</search:constraint>"
-				+ "</search:options>";
-		StringHandle textQuery = new StringHandle(head + qtext1 + ruleOptions
-				+ tail);
-		definition.importQueryDefinition(textQuery);
-		ruleManager.writeRule(definition);
-
-		textQuery = new StringHandle(head + qtext2 + ruleOptions + tail);
-		definition.importQueryDefinition(textQuery);
-		definition.setName("notfavorited");
-		definition.setDescription("Rule for testing favorited:false");
-		ruleManager.writeRule(definition);
-
-	}
-
-	private static void teardownMatchRules()
-	throws ForbiddenUserException, FailedRequestException {
-		ruleManager.delete("notfavorited");
-		ruleManager.delete("favorites");
-        ruleManager.delete(RULE_NAME_WRITE_RULE_AS_TEST);
-	}
-
-	@Test
-	public void testMatchGetDocumentUri() {
-
-		String[] docs = new String[] { "/alert/second.xml" };
-		String[] candidates = new String[] { "notfavorited" };
-
-		RuleDefinitionList answer = ruleManager.match(docs,
-				new RuleDefinitionList());
-
-		assertEquals(
-				"One answer for first match scenario, favorite against all rules",
-				1, answer.size());
-
-		RuleDefinition ruleMatch = answer.iterator().next();
-		assertEquals("favorites", ruleMatch.getName());
-
-		answer = ruleManager.match(docs, candidates, answer, null);
-		assertEquals(
-				"Zero answers for second match scenario, favorites against false rule ",
-				0, answer.size());
-
-		docs = new String[] { "/alert/first.xml", "/alert/third.xml" };
-
-		answer = ruleManager.match(docs, answer);
-		assertEquals("One answer for first match scenario", 1, answer.size());
-
-		RuleDefinition match = answer.iterator().next();
-		assertEquals("notfavorited", match.getName());
-
-	}
-
-	@Test
-	public void testMatchGetQuery() {
-
-		StringQueryDefinition qtext = queryManager
-				.newStringDefinition("alerts");
-		qtext.setCriteria("favorited:true");
-
-		RuleDefinitionList answer = ruleManager.match(qtext,
-				new RuleDefinitionList());
-		assertEquals("One answer", 1, answer.size());
-
-		qtext.setCriteria("favorited:false");
-		answer = ruleManager.match(qtext, 1L, 10L, new String[] { "favorites",
-				"notfavorited" }, answer);
-		assertEquals("One answer", answer.size(), 1);
-		assertEquals("Right answer", "notfavorited", answer.iterator().next()
-				.getName());
-		answer = ruleManager.match(qtext, 1L, 0L, new String[] { "favorites",
-		"notfavorited" }, answer);
-		assertEquals("Zero answers (pageLength 0)", answer.size(), 0);
-		answer = ruleManager.match(qtext, 3L, QueryManager.DEFAULT_PAGE_LENGTH, new String[] { "favorites",
-		"notfavorited" }, answer);
-		assertEquals("Zero answers (default pageLength, but start beyond result size)", answer.size(), 0);
-	}
-
-	@Test
-	public void testMatchPostQuery() throws SAXException, IOException {
-		StructuredQueryBuilder qb = new StructuredQueryBuilder();
-		StructuredQueryDefinition structuredQuery;
-		structuredQuery = qb.rangeConstraint("favorited", Operator.EQ, "true");
-
-		DOMHandle answer = ruleManager.match(structuredQuery, new DOMHandle());
-
-		Document doc = answer.get();
-		NodeList nl = doc.getElementsByTagNameNS(
-				"http://marklogic.com/rest-api", "name");
-		assertEquals(2, nl.getLength());
-
-		answer = ruleManager.match(structuredQuery, 1, QueryManager.DEFAULT_PAGE_LENGTH,
-				new String[] { "favorites" }, new DOMHandle());
-
-		doc = answer.get();
-		nl = doc.getElementsByTagNameNS("http://marklogic.com/rest-api", "name");
-		assertEquals(1, nl.getLength());
-
-	}
-	
-	@Test
-	public void testPostDocumentWithoutFormat() throws SAXException, IOException {
-		StringHandle stringHandle = new StringHandle("<search xmlns=\"http://marklogic.com/appservices/search\"><qtext>true</qtext></search>");
-
-		DOMHandle answer = ruleManager.match(stringHandle, new DOMHandle());
-
-		Document doc = answer.get();
-		NodeList nl = doc.getElementsByTagNameNS(
-				"http://marklogic.com/rest-api", "name");
-		assertEquals(2, nl.getLength());
-
-	}
-	
-	@Test
-	public void testRuleMatchTransform() {
-		StructuredQueryBuilder qb = new StructuredQueryBuilder();
-		StructuredQueryDefinition structuredQuery;
-		structuredQuery = qb.rangeConstraint("favorited", Operator.EQ, "true");
-
-		ServerTransform transform = new ServerTransform("ruleTransform");
-		
-		DOMHandle answer = ruleManager.match(structuredQuery, 0L, QueryManager.DEFAULT_PAGE_LENGTH, new String[] {}, new DOMHandle(), transform);
-
-		Document doc = answer.get();
-		NodeList nl = doc.getElementsByTagNameNS(
-				"", "transformed-name");
-		assertEquals(2, nl.getLength());
-	}
-
-	@Test
-	public void testMatchPostDocument() {
-		String docToMatch1 = "<favorited>true</favorited>";
-		String docToMatch2 = "<favorited>false</favorited>";
-
-		RuleDefinitionList ans1 = ruleManager.match(new StringHandle(
-				docToMatch1).withFormat(Format.XML), new RuleDefinitionList());
-		assertEquals("doc match 1 count", 1, ans1.size());
-		assertEquals("doc match 1", "favorites", ans1.iterator().next()
-				.getName());
-
-		RuleDefinitionList ans2 = ruleManager.match(new StringHandle(
-				docToMatch2).withFormat(Format.XML), new RuleDefinitionList());
-		assertEquals("doc match 2 count", 1, ans2.size());
-		assertEquals("doc match 2", "notfavorited", ans2.iterator().next()
-				.getName());
-
-	}
-    
-    @Test
-    public void testWriteRuleAs() {
-        RuleDefinition definition = new RuleDefinition("original" + RULE_NAME_WRITE_RULE_AS_TEST, 
-                "test to verify that writeRuleAs does not result in stackoverflow");
-        String query = 
-                "<search:search xmlns:search=\"http://marklogic.com/appservices/search\">" +
-                "<search:qtext>favorited:true</search:qtext>" +
-                "</search:search>";
-		StringHandle textQuery = new StringHandle(query).withFormat(Format.XML);
-		definition.importQueryDefinition(textQuery);
-        
-		ruleManager.writeRuleAs(RULE_NAME_WRITE_RULE_AS_TEST, definition);
-
-        assertTrue("Rule was written with the name provided", ruleManager.exists(RULE_NAME_WRITE_RULE_AS_TEST));
-    }
-    
-=======
   private static RuleManager ruleManager;
   private static QueryOptionsManager queryOptionsManager;
   private static QueryManager queryManager;
   private static TransformExtensionsManager transformManager;
   private static DatabaseClient adminClient = Common.connectAdmin();
+  private static final String RULE_NAME_WRITE_RULE_AS_TEST = "writeRuleAsTest";
 
   @AfterClass
   public static void teardown()
@@ -780,6 +352,7 @@
   {
     ruleManager.delete("notfavorited");
     ruleManager.delete("favorites");
+    ruleManager.delete(RULE_NAME_WRITE_RULE_AS_TEST);
   }
 
   @Test
@@ -908,5 +481,19 @@
       .getName());
 
   }
->>>>>>> 1d4b5bc4
+
+  @Test
+  public void testWriteRuleAs() {
+    RuleDefinition definition = new RuleDefinition("original" + RULE_NAME_WRITE_RULE_AS_TEST,
+                "test to verify that writeRuleAs does not result in stackoverflow");
+    String query =
+            "<search:search xmlns:search=\"http://marklogic.com/appservices/search\">" +
+            "<search:qtext>favorited:true</search:qtext>" +
+            "</search:search>";
+    StringHandle textQuery = new StringHandle(query).withFormat(Format.XML);
+    definition.importQueryDefinition(textQuery);
+
+    ruleManager.writeRuleAs(RULE_NAME_WRITE_RULE_AS_TEST, definition);
+    assertTrue("Rule was written with the name provided", ruleManager.exists(RULE_NAME_WRITE_RULE_AS_TEST));
+  }
 }