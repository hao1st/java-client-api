--- conflicted
+++ resolved
@@ -67,10 +67,7 @@
   private static QueryManager queryManager;
   private static TransformExtensionsManager transformManager;
   private static DatabaseClient adminClient = Common.connectAdmin();
-<<<<<<< HEAD
-=======
   private static final String RULE_NAME_WRITE_RULE_AS_TEST = "writeRuleAsTest";
->>>>>>> e2f43377
 
   @AfterClass
   public static void teardown()
@@ -355,10 +352,7 @@
   {
     ruleManager.delete("notfavorited");
     ruleManager.delete("favorites");
-<<<<<<< HEAD
-=======
     ruleManager.delete(RULE_NAME_WRITE_RULE_AS_TEST);
->>>>>>> e2f43377
   }
 
   @Test
@@ -487,8 +481,6 @@
       .getName());
 
   }
-<<<<<<< HEAD
-=======
 
   @Test
   public void testWriteRuleAs() {
@@ -504,5 +496,4 @@
     ruleManager.writeRuleAs(RULE_NAME_WRITE_RULE_AS_TEST, definition);
     assertTrue("Rule was written with the name provided", ruleManager.exists(RULE_NAME_WRITE_RULE_AS_TEST));
   }
->>>>>>> e2f43377
 }