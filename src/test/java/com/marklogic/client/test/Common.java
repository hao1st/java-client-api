--- conflicted
+++ resolved
@@ -58,10 +58,7 @@
 
   public static DatabaseClient client;
   public static DatabaseClient adminClient;
-<<<<<<< HEAD
-=======
   public static DatabaseClient serverAdminClient;
->>>>>>> e2f43377
   public static DatabaseClient evalClient;
   public static DatabaseClient readOnlyClient;
 
@@ -75,14 +72,11 @@
     adminClient = newAdminClient();
     return adminClient;
   }
-<<<<<<< HEAD
-=======
   public static DatabaseClient connectServerAdmin() {
     if (serverAdminClient != null) return serverAdminClient;
     serverAdminClient = newServerAdminClient();
     return serverAdminClient;
   }
->>>>>>> e2f43377
   public static DatabaseClient connectEval() {
     if (evalClient != null) return evalClient;
     evalClient = newEvalClient();
@@ -104,13 +98,10 @@
     return DatabaseClientFactory.newClient(
       Common.HOST, Common.PORT, new DigestAuthContext(Common.REST_ADMIN_USER, Common.REST_ADMIN_PASS));
   }
-<<<<<<< HEAD
-=======
   public static DatabaseClient newServerAdminClient() {
     return DatabaseClientFactory.newClient(
       Common.HOST, Common.PORT, new DigestAuthContext(Common.SERVER_ADMIN_USER, Common.SERVER_ADMIN_PASS));
   }
->>>>>>> e2f43377
   public static DatabaseClient newEvalClient() {
     return newEvalClient(null);
   }
