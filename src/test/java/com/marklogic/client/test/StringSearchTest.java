/*
 * Copyright 2012-2017 MarkLogic Corporation
 *
 * Licensed under the Apache License, Version 2.0 (the "License");
 * you may not use this file except in compliance with the License.
 * You may obtain a copy of the License at
 *
 *    http://www.apache.org/licenses/LICENSE-2.0
 *
 * Unless required by applicable law or agreed to in writing, software
 * distributed under the License is distributed on an "AS IS" BASIS,
 * WITHOUT WARRANTIES OR CONDITIONS OF ANY KIND, either express or implied.
 * See the License for the specific language governing permissions and
 * limitations under the License.
 */
package com.marklogic.client.test;

import static org.junit.Assert.assertEquals;
import static org.junit.Assert.assertFalse;
import static org.junit.Assert.assertNotNull;
import static org.junit.Assert.assertTrue;

import java.io.ByteArrayOutputStream;
import java.io.IOException;

import javax.xml.namespace.QName;
import javax.xml.parsers.ParserConfigurationException;

import org.junit.AfterClass;
import org.junit.BeforeClass;
import org.junit.Test;
import org.slf4j.Logger;
import org.slf4j.LoggerFactory;
import org.xml.sax.SAXException;

import com.marklogic.client.FailedRequestException;
import com.marklogic.client.ForbiddenUserException;
import com.marklogic.client.ResourceNotFoundException;
import com.marklogic.client.ResourceNotResendableException;
import com.marklogic.client.admin.QueryOptionsManager;
import com.marklogic.client.io.DocumentMetadataHandle;
import com.marklogic.client.io.Format;
import com.marklogic.client.io.SearchHandle;
import com.marklogic.client.io.StringHandle;
import com.marklogic.client.query.FacetResult;
import com.marklogic.client.query.FacetValue;
import com.marklogic.client.query.MatchDocumentSummary;
import com.marklogic.client.query.MatchLocation;
import com.marklogic.client.query.QueryManager;
import com.marklogic.client.query.QueryManager.QueryView;
import com.marklogic.client.query.RawCombinedQueryDefinition;
import com.marklogic.client.query.SearchMetrics;
import com.marklogic.client.query.StringQueryDefinition;
import com.marklogic.client.util.RequestLogger;

public class StringSearchTest {
  @SuppressWarnings("unused")
  private static final Logger logger = (Logger) LoggerFactory.getLogger(StringSearchTest.class);

  @BeforeClass
  public static void beforeClass() {
    Common.connect();
    Common.connectAdmin();
<<<<<<< HEAD
    //System.setProperty("org.apache.commons.logging.simplelog.log.org.apache.http.wire", "debug");
=======
>>>>>>> e2f43377
  }

  @AfterClass
  public static void afterClass() {
  }

  @Test
  public void testStringSearch()
    throws IOException, ParserConfigurationException, SAXException, FailedRequestException, ForbiddenUserException,
    ResourceNotFoundException, ResourceNotResendableException
  {
    String optionsName = writeOptions();

    QueryManager queryMgr = Common.client.newQueryManager();

    StringQueryDefinition qdef = queryMgr.newStringDefinition(optionsName);
    qdef.setCriteria("grandchild1 OR grandchild4");
    qdef.setDirectory("/sample/");

    SearchHandle results = queryMgr.search(qdef, new SearchHandle());
    assertNotNull(results);
    assertFalse(results.getMetrics().getTotalTime() == -1);

    FacetResult[] facets = results.getFacetResults();
    assertNotNull(facets);
    assertEquals("expected 1 facet", 1, facets.length);
    FacetValue[] facetVals = facets[0].getFacetValues();
    assertEquals("expected 6 facet values", 6, facetVals.length);

    MatchDocumentSummary[] summaries = results.getMatchResults();
    assertNotNull(summaries);
    assertEquals("expected 2 results", 2, summaries.length);
  }

  @Test
  public void testStringSearch2() throws IOException {
    QueryManager queryMgr = Common.client.newQueryManager();

    StringQueryDefinition qdef = queryMgr.newStringDefinition();
    qdef.setCriteria("10");
    qdef.setDirectory("/sample/");

    SearchHandle handle = new SearchHandle();
    handle = queryMgr.search(qdef, handle);
    assertNotNull(handle);

    MatchDocumentSummary[] summaries = handle.getMatchResults();
    assertNotNull(summaries);
    assertEquals("expected 2 results", 2, summaries.length);

    for ( MatchDocumentSummary summary : summaries ) {
      MatchLocation[] locations = summary.getMatchLocations();
      assertEquals("expected 1 match location", 1, locations.length);
      for ( MatchLocation location : locations ) {
        assertNotNull(location.getAllSnippetText());
      }
    }
  }

  @Test
  public void testStringSearch4()
    throws IOException, FailedRequestException, ForbiddenUserException, ResourceNotFoundException,
    ResourceNotResendableException
  {
    String optionsName = writeOptions();

    QueryManager queryMgr = Common.client.newQueryManager();

    StringQueryDefinition qdef = queryMgr.newStringDefinition(optionsName);
    qdef.setCriteria("grandchild1 OR grandchild4");
    qdef.setDirectory("/sample/");

    queryMgr.setView(QueryView.FACETS);
    SearchHandle results = queryMgr.search(qdef, new SearchHandle());
    assertNotNull(results);

    FacetResult[] facets = results.getFacetResults();
    assertNotNull(facets);
    assertEquals("expected 1 facet", 1, facets.length);
    FacetValue[] facetVals = facets[0].getFacetValues();
    assertEquals("expected 6 facet values", 6, facetVals.length);

    MatchDocumentSummary[] summaries = results.getMatchResults();
    assertTrue(summaries == null || summaries.length == 0);

    queryMgr.setView(QueryView.RESULTS);
    results = queryMgr.search(qdef, new SearchHandle());
    assertNotNull(results);

    facets = results.getFacetResults();
    assertTrue(facets == null || facets.length == 0);

    summaries = results.getMatchResults();
    assertNotNull(summaries);
    assertEquals("expected 2 results", 2, summaries.length);
    assertEquals("empty-snippet", results.getSnippetTransformType());
  }

  @Test
  public void testSearchHandle() throws Exception {
    String xml =
      "<product xmlns='http://example.com/products'>" + "<description xmlns='' xml:lang='en'>some description</description>" + "</product>";

    ByteArrayOutputStream out = new ByteArrayOutputStream();
    RequestLogger logger = Common.client.newLogger(out);
    DocumentMetadataHandle meta = new DocumentMetadataHandle().withCollections("xml", "products");
    Common.client.newXMLDocumentManager().writeAs("test.xml", meta, xml);
    QueryManager queryMgr = Common.client.newQueryManager();
    queryMgr.startLogging(logger);
    RawCombinedQueryDefinition query = queryMgr.newRawCombinedQueryDefinition(new StringHandle(
      "<search xmlns='http://marklogic.com/appservices/search'>" + "<options>" + "<extract-document-data selected='all'>" + "<extract-path>//description[@xml:lang='en']</extract-path>" + "</extract-document-data>" + "<constraint name='myFacet'>" + "<range type='xs:string' facet='true'>" + "<element name='grandchild'/>" + "</range>" + "</constraint>" + "<extract-metadata>" + "<qname elem-name='description'/>" + "</extract-metadata>" + "<return-constraints>true</return-constraints>" + "<return-facets>true</return-facets>" + "<return-metrics>true</return-metrics>" + "<return-plan>true</return-plan>" + "<return-qtext>true</return-qtext>" + "<return-query>true</return-query>" + "<return-results>true</return-results>" + "<debug>true</debug>" + "</options>" + "<query>" + "<and-query>" + "<collection-query><uri>xml</uri></collection-query>" + "<collection-query><uri>products</uri></collection-query>" + "</and-query>" + "</query>" + "</search>"));
    queryMgr.setView(QueryView.ALL);
    SearchHandle results = queryMgr.search(query, new SearchHandle());
    assertTrue(results.getConstraintIterator(new StringHandle()).next().get().startsWith("<search:constraint"));
    assertTrue(results.getConstraintNames()[0].equals("myFacet"));
    assertTrue(results.getConstraint("myFacet", new StringHandle()).get().startsWith("<search:constraint"));
    assertEquals("myFacet", results.getFacetNames()[0]);
    SearchMetrics metrics = results.getMetrics();
    assertTrue(metrics.getFacetResolutionTime() >= 0);
    assertTrue(metrics.getQueryResolutionTime() >= 0);
    assertTrue(metrics.getSnippetResolutionTime() >= 0);
    assertTrue(metrics.getMetadataResolutionTime() >= 0);
    assertTrue(metrics.getExtractResolutionTime() >= 0);
    assertTrue(metrics.getTotalTime() >= 0);
    assertTrue(results.getPlan(new StringHandle()).get().startsWith("<search:plan"));
    assertEquals("plan", results.getPlan().getFirstChild().getLocalName());
    assertEquals("SEARCH-FLWOR", results.getReports()[0].getId());
    assertTrue(results.getQuery(new StringHandle()).get().startsWith("<search:query"));
    assertEquals("snippet", results.getSnippetTransformType());
    assertTrue(results.getWarnings().length == 0);
    assertTrue(out.toString().startsWith("searched"));
  }

  @Test
  public void testFailedSearch() throws IOException {
    QueryManager queryMgr = Common.client.newQueryManager();
    queryMgr.setView(QueryView.RESULTS);

    StringQueryDefinition qdef = queryMgr.newStringDefinition();
    qdef.setCriteria("criteriaThatShouldNotMatchAnyDocument");
    qdef.setDirectory("/sample/");

    SearchHandle results = queryMgr.search(qdef, new SearchHandle());
    assertNotNull(results);

    MatchDocumentSummary[] summaries = results.getMatchResults();
    assertTrue(summaries == null || summaries.length == 0);
  }

  @Test
  public void testJSON()
    throws FailedRequestException, ForbiddenUserException, ResourceNotFoundException, ResourceNotResendableException
  {
    String optionsName = writeOptions();

    QueryManager queryMgr = Common.client.newQueryManager();

    StringQueryDefinition qdef = queryMgr.newStringDefinition(optionsName);
    qdef.setCriteria("grandchild1 OR grandchild4");
    qdef.setDirectory("/sample/");

    queryMgr.setView(QueryView.FACETS);

    // create a handle for the search results
    StringHandle resultsHandle = new StringHandle().withFormat(Format.JSON);

    // run the search
    queryMgr.search(qdef, resultsHandle);

    assertEquals("{", resultsHandle.get().substring(0, 1)); // It's JSON, right?
  }

  @Test
  public void test_issue644() {
    QueryManager queryMgr = Common.client.newQueryManager();
    String queryText = "queryThatMatchesNothing";
    RawCombinedQueryDefinition query = queryMgr.newRawCombinedQueryDefinition(new StringHandle(
      "<search xmlns='http://marklogic.com/appservices/search'>" +
        "<options>" +
          "<extract-document-data selected='all'>" +
            "<extract-path>/*</extract-path>" +
          "</extract-document-data>" +
          "<return-metrics>true</return-metrics>" +
        "</options>" +
        "<query>" +
          "<term-query><text>" + queryText + "</text></term-query>" +
        "</query>" +
      "</search>"));
    queryMgr.search(query, new SearchHandle());
    // we didn't throw an Exception, which means this issue is resolved
  }

  private String writeOptions()
    throws FailedRequestException, ForbiddenUserException, ResourceNotFoundException, ResourceNotResendableException
  {
    String optionsName = "facets";

    // Get back facets...
    String options =
      "{\"options\": " +
        "{ \"constraint\": " +
            "[{\"name\":\"grandchild\", \"range\": " +
              "{   \"type\":\"xs:string\", \"collation\":\"http://marklogic.com/collation/\"," +
                "\"element\":{\"name\":\"grandchild\"}," +
                "\"facet\":true" +
              "}" +
            "}]," +
          "\"transform-results\": {\"apply\": \"empty-snippet\"}" +
        "}" +
      "}";

    QueryOptionsManager queryOptionsMgr =
      Common.adminClient.newServerConfigManager().newQueryOptionsManager();

    queryOptionsMgr.writeOptions(optionsName, new StringHandle(options).withFormat(Format.JSON));

    return optionsName;
  }
}<|MERGE_RESOLUTION|>--- conflicted
+++ resolved
@@ -61,10 +61,6 @@
   public static void beforeClass() {
     Common.connect();
     Common.connectAdmin();
-<<<<<<< HEAD
-    //System.setProperty("org.apache.commons.logging.simplelog.log.org.apache.http.wire", "debug");
-=======
->>>>>>> e2f43377
   }
 
   @AfterClass
