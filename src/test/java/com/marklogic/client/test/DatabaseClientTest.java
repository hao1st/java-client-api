--- conflicted
+++ resolved
@@ -114,10 +114,6 @@
   public void testGetClientImplementationObject() {
     Object impl = Common.client.getClientImplementation();
     assertNotNull("Client could not get client implementation", impl);
-<<<<<<< HEAD
-    assertTrue("", impl instanceof org.apache.http.client.HttpClient);
-=======
     assertTrue("", impl instanceof okhttp3.OkHttpClient);
->>>>>>> e2f43377
   }
 }