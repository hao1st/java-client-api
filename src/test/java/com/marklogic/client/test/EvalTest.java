--- conflicted
+++ resolved
@@ -81,10 +81,6 @@
 
     septFirst.set(2014, Calendar.SEPTEMBER, 1, 0, 0, 0);
     septFirst.set(Calendar.MILLISECOND, 0);
-<<<<<<< HEAD
-    //System.setProperty("org.apache.commons.logging.simplelog.log.org.apache.http.wire", "debug");
-=======
->>>>>>> e2f43377
   }
   @AfterClass
   public static void afterClass() {
@@ -436,7 +432,6 @@
       if(count%100 > 0){
         docMgr.write(writeset,t1);
       }
-<<<<<<< HEAD
 
       String query = "(fn:count(xdmp:directory('" + directory + "')))";
       ServerEvaluationCall evl= client.newServerEval().xquery(query);
@@ -446,17 +441,6 @@
       evr = evl.eval();
       assertEquals("Count of documents outside of the transaction",2,evr.next().getNumber().intValue());
 
-=======
-
-      String query = "(fn:count(xdmp:directory('" + directory + "')))";
-      ServerEvaluationCall evl= client.newServerEval().xquery(query);
-      EvalResultIterator evr = evl.eval();
-      assertEquals("Count of documents outside of the transaction",0,evr.next().getNumber().intValue());
-      evl= client.newServerEval().xquery(query).transaction(t1);
-      evr = evl.eval();
-      assertEquals("Count of documents outside of the transaction",2,evr.next().getNumber().intValue());
-
->>>>>>> e2f43377
     }catch(Exception e){
       System.out.println(e.getMessage());
       tstatus=true;
@@ -478,8 +462,6 @@
       assertTrue(fre.getMessage().contains("SEC-PRIV: Need privilege: http://marklogic.com/xdmp/privileges/xdbc-eval"));
     }
   }
-<<<<<<< HEAD
-=======
 
   @Test
   public void test_issue725() throws IOException {
@@ -503,5 +485,4 @@
     }
     assertEquals(expectedOutput.toString(), strVal);
   }
->>>>>>> e2f43377
 }