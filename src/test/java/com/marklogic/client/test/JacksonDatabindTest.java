--- conflicted
+++ resolved
@@ -66,10 +66,6 @@
     // we cannot use the singleton DatabaseClient here because this test requires
     // a DatabaseClient created after calling getHandleRegistry().register() with City.class
     client = Common.newClient();
-<<<<<<< HEAD
-    //System.setProperty("org.apache.commons.logging.simplelog.log.org.apache.http.wire", "debug");
-=======
->>>>>>> e2f43377
   }
 
   @AfterClass
