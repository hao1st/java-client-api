/*
 * Copyright 2012-2017 MarkLogic Corporation
 *
 * Licensed under the Apache License, Version 2.0 (the "License");
 * you may not use this file except in compliance with the License.
 * You may obtain a copy of the License at
 *
 *    http://www.apache.org/licenses/LICENSE-2.0
 *
 * Unless required by applicable law or agreed to in writing, software
 * distributed under the License is distributed on an "AS IS" BASIS,
 * WITHOUT WARRANTIES OR CONDITIONS OF ANY KIND, either express or implied.
 * See the License for the specific language governing permissions and
 * limitations under the License.
 */
package com.marklogic.client.test;

import static org.junit.Assert.assertEquals;

import org.junit.Test;

import com.marklogic.client.DatabaseClient;
import com.marklogic.client.DatabaseClientFactory;
import com.marklogic.client.FailedRequestException;
import com.marklogic.client.DatabaseClientFactory.DigestAuthContext;
import com.marklogic.client.document.TextDocumentManager;
import com.marklogic.client.io.StringHandle;

public class InvalidUserTest {
  @Test
  public void testInvalidUserAuth() {
<<<<<<< HEAD

    //System.setProperty("org.apache.commons.logging.simplelog.log.org.apache.http.wire", "debug");
    // create the client
    DatabaseClient client = DatabaseClientFactory.newClient(
      "localhost", 8012, "MyFooUser", "x", Authentication.DIGEST);
=======
    // create the client
    DatabaseClient client = DatabaseClientFactory.newClient(
      Common.HOST, Common.PORT, new DigestAuthContext("MyFooUser", "x"));
>>>>>>> e2f43377


    String expectedException = "com.marklogic.client.FailedRequestException: " +
      "Local message: write failed: Unauthorized. Server Message: Unauthorized";
    String exception = "";

    String docId = "/example/text.txt";
    TextDocumentManager docMgr = client.newTextDocumentManager();
    try {
      // make use of the client connection so we get an auth error
      StringHandle handle = new StringHandle();
      handle.set("A simple text document");
      docMgr.write(docId, handle);
      // the next line will only run if write doesn't throw an exception
      docMgr.delete(docId);
    }
    catch (FailedRequestException e) {
      exception = e.toString();
    } finally {
      client.release();
    }
    assertEquals(expectedException, exception);

  }
}<|MERGE_RESOLUTION|>--- conflicted
+++ resolved
@@ -29,17 +29,9 @@
 public class InvalidUserTest {
   @Test
   public void testInvalidUserAuth() {
-<<<<<<< HEAD
-
-    //System.setProperty("org.apache.commons.logging.simplelog.log.org.apache.http.wire", "debug");
-    // create the client
-    DatabaseClient client = DatabaseClientFactory.newClient(
-      "localhost", 8012, "MyFooUser", "x", Authentication.DIGEST);
-=======
     // create the client
     DatabaseClient client = DatabaseClientFactory.newClient(
       Common.HOST, Common.PORT, new DigestAuthContext("MyFooUser", "x"));
->>>>>>> e2f43377
 
 
     String expectedException = "com.marklogic.client.FailedRequestException: " +
