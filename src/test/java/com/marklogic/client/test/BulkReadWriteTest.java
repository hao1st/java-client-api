/*
 * Copyright 2012-2015 MarkLogic Corporation
 *
 * Licensed under the Apache License, Version 2.0 (the "License");
 * you may not use this file except in compliance with the License.
 * You may obtain a copy of the License at
 *
 *    http://www.apache.org/licenses/LICENSE-2.0
 *
 * Unless required by applicable law or agreed to in writing, software
 * distributed under the License is distributed on an "AS IS" BASIS,
 * WITHOUT WARRANTIES OR CONDITIONS OF ANY KIND, either express or implied.
 * See the License for the specific language governing permissions and
 * limitations under the License.
 */
package com.marklogic.client.test;

import java.io.BufferedReader;
import java.io.IOException;
import java.util.HashMap;
import java.util.Map;
import java.util.Set;
import java.util.logging.FileHandler;
import java.util.logging.Handler;
import java.util.logging.Logger;
import java.util.logging.Level;

import javax.xml.bind.JAXBContext;
import javax.xml.bind.JAXBException;

import static org.junit.Assert.assertEquals;
import static org.junit.Assert.assertFalse;
import static org.junit.Assert.assertNotNull;
import static org.junit.Assert.assertTrue;

import org.junit.FixMethodOrder;
import org.junit.runners.MethodSorters;
import org.junit.AfterClass;
import org.junit.BeforeClass;
import org.junit.Test;

import com.marklogic.client.DatabaseClient;
import com.marklogic.client.DatabaseClientFactory;
import com.marklogic.client.DatabaseClientFactory.Authentication;
import com.marklogic.client.ResourceNotFoundException;
import com.marklogic.client.Transaction;
import com.marklogic.client.document.DocumentDescriptor;
import com.marklogic.client.document.DocumentManager.Metadata;
import com.marklogic.client.document.DocumentPage;
import com.marklogic.client.document.DocumentRecord;
import com.marklogic.client.document.DocumentWriteSet;
import com.marklogic.client.document.JSONDocumentManager;
import com.marklogic.client.document.TextDocumentManager;
import com.marklogic.client.document.XMLDocumentManager;
import com.marklogic.client.eval.EvalResultIterator;
import com.marklogic.client.eval.ServerEvaluationCall;
<<<<<<< HEAD
=======
import com.marklogic.client.io.DOMHandle;
>>>>>>> 4d5b5309
import com.marklogic.client.io.DocumentMetadataHandle;
import com.marklogic.client.io.Format;
import com.marklogic.client.io.JacksonHandle;
import com.marklogic.client.io.JAXBHandle;
import com.marklogic.client.io.SearchHandle;
import com.marklogic.client.io.StringHandle;
import com.marklogic.client.query.DeleteQueryDefinition;
import com.marklogic.client.query.MatchDocumentSummary;
import com.marklogic.client.query.QueryDefinition;
import com.marklogic.client.query.QueryManager;
import com.marklogic.client.query.StringQueryDefinition;
import com.marklogic.client.query.StructuredQueryBuilder;
import com.marklogic.client.query.QueryManager.QueryView;

/** Loads data from cities15000.txt which contains every city above 15000 people, and adds
 * data from countryInfo.txt.
 **/
@FixMethodOrder(MethodSorters.NAME_ASCENDING)
public class BulkReadWriteTest {
    private static final int BATCH_SIZE = 100;
    static final String DIRECTORY = "/cities/";
    private static final String COUNTRIES_FILE = "countryInfo.txt";
    private static final String CITIES_FILE = "cities_above_300K.txt";
    static final int RECORDS_EXPECTED = 1363;
    private static JAXBContext context = null;

    @BeforeClass
    public static void beforeClass() throws JAXBException {
        Common.connect();
        context = JAXBContext.newInstance(City.class);
        //System.setProperty("org.apache.commons.logging.simplelog.log.org.apache.http.wire", "debug");
    }
    @AfterClass
    public static void afterClass() {
        cleanUp();
        Common.release();
    }

    interface CityWriter {
        public void addCity(City city);
        public void finishBatch();
        public void setNumRecords(int numWritten);
    }

    private class BulkCityWriter implements CityWriter {
        private XMLDocumentManager docMgr = Common.client.newXMLDocumentManager();
        private JAXBContext context;
        private DocumentWriteSet writeSet = docMgr.newWriteSet();

        BulkCityWriter() throws JAXBException {
            context = JAXBContext.newInstance(City.class);
        }

        public void addCity(City city) {
            JAXBHandle<City> handle = new JAXBHandle<City>(context);
            // set the handle to the POJO instance
            handle.set(city);
            writeSet.add( DIRECTORY + city.getGeoNameId() + ".xml", handle );
        }

        public void finishBatch() {
            docMgr.write(writeSet);
            writeSet = docMgr.newWriteSet();
        }

        public void setNumRecords(int numWritten) {
            assertEquals("Number of records not expected", RECORDS_EXPECTED, numWritten);
        }
    }

    static void loadCities(CityWriter cityWriter) throws Exception {
        // load all the countries into a HashMap (this isn't the big data set)
        // we'll attach country info to each city (that's the big data set)
        Map<String, Country> countries = new HashMap<String, Country>();
        System.out.println("Reading countries:" + BulkReadWriteTest.class.getClassLoader().getResourceAsStream(COUNTRIES_FILE));
        BufferedReader countryReader = new BufferedReader(Common.testFileToReader(COUNTRIES_FILE, "UTF-8"));
        String line;
        while ((line = countryReader.readLine()) != null ) {
            addCountry(line, countries);
        }
        countryReader.close();

        // write batches of cities combined with their country info
        System.out.println("Reading cities:" + BulkReadWriteTest.class.getClassLoader().getResource(CITIES_FILE));
        BufferedReader cityReader = new BufferedReader(Common.testFileToReader(CITIES_FILE, "UTF-8"));
        line = null;
        int numWritten = 0;
        while ((line = cityReader.readLine()) != null ) {

            // instantiate the POJO for this city
            City city = newCity(line, countries);
            // let the implementation handle writing the city
            cityWriter.addCity(city);

            // when we have a full batch, write it out
            if ( ++numWritten % BATCH_SIZE == 0 ) {
                cityWriter.finishBatch();
            }
        }
        // if there are any leftovers, let's write this last batch
        if ( numWritten % BATCH_SIZE > 0 ) {
            cityWriter.finishBatch();
        }
        cityWriter.setNumRecords(numWritten);
        cityReader.close();
    }
        

    @Test
    public void testA_BulkLoad() throws IOException, Exception {
        loadCities(new BulkCityWriter());
    }

    @Test
    public void testB_BulkRead() {
        XMLDocumentManager docMgr = Common.client.newXMLDocumentManager();

        DocumentPage page = docMgr.read(DIRECTORY + "1016670.xml", DIRECTORY + "108410.xml", DIRECTORY + "1205733.xml");
<<<<<<< HEAD
        int numRead = 0;
        for ( DocumentRecord record : page ) {
            validateRecord(record);
            numRead++;
        }
        assertEquals("Should have results", true, page.hasContent());
        assertEquals("Failed to read number of records expected", 3, numRead);
        assertEquals("Failed to report number of records expected", 3, page.size());
        assertEquals("No previous page", false, page.hasPreviousPage());
        assertEquals("Only one page", false, page.hasNextPage());
        assertEquals("Only one page", true, page.isFirstPage());
        assertEquals("Only one page", true, page.isLastPage());
        assertEquals("Wrong page", 1, page.getPageNumber());
        assertEquals("Wrong page size", 3, page.getPageSize());
        assertEquals("Wrong start", 1, page.getStart());
        assertEquals("Wrong totalPages", 1, page.getTotalPages());
        assertEquals("Wrong estimate", 3, page.getTotalSize());

        // test reading a valid plus a non-existent document
        page = docMgr.read(DIRECTORY + "1016670.xml", "nonExistant.doc");
        assertEquals("Should have results", true, page.hasContent());
        assertEquals("Failed to report number of records expected", 1, page.size());
        assertEquals("Wrong only doc", DIRECTORY + "1016670.xml", page.next().getUri());

        // test reading multiple non-existent documents
        boolean exceptionThrown = false;
        try {
            docMgr.read("nonExistant.doc", "nonExistant2.doc");
        } catch (ResourceNotFoundException e) {
            exceptionThrown = true;
        }
        assertTrue("ResourceNotFoundException should have been thrown", exceptionThrown);

        // test reading a non-existent document (not actually a bulk operation)
        exceptionThrown = false;
        try {
            docMgr.read("nonExistant.doc", new StringHandle());
        } catch (ResourceNotFoundException e) {
            exceptionThrown = true;
        }
=======
        try {
            int numRead = 0;
            for ( DocumentRecord record : page ) {
                validateRecord(record);
                numRead++;
            }
            assertEquals("Should have results", true, page.hasContent());
            assertEquals("Failed to read number of records expected", 3, numRead);
            assertEquals("Failed to report number of records expected", 3, page.size());
            assertEquals("No previous page", false, page.hasPreviousPage());
            assertEquals("Only one page", false, page.hasNextPage());
            assertEquals("Only one page", true, page.isFirstPage());
            assertEquals("Only one page", true, page.isLastPage());
            assertEquals("Wrong page", 1, page.getPageNumber());
            assertEquals("Wrong page size", 3, page.getPageSize());
            assertEquals("Wrong start", 1, page.getStart());
            assertEquals("Wrong totalPages", 1, page.getTotalPages());
            assertEquals("Wrong estimate", 3, page.getTotalSize());
        } finally {
            page.close();
        }

        // test reading a valid plus a non-existent document
        page = docMgr.read(DIRECTORY + "1016670.xml", "nonExistant.doc");
        try {
            assertEquals("Should have results", true, page.hasContent());
            assertEquals("Failed to report number of records expected", 1, page.size());
            assertEquals("Wrong only doc", DIRECTORY + "1016670.xml", page.next().getUri());
        } finally {
            page.close();
        }

        // test reading multiple non-existent documents
        boolean exceptionThrown = false;
        try {
            docMgr.read("nonExistant.doc", "nonExistant2.doc");
        } catch (ResourceNotFoundException e) {
            exceptionThrown = true;
        }
        assertFalse("ResourceNotFoundException should not have been thrown", exceptionThrown);

        // test reading a non-existent document (not actually a bulk operation)
        exceptionThrown = false;
        try {
            docMgr.read("nonExistant.doc", new StringHandle());
        } catch (ResourceNotFoundException e) {
            exceptionThrown = true;
        }
>>>>>>> 4d5b5309
        assertTrue("ResourceNotFoundException should have been thrown", exceptionThrown);
    }

    @Test
    public void testC_BulkSearch() {
        XMLDocumentManager docMgr = Common.client.newXMLDocumentManager();

        SearchHandle searchHandle = new SearchHandle();
        int pageLength = 100;
        docMgr.setPageLength(pageLength);
        DocumentPage page = docMgr.search(new StructuredQueryBuilder().directory(1, DIRECTORY), 1, searchHandle);
<<<<<<< HEAD
        for ( DocumentRecord record : page ) {
            validateRecord(record);
        }
        assertEquals("Failed to find number of records expected", RECORDS_EXPECTED, page.getTotalSize());
        assertEquals("SearchHandle failed to report number of records expected", RECORDS_EXPECTED, searchHandle.getTotalResults());
        assertEquals("SearchHandle failed to report pageLength expected", pageLength, searchHandle.getPageLength());
        assertEquals("Should have results", true, page.hasContent());
        int expected = RECORDS_EXPECTED > pageLength ? pageLength : RECORDS_EXPECTED;
        assertEquals("Failed to report number of records expected", expected, page.size());
        assertEquals("No previous page", false, page.hasPreviousPage());
        assertEquals("Only one page", RECORDS_EXPECTED > pageLength, page.hasNextPage());
        assertEquals("Only one page", true, page.isFirstPage());
        assertEquals("Only one page", page.hasNextPage() == false, page.isLastPage());
        assertEquals("Wrong page", 1, page.getPageNumber());
        assertEquals("Wrong page size", pageLength, page.getPageSize());
        assertEquals("Wrong start", 1, page.getStart());
        double totalPagesExpected = Math.ceil((double) RECORDS_EXPECTED/(double) pageLength);
        assertEquals("Wrong totalPages", totalPagesExpected, page.getTotalPages(), .01);
=======
        try {
            for ( DocumentRecord record : page ) {
                validateRecord(record);
            }
            assertEquals("Failed to find number of records expected", RECORDS_EXPECTED, page.getTotalSize());
            assertEquals("SearchHandle failed to report number of records expected", RECORDS_EXPECTED, searchHandle.getTotalResults());
            assertEquals("SearchHandle failed to report pageLength expected", pageLength, searchHandle.getPageLength());
            assertEquals("Should have results", true, page.hasContent());
            int expected = RECORDS_EXPECTED > pageLength ? pageLength : RECORDS_EXPECTED;
            assertEquals("Failed to report number of records expected", expected, page.size());
            assertEquals("No previous page", false, page.hasPreviousPage());
            assertEquals("Only one page", RECORDS_EXPECTED > pageLength, page.hasNextPage());
            assertEquals("Only one page", true, page.isFirstPage());
            assertEquals("Only one page", page.hasNextPage() == false, page.isLastPage());
            assertEquals("Wrong page", 1, page.getPageNumber());
            assertEquals("Wrong page size", pageLength, page.getPageSize());
            assertEquals("Wrong start", 1, page.getStart());
            double totalPagesExpected = Math.ceil((double) RECORDS_EXPECTED/(double) pageLength);
            assertEquals("Wrong totalPages", totalPagesExpected, page.getTotalPages(), .01);
        } finally {
            page.close();
        }
>>>>>>> 4d5b5309
    }

    //public void testMixedLoad() {
    @Test
    public void testD_JsonLoad() {
        JSONDocumentManager docMgr = Common.client.newJSONDocumentManager();

        StringHandle doc1 =
            new StringHandle("{\"animal\": \"dog\", \"says\": \"woof\"}").withFormat(Format.JSON);

        StringHandle doc2 =
            new StringHandle("{\"animal\": \"cat\", \"says\": \"meow\"}").withFormat(Format.JSON);

        StringHandle doc2Metadata =
            new StringHandle("{\"quality\" : 2}").withFormat(Format.JSON);

        DocumentWriteSet writeSet = docMgr.newWriteSet();
        writeSet.add("doc1.json", doc1);
        writeSet.add("doc2.json", doc2Metadata, doc2);

        docMgr.write(writeSet);
<<<<<<< HEAD
        
        docMgr.setMetadataCategories(Metadata.QUALITY);
        docMgr.setNonDocumentFormat(Format.JSON);
        DocumentPage documents = docMgr.read("doc1.json", "doc2.json");
        for ( DocumentRecord record : documents ) {
            JacksonHandle content = record.getContent(new JacksonHandle());
            JacksonHandle metadata = record.getMetadata(new JacksonHandle());
            if ( "doc1.json".equals(record.getUri()) ) {
                assertEquals("Failed to read document 1", "dog", content.get().get("animal").textValue());
            } else if ( "doc2.json".equals(record.getUri()) ) {
                assertEquals("Failed to read document 2", "cat", content.get().get("animal").textValue());
                assertEquals("Failed to read expected quality", 2, metadata.get().get("quality").intValue());
            }
=======

        docMgr.setMetadataCategories(Metadata.QUALITY);
        docMgr.setNonDocumentFormat(Format.JSON);
        DocumentPage documents = docMgr.read("doc1.json", "doc2.json");
        try {
            for ( DocumentRecord record : documents ) {
                JacksonHandle content = record.getContent(new JacksonHandle());
                JacksonHandle metadata = record.getMetadata(new JacksonHandle());
                if ( "doc1.json".equals(record.getUri()) ) {
                    assertEquals("Failed to read document 1", "dog", content.get().get("animal").textValue());
                } else if ( "doc2.json".equals(record.getUri()) ) {
                    assertEquals("Failed to read document 2", "cat", content.get().get("animal").textValue());
                    assertEquals("Failed to read expected quality", 2, metadata.get().get("quality").intValue());
                }
            }
        } finally {
            documents.close();
>>>>>>> 4d5b5309
        }
    }

    private void validateRecord(DocumentRecord record) {
        JAXBHandle<City> handle = new JAXBHandle<City>(context);
        assertNotNull("DocumentRecord should never be null", record);
        assertNotNull("Document uri should never be null", record.getUri());
        assertTrue("Document uri should start with " + DIRECTORY, record.getUri().startsWith(DIRECTORY));
        assertEquals("All records are expected to be XML format", Format.XML, record.getFormat());
        /*
        assertEquals("All records are expected to be mimetype application/xml", "application/xml", 
          record.getMimetype());
        */
        if ( record.getUri().equals(DIRECTORY + "1205733.xml") ) {
            City chittagong = record.getContent(handle).get();
            validateChittagong(chittagong);
        }
    }

    public static void validateChittagong(City chittagong) {
        assertEquals("City name doesn't match", "Chittagong", chittagong.getName());
        assertEquals("City latitude doesn't match", 22.3384, chittagong.getLatitude(), 0);
        assertEquals("City longitude doesn't match", 91.83168, chittagong.getLongitude(), 0);
        assertEquals("City population doesn't match", 3920222, chittagong.getPopulation());
        assertEquals("City elevation doesn't match", 15, chittagong.getElevation());
        assertEquals("Currency code doesn't match", "BDT", chittagong.getCurrencyCode());
        assertEquals("Currency name doesn't match", "Taka", chittagong.getCurrencyName());
    }

    @Test
    public void testE_TextLoad() {
        String docId[] = {"/foo/test/myFoo1.txt","/foo/test/myFoo2.txt","/foo/test/myFoo3.txt"};
        TextDocumentManager docMgr = Common.client.newTextDocumentManager();
        DocumentWriteSet writeset =docMgr.newWriteSet();

        writeset.add(docId[0], new StringHandle().with("This is so foo1"));
        writeset.add(docId[1], new StringHandle().with("This is so foo2"));
        writeset.add(docId[2], new StringHandle().with("This is so foo3"));
        docMgr.write(writeset);

        assertEquals("Text document write difference", "This is so foo1", docMgr.read(docId[0], new StringHandle()).get());
        assertEquals("Text document write difference", "This is so foo2", docMgr.read(docId[1], new StringHandle()).get());
        assertEquals("Text document write difference", "This is so foo3", docMgr.read(docId[2], new StringHandle()).get());

        docMgr.delete(docId[0]);
        docMgr.delete(docId[1]);
        docMgr.delete(docId[2]);
    }

    @Test
    public void testF_DefaultMetadata() {
        // Synthesize input content
        StringHandle doc1 = new StringHandle(
                "{\"number\": 1}").withFormat(Format.JSON);
        StringHandle doc2 = new StringHandle(
                "{\"number\": 2}").withFormat(Format.JSON);
        StringHandle doc3 = new StringHandle(
                "{\"number\": 3}").withFormat(Format.JSON);
        StringHandle doc4 = new StringHandle(
                "{\"number\": 4}").withFormat(Format.JSON);
        StringHandle doc5 = new StringHandle(
                "{\"number\": 5}").withFormat(Format.JSON);
        StringHandle doc6 = new StringHandle(
                "{\"number\": 6}").withFormat(Format.JSON);
        StringHandle doc7 = new StringHandle(
                "{\"number\": 7}").withFormat(Format.JSON);
        StringHandle doc8 = new StringHandle(
                "{\"number\": 8}").withFormat(Format.JSON);

        // Synthesize input metadata
        DocumentMetadataHandle defaultMetadata1 = 
                new DocumentMetadataHandle().withQuality(1);
        DocumentMetadataHandle defaultMetadata2 = 
                new DocumentMetadataHandle().withQuality(2);
        DocumentMetadataHandle docSpecificMetadata = 
                new DocumentMetadataHandle().withCollections("myCollection");

        // Create and build up the batch
        JSONDocumentManager jdm = Common.client.newJSONDocumentManager();
        DocumentWriteSet batch = jdm.newWriteSet();

        // use system default metadata
        batch.add("doc1.json", doc1);       // system default metadata

        // using batch default metadata
        batch.addDefault(defaultMetadata1);  
        batch.add("doc2.json", doc2);       // batch default metadata
        batch.add("doc3.json", docSpecificMetadata, doc3);
        batch.add("doc4.json", doc4);       // batch default metadata

        // replace batch default metadata with new metadata
        batch.addDefault(defaultMetadata2); 
        batch.add("doc5.json", doc5);       // batch default 

        // replace default metadata with blank metadata (back to system defaults)
        batch.disableDefault(); 
        batch.add("doc6.json", doc6);       // system default metadata
        batch.addDefault(defaultMetadata1); 
        batch.add("doc7.json", doc7);       // batch default metadata
        batch.disableDefault(); 
        batch.add("doc8.json", doc8);       // system default metadata

        // Execute the write operation
        jdm.write(batch);

        // Check the results
        assertEquals("Doc1 should have the system default quality of 0", 0, 
            jdm.readMetadata("doc1.json", new DocumentMetadataHandle()).getQuality());
        assertEquals("Doc2 should use the first batch default metadata, with quality 1", defaultMetadata1.getQuality(), 
                jdm.readMetadata("doc2.json", new DocumentMetadataHandle()).getQuality());

        DocumentMetadataHandle doc3Metadata =  
                jdm.readMetadata("doc3.json", new DocumentMetadataHandle());
        assertEquals("Doc3 should have the system default document quality (0) because quality " +
            "was not included in the document-specific metadata.", 0, doc3Metadata.getQuality());
        Set collections = doc3Metadata.getCollections();
        assertEquals("Doc3 should be in exactly one collection from the document-specific metadata.", 1, collections.size());
        assertEquals("Doc3 should be in the collection \"myCollection\", from the document-specific metadata.",
            "myCollection", collections.iterator().next());

        // let's check getting content with just quality in the metadata 
        jdm.setMetadataCategories(Metadata.QUALITY);
        DocumentPage documents = jdm.read("doc4.json", "doc5.json");
        try {
            for ( DocumentRecord doc: documents ) {
                DocumentMetadataHandle metadata = doc.getMetadata(new DocumentMetadataHandle());
                StringHandle content = doc.getContent(new StringHandle());
                if ( "doc4.json".equals(doc.getUri()) ) {
                    assertEquals("Doc4 should also use the 1st batch default metadata, with quality 1", 1,
                            metadata.getQuality());
                    assertTrue("Doc 4 contents are wrong", content.get().matches("\\{\"number\": ?4\\}"));
                } else if ( "doc5.json".equals(doc.getUri()) ) {
                    assertEquals("Doc5 should use the 2nd batch default metadata, with quality 2", 2,
                            metadata.getQuality());
                    assertTrue("Doc 5 contents are wrong", content.get().matches("\\{\"number\": ?5\\}"));
                }
            }
        } finally {
            documents.close();
        }

        // now try with just metadata
        documents = jdm.readMetadata("doc6.json", "doc7.json", "doc8.json");
        try {
            for ( DocumentRecord doc: documents ) {
                DocumentMetadataHandle metadata = doc.getMetadata(new DocumentMetadataHandle());
                if ( "doc6.json".equals(doc.getUri()) ) {
                    assertEquals("Doc 6 should have the system default quality of 0", 0,
                        metadata.getQuality());
                } else if ( "doc7.json".equals(doc.getUri()) ) {
                    assertEquals("Doc7 should also use the 1st batch default metadata, with quality 1", 1,
                        metadata.getQuality());
                } else if ( "doc8.json".equals(doc.getUri()) ) {
                    assertEquals("Doc 8 should have the system default quality of 0", 0,
                        metadata.getQuality());
                }
            }
        } finally {
            documents.close();
        }
    }

    @Test
    public void test_78() {
        String DIRECTORY ="/test_78/";
        int BATCH_SIZE=10;
        int count =1;
        TextDocumentManager docMgr = Common.client.newTextDocumentManager();
        DocumentWriteSet writeset =docMgr.newWriteSet();
        for(int i =0;i<11;i++){
            writeset.add(DIRECTORY+"Textfoo"+i+".txt", new StringHandle().with("bar can be foo"+i));
            if(count%BATCH_SIZE == 0){
                docMgr.write(writeset);
                writeset = docMgr.newWriteSet();
            }
            count++;
        }
        if(count%BATCH_SIZE > 0){
            docMgr.write(writeset);
        }
        //using QueryManger for query definition and set the search criteria
        QueryManager queryMgr = Common.client.newQueryManager();
        try {
	        StringQueryDefinition qd = queryMgr.newStringDefinition();
	        qd.setCriteria("bar");
	        qd.setDirectory(DIRECTORY);
	        // set  document manager level settings for search response
	        System.out.println("Default Page length setting on docMgr :"+docMgr.getPageLength());
	        docMgr.setPageLength(1);
	        docMgr.setSearchView(QueryView.RESULTS);
	        docMgr.setNonDocumentFormat(Format.XML);
	        assertEquals("format set on document manager","XML",docMgr.getNonDocumentFormat().toString());
	        assertEquals("Queryview set on document manager ","RESULTS" ,docMgr.getSearchView().toString());
	        assertEquals("Page length ",1,docMgr.getPageLength());
	        // Search for documents where content has bar and get first result record, get search handle on it
	        SearchHandle sh = new SearchHandle();
	        DocumentPage page= docMgr.search(qd, 1);
            try {
                // test for page methods
                assertEquals("Number of records",1,page.size());
                assertEquals("Starting record in first page ",1,page.getStart());
                assertEquals("Total number of estimated results:",11,page.getTotalSize());
                assertEquals("Total number of estimated pages :",11,page.getTotalPages());
                assertTrue("Is this First page :",page.isFirstPage());
                assertFalse("Is this Last page :",page.isLastPage());
                assertTrue("Is this First page has content:",page.hasContent());
                assertFalse("Is first page has previous page ?",page.hasPreviousPage());
            } finally {
                page.close();
            }

	        long start=1;
	        do{
	            count=0;
	            page = docMgr.search(qd, start,sh);
                try {
                    if(start >1){ 
                        assertFalse("Is this first Page", page.isFirstPage());
                        assertTrue("Is page has previous page ?",page.hasPreviousPage());
                    }
                    while(page.hasNext()){
                        page.next();
                        count++;
                    }
                    MatchDocumentSummary[] mds= sh.getMatchResults();
                    assertEquals("Matched document count",1,mds.length);
                    //since we set the query view to get only results, facet count supposed be 0
                    assertEquals("Matched Facet count",0,sh.getFacetNames().length);

                    assertEquals("document count", page.size(),count);
                    if (page.isLastPage()) { 
                        assertEquals("page count is 11 ",start, page.getTotalPages());
                        assertTrue("Page has previous page ?",page.hasPreviousPage());
                        assertEquals("page size", 1,page.getPageSize());
                        assertEquals("document count", 11,page.getTotalSize());
                    } else {
                        start = start + page.getPageSize();
                    }
                } finally {
                    page.close();
                }
	        }while(!page.isLastPage());
	        page= docMgr.search(qd, 12);
            try {
                assertFalse("Page has any records ?",page.hasContent());
            } finally {
                page.close();
            }
    	} finally {
	        DeleteQueryDefinition deleteQuery = queryMgr.newDeleteDefinition();
	        deleteQuery.setDirectory(DIRECTORY);
	        queryMgr.delete(deleteQuery);
        }
    }

    @Test
<<<<<<< HEAD
    public void test_78() {
        String DIRECTORY ="/test_78/";
        int BATCH_SIZE=10;
        int count =1;
        TextDocumentManager docMgr = Common.client.newTextDocumentManager();
        DocumentWriteSet writeset =docMgr.newWriteSet();
        for(int i =0;i<11;i++){
            writeset.add(DIRECTORY+"Textfoo"+i+".txt", new StringHandle().with("bar can be foo"+i));
            if(count%BATCH_SIZE == 0){
                docMgr.write(writeset);
                writeset = docMgr.newWriteSet();
            }
            count++;
        }
        if(count%BATCH_SIZE > 0){
            docMgr.write(writeset);
        }
        //using QueryManger for query definition and set the search criteria
        QueryManager queryMgr = Common.client.newQueryManager();
        try {
	        StringQueryDefinition qd = queryMgr.newStringDefinition();
	        qd.setCriteria("bar");
	        qd.setDirectory(DIRECTORY);
	        // set  document manager level settings for search response
	        System.out.println("Default Page length setting on docMgr :"+docMgr.getPageLength());
	        docMgr.setPageLength(1);
	        docMgr.setSearchView(QueryView.RESULTS);
	        docMgr.setNonDocumentFormat(Format.XML);
	        assertEquals("format set on document manager","XML",docMgr.getNonDocumentFormat().toString());
	        assertEquals("Queryview set on document manager ","RESULTS" ,docMgr.getSearchView().toString());
	        assertEquals("Page length ",1,docMgr.getPageLength());
	        // Search for documents where content has bar and get first result record, get search handle on it
	        SearchHandle sh = new SearchHandle();
	        DocumentPage page= docMgr.search(qd, 1);
	        // test for page methods
	        assertEquals("Number of records",1,page.size());
	        assertEquals("Starting record in first page ",1,page.getStart());
	        assertEquals("Total number of estimated results:",11,page.getTotalSize());
	        assertEquals("Total number of estimated pages :",11,page.getTotalPages());
	        assertTrue("Is this First page :",page.isFirstPage());
	        assertFalse("Is this Last page :",page.isLastPage());
	        assertTrue("Is this First page has content:",page.hasContent());
	        assertFalse("Is first page has previous page ?",page.hasPreviousPage());
	        //      
	        long start=1;
	        do{
	            count=0;
	            page = docMgr.search(qd, start,sh);
	            if(start >1){ 
	                assertFalse("Is this first Page", page.isFirstPage());
	                assertTrue("Is page has previous page ?",page.hasPreviousPage());
	            }
	            while(page.hasNext()){
	                page.next();
	                count++;
	            }
	            MatchDocumentSummary[] mds= sh.getMatchResults();
	            assertEquals("Matched document count",1,mds.length);
	            //since we set the query view to get only results, facet count supposed be 0
	            assertEquals("Matched Facet count",0,sh.getFacetNames().length);
	
	            assertEquals("document count", page.size(),count);
	            if (!page.isLastPage()) start = start + page.getPageSize();
	        }while(!page.isLastPage());
	        assertEquals("page count is 11 ",start, page.getTotalPages());
	        assertTrue("Page has previous page ?",page.hasPreviousPage());
	        assertEquals("page size", 1,page.getPageSize());
	        assertEquals("document count", 11,page.getTotalSize());
	        page= docMgr.search(qd, 12);
	        assertFalse("Page has any records ?",page.hasContent());
    	} finally {
	        DeleteQueryDefinition deleteQuery = queryMgr.newDeleteDefinition();
	        deleteQuery.setDirectory(DIRECTORY);
	        queryMgr.delete(deleteQuery);
        }
    }

    @Test
    public void test_171() throws Exception{
        DatabaseClient client = DatabaseClientFactory.newClient(
        // the following line breaks things but should not: https://github.com/marklogic/java-client-api/issues/171
        // TODO: uncomment the following line when https://bugtrack.marklogic.com/30299 is fixed
        //Common.HOST, Common.PORT, "Documents", Common.EVAL_USERNAME, Common.EVAL_PASSWORD, Authentication.DIGEST);
            Common.HOST, Common.PORT, Common.EVAL_USERNAME, Common.EVAL_PASSWORD, Authentication.DIGEST);
        int count=1;
        boolean tstatus =true;
        String directory = "/test_171/";
=======
    public void test_171() throws Exception{
        DatabaseClient client = DatabaseClientFactory.newClient(
            Common.HOST, Common.PORT, "Documents", Common.EVAL_USERNAME, Common.EVAL_PASSWORD, Authentication.DIGEST);
        int count=1;
        boolean tstatus =true;
        String directory = "/test_bulk_171/";
>>>>>>> 4d5b5309
        Transaction t1 = client.openTransaction();
        try{
            QueryManager queryMgr = client.newQueryManager();
            DeleteQueryDefinition deleteQuery = queryMgr.newDeleteDefinition();
            deleteQuery.setDirectory(directory);
            queryMgr.delete(deleteQuery);

            XMLDocumentManager docMgr = client.newXMLDocumentManager();
            HashMap<String,String> map= new HashMap<String,String>();
            DocumentWriteSet writeset =docMgr.newWriteSet();
            for(int i =0;i<2;i++) {
                String contents = "<xml>test" + i + "</xml>";
                String docId = directory + "sec"+i+".xml";
                writeset.add(docId, new StringHandle(contents).withFormat(Format.XML));
                map.put(docId, contents);
                if(count%100 == 0){
                    docMgr.write(writeset,t1);
                    writeset = docMgr.newWriteSet();
                }
                count++;
            }
            if(count%100 > 0){
                docMgr.write(writeset,t1);
            }

            QueryDefinition directoryQuery = queryMgr.newStringDefinition();
            directoryQuery.setDirectory(directory);
            SearchHandle outOfTransactionResults = queryMgr.search(directoryQuery, new SearchHandle());

            SearchHandle inTransactionResults    = queryMgr.search(directoryQuery, new SearchHandle(), t1);

            assertEquals("Count of documents outside of the transaction",0,outOfTransactionResults.getTotalResults());
            assertEquals("Count of documents inside of the transaction", 2,   inTransactionResults.getTotalResults());

<<<<<<< HEAD
            //String query = "(fn:count(xdmp:directory('" + directory + "')))";
            //ServerEvaluationCall evl= client.newServerEval().xquery(query);
            //EvalResultIterator evr = evl.eval();
            //assertEquals("Count of documents outside of the transaction",0,evr.next().getNumber().intValue());
            //evl= client.newServerEval().xquery(query).transaction(t1);
            //evr = evl.eval();
            //assertEquals("Count of documents outside of the transaction",103,evr.next().getNumber().intValue());
=======
>>>>>>> 4d5b5309
        }catch(Exception e){
            System.out.println(e.getMessage());
            tstatus=true;
            throw e;
        }finally{
            if(tstatus){
                t1.rollback();
            }
        }
    } 
<<<<<<< HEAD
=======

    @Test
    public void test_218() throws Exception{
        int count=1;
        boolean committed = false;
        String directory = "/test_bulk_218/";
        DatabaseClient client2 = DatabaseClientFactory.newClient(
            Common.HOST, Common.PORT, "Documents", Common.EVAL_USERNAME, Common.EVAL_PASSWORD, Authentication.DIGEST);
        Transaction t1 = client2.openTransaction();
        QueryManager queryMgr2 = client2.newQueryManager();
        QueryManager queryMgr1 = Common.client.newQueryManager();

        try{
            XMLDocumentManager docMgr = client2.newXMLDocumentManager();
            DocumentWriteSet writeset =docMgr.newWriteSet();
            for(int i =0;i<12;i++){
                String contents = "<xml>test" + i + "</xml>";
                String docId = directory + "sec"+i+".xml";
                writeset.add(docId, new StringHandle(contents).withFormat(Format.XML));
                if(count%10 == 0){
                    docMgr.write(writeset,t1);
                    writeset = docMgr.newWriteSet();
                }
                count++;
            }
            if(count%10 > 0){
                docMgr.write(writeset,t1);
            }
            t1.commit();
            committed=true;

            QueryDefinition directoryQuery = queryMgr2.newStringDefinition();
            directoryQuery.setDirectory(directory);

            QueryDefinition directoryQuery1 = queryMgr1.newStringDefinition();
            directoryQuery1.setDirectory(directory);

            SearchHandle inRuntimeDbResults = queryMgr2.search(directoryQuery, new SearchHandle());
            SearchHandle inDefaultDbResults = queryMgr1.search(directoryQuery1, new SearchHandle());

            assertEquals("Count of documents in runtime db", 12, inRuntimeDbResults.getTotalResults());
            assertEquals("Count of documents in default db", 0,  inDefaultDbResults.getTotalResults());
        }catch(Exception e){
            System.out.println(e.getMessage());
            if(! committed){
                t1.rollback();
            }
            throw e;
        } finally {

            DeleteQueryDefinition deleteQuery = queryMgr2.newDeleteDefinition();
            deleteQuery.setDirectory(directory);
            queryMgr2.delete(deleteQuery);

            client2.release();
        }
    }
>>>>>>> 4d5b5309

    private static void addCountry(String line, Map<String, Country> countries) {
        // skip comment lines
        if ( line.startsWith("#") ) return;

        // otherwise split on tabs and populate a country object 
        String[] fields = line.split("	");
        String isoCode = fields[0];
        countries.put(isoCode, new Country()
          .setIsoCode( isoCode )
          .setName( fields[4] )
          .setContinent( fields[8] )
          .setCurrencyCode( fields[10] )
          .setCurrencyName( fields[11] )
        );
    }

    public static Country getCountry(String isoCode, Map<String, Country> countries) {
        return countries.get(isoCode);
    }

    public static City newCity(String line, Map<String, Country> countries) {
        String[] fields = line.split("	");
        try {
            City city = new City()
              .setGeoNameId( Integer.parseInt(fields[0]) )
              .setName( fields[1] )
              .setAsciiName( fields[2] )
              .setAlternateNames( fields[3].split(",") );
            if ( !fields[4].equals("") ) city.setLatitude( Double.parseDouble(fields[4]) );
            if ( !fields[5].equals("") ) city.setLongitude( Double.parseDouble(fields[5]) );
            if ( !fields[4].equals("") && !fields[5].equals("") ) {
                city.setLatLong( fields[4] + " " + fields[5] );
            }
            if ( !fields[14].equals("") ) city.setPopulation( Long.parseLong(fields[14]) );
            if ( !fields[16].equals("") ) city.setElevation( Integer.parseInt(fields[16]) );
            if ( !fields[8].equals("") ) {
                String isoCode = fields[8];
                Country country = getCountry(isoCode, countries);
                city.setCountryIsoCode(isoCode);
                city.setCountryName( country.getName()) ;
                city.setContinent( country.getContinent() );
                city.setCurrencyCode( country.getCurrencyCode() );
                city.setCurrencyName( country.getCurrencyName() );
            }
            return city;
        } catch (Throwable e) {
            System.err.println("Error parsing line:[" + line + "]");
            throw new IllegalStateException(e);
        }
    }

    public static void cleanUp() {
        QueryManager queryMgr = Common.client.newQueryManager();
        DeleteQueryDefinition deleteQuery = queryMgr.newDeleteDefinition();
        deleteQuery.setDirectory("/cities/");
        queryMgr.delete(deleteQuery);
        JSONDocumentManager docMgr = Common.client.newJSONDocumentManager();
        for ( int i=1; i <= 8; i++ ) {
            docMgr.delete("doc" + i + ".json");
        }
    }
}<|MERGE_RESOLUTION|>--- conflicted
+++ resolved
@@ -54,10 +54,7 @@
 import com.marklogic.client.document.XMLDocumentManager;
 import com.marklogic.client.eval.EvalResultIterator;
 import com.marklogic.client.eval.ServerEvaluationCall;
-<<<<<<< HEAD
-=======
 import com.marklogic.client.io.DOMHandle;
->>>>>>> 4d5b5309
 import com.marklogic.client.io.DocumentMetadataHandle;
 import com.marklogic.client.io.Format;
 import com.marklogic.client.io.JacksonHandle;
@@ -176,48 +173,6 @@
         XMLDocumentManager docMgr = Common.client.newXMLDocumentManager();
 
         DocumentPage page = docMgr.read(DIRECTORY + "1016670.xml", DIRECTORY + "108410.xml", DIRECTORY + "1205733.xml");
-<<<<<<< HEAD
-        int numRead = 0;
-        for ( DocumentRecord record : page ) {
-            validateRecord(record);
-            numRead++;
-        }
-        assertEquals("Should have results", true, page.hasContent());
-        assertEquals("Failed to read number of records expected", 3, numRead);
-        assertEquals("Failed to report number of records expected", 3, page.size());
-        assertEquals("No previous page", false, page.hasPreviousPage());
-        assertEquals("Only one page", false, page.hasNextPage());
-        assertEquals("Only one page", true, page.isFirstPage());
-        assertEquals("Only one page", true, page.isLastPage());
-        assertEquals("Wrong page", 1, page.getPageNumber());
-        assertEquals("Wrong page size", 3, page.getPageSize());
-        assertEquals("Wrong start", 1, page.getStart());
-        assertEquals("Wrong totalPages", 1, page.getTotalPages());
-        assertEquals("Wrong estimate", 3, page.getTotalSize());
-
-        // test reading a valid plus a non-existent document
-        page = docMgr.read(DIRECTORY + "1016670.xml", "nonExistant.doc");
-        assertEquals("Should have results", true, page.hasContent());
-        assertEquals("Failed to report number of records expected", 1, page.size());
-        assertEquals("Wrong only doc", DIRECTORY + "1016670.xml", page.next().getUri());
-
-        // test reading multiple non-existent documents
-        boolean exceptionThrown = false;
-        try {
-            docMgr.read("nonExistant.doc", "nonExistant2.doc");
-        } catch (ResourceNotFoundException e) {
-            exceptionThrown = true;
-        }
-        assertTrue("ResourceNotFoundException should have been thrown", exceptionThrown);
-
-        // test reading a non-existent document (not actually a bulk operation)
-        exceptionThrown = false;
-        try {
-            docMgr.read("nonExistant.doc", new StringHandle());
-        } catch (ResourceNotFoundException e) {
-            exceptionThrown = true;
-        }
-=======
         try {
             int numRead = 0;
             for ( DocumentRecord record : page ) {
@@ -266,7 +221,6 @@
         } catch (ResourceNotFoundException e) {
             exceptionThrown = true;
         }
->>>>>>> 4d5b5309
         assertTrue("ResourceNotFoundException should have been thrown", exceptionThrown);
     }
 
@@ -278,26 +232,6 @@
         int pageLength = 100;
         docMgr.setPageLength(pageLength);
         DocumentPage page = docMgr.search(new StructuredQueryBuilder().directory(1, DIRECTORY), 1, searchHandle);
-<<<<<<< HEAD
-        for ( DocumentRecord record : page ) {
-            validateRecord(record);
-        }
-        assertEquals("Failed to find number of records expected", RECORDS_EXPECTED, page.getTotalSize());
-        assertEquals("SearchHandle failed to report number of records expected", RECORDS_EXPECTED, searchHandle.getTotalResults());
-        assertEquals("SearchHandle failed to report pageLength expected", pageLength, searchHandle.getPageLength());
-        assertEquals("Should have results", true, page.hasContent());
-        int expected = RECORDS_EXPECTED > pageLength ? pageLength : RECORDS_EXPECTED;
-        assertEquals("Failed to report number of records expected", expected, page.size());
-        assertEquals("No previous page", false, page.hasPreviousPage());
-        assertEquals("Only one page", RECORDS_EXPECTED > pageLength, page.hasNextPage());
-        assertEquals("Only one page", true, page.isFirstPage());
-        assertEquals("Only one page", page.hasNextPage() == false, page.isLastPage());
-        assertEquals("Wrong page", 1, page.getPageNumber());
-        assertEquals("Wrong page size", pageLength, page.getPageSize());
-        assertEquals("Wrong start", 1, page.getStart());
-        double totalPagesExpected = Math.ceil((double) RECORDS_EXPECTED/(double) pageLength);
-        assertEquals("Wrong totalPages", totalPagesExpected, page.getTotalPages(), .01);
-=======
         try {
             for ( DocumentRecord record : page ) {
                 validateRecord(record);
@@ -320,7 +254,6 @@
         } finally {
             page.close();
         }
->>>>>>> 4d5b5309
     }
 
     //public void testMixedLoad() {
@@ -342,21 +275,6 @@
         writeSet.add("doc2.json", doc2Metadata, doc2);
 
         docMgr.write(writeSet);
-<<<<<<< HEAD
-        
-        docMgr.setMetadataCategories(Metadata.QUALITY);
-        docMgr.setNonDocumentFormat(Format.JSON);
-        DocumentPage documents = docMgr.read("doc1.json", "doc2.json");
-        for ( DocumentRecord record : documents ) {
-            JacksonHandle content = record.getContent(new JacksonHandle());
-            JacksonHandle metadata = record.getMetadata(new JacksonHandle());
-            if ( "doc1.json".equals(record.getUri()) ) {
-                assertEquals("Failed to read document 1", "dog", content.get().get("animal").textValue());
-            } else if ( "doc2.json".equals(record.getUri()) ) {
-                assertEquals("Failed to read document 2", "cat", content.get().get("animal").textValue());
-                assertEquals("Failed to read expected quality", 2, metadata.get().get("quality").intValue());
-            }
-=======
 
         docMgr.setMetadataCategories(Metadata.QUALITY);
         docMgr.setNonDocumentFormat(Format.JSON);
@@ -374,7 +292,6 @@
             }
         } finally {
             documents.close();
->>>>>>> 4d5b5309
         }
     }
 
@@ -631,102 +548,12 @@
     }
 
     @Test
-<<<<<<< HEAD
-    public void test_78() {
-        String DIRECTORY ="/test_78/";
-        int BATCH_SIZE=10;
-        int count =1;
-        TextDocumentManager docMgr = Common.client.newTextDocumentManager();
-        DocumentWriteSet writeset =docMgr.newWriteSet();
-        for(int i =0;i<11;i++){
-            writeset.add(DIRECTORY+"Textfoo"+i+".txt", new StringHandle().with("bar can be foo"+i));
-            if(count%BATCH_SIZE == 0){
-                docMgr.write(writeset);
-                writeset = docMgr.newWriteSet();
-            }
-            count++;
-        }
-        if(count%BATCH_SIZE > 0){
-            docMgr.write(writeset);
-        }
-        //using QueryManger for query definition and set the search criteria
-        QueryManager queryMgr = Common.client.newQueryManager();
-        try {
-	        StringQueryDefinition qd = queryMgr.newStringDefinition();
-	        qd.setCriteria("bar");
-	        qd.setDirectory(DIRECTORY);
-	        // set  document manager level settings for search response
-	        System.out.println("Default Page length setting on docMgr :"+docMgr.getPageLength());
-	        docMgr.setPageLength(1);
-	        docMgr.setSearchView(QueryView.RESULTS);
-	        docMgr.setNonDocumentFormat(Format.XML);
-	        assertEquals("format set on document manager","XML",docMgr.getNonDocumentFormat().toString());
-	        assertEquals("Queryview set on document manager ","RESULTS" ,docMgr.getSearchView().toString());
-	        assertEquals("Page length ",1,docMgr.getPageLength());
-	        // Search for documents where content has bar and get first result record, get search handle on it
-	        SearchHandle sh = new SearchHandle();
-	        DocumentPage page= docMgr.search(qd, 1);
-	        // test for page methods
-	        assertEquals("Number of records",1,page.size());
-	        assertEquals("Starting record in first page ",1,page.getStart());
-	        assertEquals("Total number of estimated results:",11,page.getTotalSize());
-	        assertEquals("Total number of estimated pages :",11,page.getTotalPages());
-	        assertTrue("Is this First page :",page.isFirstPage());
-	        assertFalse("Is this Last page :",page.isLastPage());
-	        assertTrue("Is this First page has content:",page.hasContent());
-	        assertFalse("Is first page has previous page ?",page.hasPreviousPage());
-	        //      
-	        long start=1;
-	        do{
-	            count=0;
-	            page = docMgr.search(qd, start,sh);
-	            if(start >1){ 
-	                assertFalse("Is this first Page", page.isFirstPage());
-	                assertTrue("Is page has previous page ?",page.hasPreviousPage());
-	            }
-	            while(page.hasNext()){
-	                page.next();
-	                count++;
-	            }
-	            MatchDocumentSummary[] mds= sh.getMatchResults();
-	            assertEquals("Matched document count",1,mds.length);
-	            //since we set the query view to get only results, facet count supposed be 0
-	            assertEquals("Matched Facet count",0,sh.getFacetNames().length);
-	
-	            assertEquals("document count", page.size(),count);
-	            if (!page.isLastPage()) start = start + page.getPageSize();
-	        }while(!page.isLastPage());
-	        assertEquals("page count is 11 ",start, page.getTotalPages());
-	        assertTrue("Page has previous page ?",page.hasPreviousPage());
-	        assertEquals("page size", 1,page.getPageSize());
-	        assertEquals("document count", 11,page.getTotalSize());
-	        page= docMgr.search(qd, 12);
-	        assertFalse("Page has any records ?",page.hasContent());
-    	} finally {
-	        DeleteQueryDefinition deleteQuery = queryMgr.newDeleteDefinition();
-	        deleteQuery.setDirectory(DIRECTORY);
-	        queryMgr.delete(deleteQuery);
-        }
-    }
-
-    @Test
-    public void test_171() throws Exception{
-        DatabaseClient client = DatabaseClientFactory.newClient(
-        // the following line breaks things but should not: https://github.com/marklogic/java-client-api/issues/171
-        // TODO: uncomment the following line when https://bugtrack.marklogic.com/30299 is fixed
-        //Common.HOST, Common.PORT, "Documents", Common.EVAL_USERNAME, Common.EVAL_PASSWORD, Authentication.DIGEST);
-            Common.HOST, Common.PORT, Common.EVAL_USERNAME, Common.EVAL_PASSWORD, Authentication.DIGEST);
-        int count=1;
-        boolean tstatus =true;
-        String directory = "/test_171/";
-=======
     public void test_171() throws Exception{
         DatabaseClient client = DatabaseClientFactory.newClient(
             Common.HOST, Common.PORT, "Documents", Common.EVAL_USERNAME, Common.EVAL_PASSWORD, Authentication.DIGEST);
         int count=1;
         boolean tstatus =true;
         String directory = "/test_bulk_171/";
->>>>>>> 4d5b5309
         Transaction t1 = client.openTransaction();
         try{
             QueryManager queryMgr = client.newQueryManager();
@@ -761,16 +588,6 @@
             assertEquals("Count of documents outside of the transaction",0,outOfTransactionResults.getTotalResults());
             assertEquals("Count of documents inside of the transaction", 2,   inTransactionResults.getTotalResults());
 
-<<<<<<< HEAD
-            //String query = "(fn:count(xdmp:directory('" + directory + "')))";
-            //ServerEvaluationCall evl= client.newServerEval().xquery(query);
-            //EvalResultIterator evr = evl.eval();
-            //assertEquals("Count of documents outside of the transaction",0,evr.next().getNumber().intValue());
-            //evl= client.newServerEval().xquery(query).transaction(t1);
-            //evr = evl.eval();
-            //assertEquals("Count of documents outside of the transaction",103,evr.next().getNumber().intValue());
-=======
->>>>>>> 4d5b5309
         }catch(Exception e){
             System.out.println(e.getMessage());
             tstatus=true;
@@ -781,8 +598,6 @@
             }
         }
     } 
-<<<<<<< HEAD
-=======
 
     @Test
     public void test_218() throws Exception{
@@ -840,7 +655,6 @@
             client2.release();
         }
     }
->>>>>>> 4d5b5309
 
     private static void addCountry(String line, Map<String, Country> countries) {
         // skip comment lines
