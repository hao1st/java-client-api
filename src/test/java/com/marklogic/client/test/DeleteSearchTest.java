/*
 * Copyright 2012-2017 MarkLogic Corporation
 *
 * Licensed under the Apache License, Version 2.0 (the "License");
 * you may not use this file except in compliance with the License.
 * You may obtain a copy of the License at
 *
 *    http://www.apache.org/licenses/LICENSE-2.0
 *
 * Unless required by applicable law or agreed to in writing, software
 * distributed under the License is distributed on an "AS IS" BASIS,
 * WITHOUT WARRANTIES OR CONDITIONS OF ANY KIND, either express or implied.
 * See the License for the specific language governing permissions and
 * limitations under the License.
 */
package com.marklogic.client.test;

import static org.junit.Assert.assertEquals;
import static org.junit.Assert.assertNotNull;
import static org.junit.Assert.assertNull;

import java.io.IOException;

import javax.xml.parsers.DocumentBuilderFactory;

import org.junit.AfterClass;
import org.junit.BeforeClass;
import org.junit.FixMethodOrder;
import org.junit.Test;
import org.junit.runners.MethodSorters;
import org.w3c.dom.Document;
import org.w3c.dom.Element;
import org.w3c.dom.ls.DOMImplementationLS;

import com.marklogic.client.DatabaseClient;
import com.marklogic.client.document.DocumentDescriptor;
import com.marklogic.client.document.GenericDocumentManager;
import com.marklogic.client.document.XMLDocumentManager;
import com.marklogic.client.io.DOMHandle;
import com.marklogic.client.query.DeleteQueryDefinition;
import com.marklogic.client.query.QueryManager;

@FixMethodOrder(MethodSorters.NAME_ASCENDING)
public class DeleteSearchTest {
  private static final String directory = "/delete/test/";
  private static final String filename = "testWrite1.xml";
  private static final String docId = directory + filename;
  private static DatabaseClient client = Common.connect();

  @BeforeClass
  public static void beforeClass() throws Exception {
<<<<<<< HEAD
    //System.setProperty("org.apache.commons.logging.simplelog.log.org.apache.http.wire", "debug");
=======
>>>>>>> e2f43377
    writeDoc();
  }

  public static void writeDoc() throws Exception {
    Document domDocument = DocumentBuilderFactory.newInstance().newDocumentBuilder().newDocument();
    Element root = domDocument.createElement("root");
    root.setAttribute("xml:lang", "en");
    root.setAttribute("foo", "bar");
    root.appendChild(domDocument.createElement("child"));
    root.appendChild(domDocument.createTextNode("mixed"));
    domDocument.appendChild(root);

    @SuppressWarnings("unused")
    String domString = ((DOMImplementationLS) DocumentBuilderFactory.newInstance().newDocumentBuilder()
      .getDOMImplementation()).createLSSerializer().writeToString(domDocument);

    XMLDocumentManager docMgr = client.newXMLDocumentManager();
    docMgr.write(docId, new DOMHandle().with(domDocument));
  }

  @AfterClass
  public static void afterClass() {
  }

  @Test
  public void test_A_Delete() throws IOException {
    GenericDocumentManager docMgr = client.newDocumentManager();
    DocumentDescriptor desc = docMgr.exists(docId);
    assertNotNull("Should find document before delete", desc);
    assertEquals(desc.getUri(), docId);

    QueryManager queryMgr = client.newQueryManager();
    DeleteQueryDefinition qdef = queryMgr.newDeleteDefinition();
    qdef.setDirectory(directory);

    queryMgr.delete(qdef);

    desc = docMgr.exists(docId);
    assertNull("Should not find document after delete", desc);
  }

  @Test
  public void test_B_RuntimeDb() throws Exception {
    client = Common.newEvalClient("Documents");
    writeDoc();
    test_A_Delete();
  }
}<|MERGE_RESOLUTION|>--- conflicted
+++ resolved
@@ -49,10 +49,6 @@
 
   @BeforeClass
   public static void beforeClass() throws Exception {
-<<<<<<< HEAD
-    //System.setProperty("org.apache.commons.logging.simplelog.log.org.apache.http.wire", "debug");
-=======
->>>>>>> e2f43377
     writeDoc();
   }
 
