/*
 * Copyright 2012-2015 MarkLogic Corporation
 *
 * Licensed under the Apache License, Version 2.0 (the "License");
 * you may not use this file except in compliance with the License.
 * You may obtain a copy of the License at
 *
 *    http://www.apache.org/licenses/LICENSE-2.0
 *
 * Unless required by applicable law or agreed to in writing, software
 * distributed under the License is distributed on an "AS IS" BASIS,
 * WITHOUT WARRANTIES OR CONDITIONS OF ANY KIND, either express or implied.
 * See the License for the specific language governing permissions and
 * limitations under the License.
 */
package com.marklogic.client.document;

import com.marklogic.client.io.Format;
import com.marklogic.client.io.marker.AbstractReadHandle;
import com.marklogic.client.io.marker.DocumentMetadataReadHandle;

/** Each DocumentRecord represents one document, its uri, format, mime-type
 *  and possibly its metadata (collections, properties, quality, and permissions).
 *  Whether metadata is included depends on whether it was requested in the call
 *  sent to the server. For example, to request collections metadata:
 *  <pre>{@code
 *JSONDocumentManager docMgr = databaseClient.newJSONDocumentManager();
 *docMgr.setNonDocumentFormat(Format.XML);
 *docMgr.setMetadataCategories(Metadata.COLLECTIONS);
 *DocumentPage documents = docMgr.read("doc1.json", "doc2.json");
<<<<<<< HEAD
 *for ( DocumentRecord record : documents ) {
 *    String uri = record.getUri();
 *    JacksonHandle content = record.getContent(new JacksonHandle());
 *    DocumentMetadataHandle metadata = record.getMetadata(new DocumentMetadataHandle());
 *    DocumentCollections collections = metadata.getCollections();
 *    // ... do something ...
=======
 *try {
 *    for ( DocumentRecord record : documents ) {
 *        String uri = record.getUri();
 *        JacksonHandle content = record.getContent(new JacksonHandle());
 *        DocumentMetadataHandle metadata = record.getMetadata(new DocumentMetadataHandle());
 *        DocumentCollections collections = metadata.getCollections();
 *        // ... do something ...
 *    }
 *} finally {
 *    documents.close();
>>>>>>> 4d5b5309
 *}
 *  }</pre>
 */
public interface DocumentRecord {
    /** Returns the uri (unique identifier) of the document in the server */
    public String getUri();

    /** Returns the format of the document in the server */
    public Format getFormat();

    /** Returns the mime-type ("Content-Type" header) of the document as specified by
     * the server (uses the server's mime-type mapping for file extensions) */
    public String getMimetype();

    /**
     * Given a handle, populates the handle with the structured metadata directly from
     * the REST API. Depending on the nonDocumentFormat set on the DocumentManager,
     * this will be XML or JSON format. If the nonDocumentFormat is XML, you can use
     * DocumentMetadataHandle which offers convenient metadata access methods.
     * @see <a href="http://docs.marklogic.com/guide/rest-dev/documents#id_63117">
     *     REST API Dev Guide -&gt; Working with Metadata</a>
     */
    public <T extends DocumentMetadataReadHandle> T getMetadata(T metadataHandle);

    /**
     * Given a handle, populates the handle with the document contents directly from
     * the server (or the transformed contents if a ServerTransform was used). Use
     * a handle that is appropriate for the {@link #getFormat format} of this document.
     */
    public <T extends AbstractReadHandle> T getContent(T contentHandle);
}<|MERGE_RESOLUTION|>--- conflicted
+++ resolved
@@ -28,14 +28,6 @@
  *docMgr.setNonDocumentFormat(Format.XML);
  *docMgr.setMetadataCategories(Metadata.COLLECTIONS);
  *DocumentPage documents = docMgr.read("doc1.json", "doc2.json");
-<<<<<<< HEAD
- *for ( DocumentRecord record : documents ) {
- *    String uri = record.getUri();
- *    JacksonHandle content = record.getContent(new JacksonHandle());
- *    DocumentMetadataHandle metadata = record.getMetadata(new DocumentMetadataHandle());
- *    DocumentCollections collections = metadata.getCollections();
- *    // ... do something ...
-=======
  *try {
  *    for ( DocumentRecord record : documents ) {
  *        String uri = record.getUri();
@@ -46,7 +38,6 @@
  *    }
  *} finally {
  *    documents.close();
->>>>>>> 4d5b5309
  *}
  *  }</pre>
  */
