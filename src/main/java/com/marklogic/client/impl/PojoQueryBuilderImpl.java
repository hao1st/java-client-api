/*
 * Copyright 2012-2015 MarkLogic Corporation
 *
 * Licensed under the Apache License, Version 2.0 (the "License");
 * you may not use this file except in compliance with the License.
 * You may obtain a copy of the License at
 *
 *    http://www.apache.org/licenses/LICENSE-2.0
 *
 * Unless required by applicable law or agreed to in writing, software
 * distributed under the License is distributed on an "AS IS" BASIS,
 * WITHOUT WARRANTIES OR CONDITIONS OF ANY KIND, either express or implied.
 * See the License for the specific language governing permissions and
 * limitations under the License.
 */
package com.marklogic.client.impl;

import java.lang.reflect.Method;
import java.lang.reflect.Modifier;
import java.util.Date;
import java.util.HashMap;

import javax.xml.stream.XMLStreamWriter;

import com.marklogic.client.io.Format;
import com.marklogic.client.io.StringHandle;
import com.marklogic.client.pojo.PojoQueryBuilder;
import com.marklogic.client.pojo.PojoQueryDefinition;
import com.marklogic.client.query.StructuredQueryBuilder;
import com.marklogic.client.query.StructuredQueryDefinition;
 
public class PojoQueryBuilderImpl<T> extends StructuredQueryBuilder implements PojoQueryBuilder<T> {
    private HashMap<String, Class<?>> types = new HashMap<String, Class<?>>();
    private HashMap<String, String> rangeIndextypes = new HashMap<String, String>();
    private Class<?> clazz;
    private String classWrapper;
    private boolean wrapQueries = false;

    public PojoQueryBuilderImpl(Class<T> clazz) {
        super();
        if ( clazz == null ) throw new IllegalArgumentException("clazz cannot be null");
        this.clazz = clazz;
        this.classWrapper = clazz.getName();
    }

    public PojoQueryBuilderImpl(Class<T> clazz, boolean wrapQueries) {
        this(clazz);
        this.wrapQueries = wrapQueries;
    }

    private StructuredQueryBuilder.PathIndex pojoPropertyPath(String pojoProperty) {
        //return pathIndex("*[local-name()=\"" + classWrapper + "\"]/" + pojoProperty);
        return pathIndex(classWrapper + "/" + pojoProperty);
    }
 
    public StructuredQueryDefinition containerQuery(String pojoProperty, StructuredQueryDefinition query) {
        if ( wrapQueries ) {
            return super.containerQuery(jsonProperty(classWrapper),
                super.containerQuery(jsonProperty(pojoProperty), query));
        } else {
            return super.containerQuery(jsonProperty(pojoProperty), query);
        }
    }
    @SuppressWarnings("unchecked")
    public <C> PojoQueryBuilder<C> containerQueryBuilder(String pojoProperty, Class<C> clazz) {
        return new PojoQueryBuilderImpl<C>((Class<C>) getType(pojoProperty), true);
    }
    @Override
    public StructuredQueryBuilder.GeospatialIndex
        geoPair(String latitudePropertyName, String longitudePropertyName)
    {
        return geoJSONPropertyPair(jsonProperty(classWrapper), jsonProperty(latitudePropertyName), jsonProperty(longitudePropertyName));
    }
    public StructuredQueryBuilder.GeospatialIndex geoProperty(String pojoProperty) {
        return geoJSONProperty(jsonProperty(pojoProperty));
    }
    public StructuredQueryBuilder.GeospatialIndex geoPath(String pojoProperty) {
        return geoPath(pojoPropertyPath(pojoProperty));
<<<<<<< HEAD
    }
    @Override
    public StructuredQueryDefinition geospatial(GeospatialIndex index,
            String[] options, Region... regions) {
        return super.geospatial(index, StructuredQueryBuilder.FragmentScope.DOCUMENTS,
            options, regions);
    }
    @Override
=======
    }
    @Override
    public StructuredQueryDefinition geospatial(GeospatialIndex index,
            String[] options, Region... regions) {
        return super.geospatial(index, StructuredQueryBuilder.FragmentScope.DOCUMENTS,
            options, regions);
    }
    @Override
>>>>>>> 4d5b5309
    public StructuredQueryDefinition range(String pojoProperty,
        PojoQueryBuilder.Operator operator, Object... values)
    {
        return range(pojoPropertyPath(pojoProperty), getRangeIndexType(pojoProperty), 
            convertOperator(operator), values);
    }
    @Override
    public StructuredQueryDefinition range(String pojoProperty, String[] options,
        PojoQueryBuilder.Operator operator, Object... values)
    {
        return range(pojoPropertyPath(pojoProperty), getRangeIndexType(pojoProperty), options,
            convertOperator(operator), values);
    }

    public StructuredQueryDefinition value(String pojoProperty, String... values) {
        if ( wrapQueries ) {
            return super.containerQuery(jsonProperty(classWrapper),
                value(jsonProperty(pojoProperty), values));
        } else {
            return value(jsonProperty(pojoProperty), values);
        }
    }
    public StructuredQueryDefinition value(String pojoProperty, Boolean value) {
        if ( wrapQueries ) {
            return super.containerQuery(jsonProperty(classWrapper),
                value(jsonProperty(pojoProperty), value));
        } else {
            return value(jsonProperty(pojoProperty), value);
        }
    }
    public StructuredQueryDefinition value(String pojoProperty, Number... values) {
        if ( wrapQueries ) {
            return super.containerQuery(jsonProperty(classWrapper),
                value(jsonProperty(pojoProperty), values));
        } else {
            return value(jsonProperty(pojoProperty), values);
        }
    }
    public StructuredQueryDefinition value(String pojoProperty, String[] options,
        double weight, String... values)
    {
        if ( wrapQueries ) {
            return super.containerQuery(jsonProperty(classWrapper),
                value(jsonProperty(pojoProperty), null, options, weight, values));
        } else {
            return value(jsonProperty(pojoProperty), null, options, weight, values);
        }
    }
    public StructuredQueryDefinition value(String pojoProperty, String[] options,
        double weight, Boolean value)
    {
        if ( wrapQueries ) {
            return super.containerQuery(jsonProperty(classWrapper),
                value(jsonProperty(pojoProperty), null, options, weight, value));
        } else {
            return value(jsonProperty(pojoProperty), null, options, weight, value);
        }
    }
    public StructuredQueryDefinition value(String pojoProperty, String[] options,
        double weight, Number... values)
    {
        if ( wrapQueries ) {
            return super.containerQuery(jsonProperty(classWrapper),
                value(jsonProperty(pojoProperty), null, options, weight, values));
        } else {
            return value(jsonProperty(pojoProperty), null, options, weight, values);
        }
    }
    public StructuredQueryDefinition word(String pojoProperty, String... words) {
        if ( wrapQueries ) {
            return super.containerQuery(jsonProperty(classWrapper),
                super.word(jsonProperty(pojoProperty), words));
        } else {
            return super.word(jsonProperty(pojoProperty), words);
        }
    }
    public StructuredQueryDefinition word(String pojoProperty, String[] options,
        double weight, String... words)
    {
        if ( wrapQueries ) {
            return super.containerQuery(jsonProperty(classWrapper),
                super.word(jsonProperty(pojoProperty), null, options, weight, words));
        } else {
            return super.word(jsonProperty(pojoProperty), null, options, weight, words);
<<<<<<< HEAD
        }
    }
    private StructuredQueryBuilder.Operator convertOperator(PojoQueryBuilder.Operator operator) {
        switch (operator) {
            case LT: return StructuredQueryBuilder.Operator.LT;
            case LE: return StructuredQueryBuilder.Operator.LE;
            case GT: return StructuredQueryBuilder.Operator.GT;
            case GE: return StructuredQueryBuilder.Operator.GE;
            case EQ: return StructuredQueryBuilder.Operator.EQ;
            case NE: return StructuredQueryBuilder.Operator.NE;
            default: throw new IllegalStateException("Unsupported Operator: " + operator);
        }
    }

    @SuppressWarnings("deprecation")
    public TermQuery term(String... terms) {
        return new PojoTermQuery(wrapQueries, null, terms);
    }
    @SuppressWarnings("deprecation")
    public TermQuery term(double weight, String... terms) {
        return new PojoTermQuery(wrapQueries, weight, terms);

    }
    @SuppressWarnings("deprecation")
    public class PojoTermQuery extends StructuredQueryBuilder.TermQuery {
        private AbstractStructuredQuery query; 
        public PojoTermQuery(boolean wrapQueries, Double weight, String... terms) {
            super(weight, terms);
            TermQuery termQuery = new TermQuery(weight, terms);
            if ( wrapQueries ) {
                query = (AbstractStructuredQuery) containerQuery(jsonProperty(classWrapper), termQuery);
            } else {
                query = termQuery;
            }
=======
>>>>>>> 4d5b5309
        }

        @Override
        public void innerSerialize(XMLStreamWriter serializer) throws Exception {
            query.innerSerialize(serializer);
        }
    }

    public PojoQueryDefinition filteredQuery(StructuredQueryDefinition query) {
        CombinedQueryBuilder cqb = new CombinedQueryBuilderImpl();
        StringHandle options = new StringHandle(
            "<options><search-option>filtered</search-option></options>")
        	.withFormat(Format.XML);
        return cqb.combine(query, options);
    }
    private StructuredQueryBuilder.Operator convertOperator(PojoQueryBuilder.Operator operator) {
        switch (operator) {
            case LT: return StructuredQueryBuilder.Operator.LT;
            case LE: return StructuredQueryBuilder.Operator.LE;
            case GT: return StructuredQueryBuilder.Operator.GT;
            case GE: return StructuredQueryBuilder.Operator.GE;
            case EQ: return StructuredQueryBuilder.Operator.EQ;
            case NE: return StructuredQueryBuilder.Operator.NE;
            default: throw new IllegalStateException("Unsupported Operator: " + operator);
        }
    }

    @SuppressWarnings("deprecation")
    public TermQuery term(String... terms) {
        return new PojoTermQuery(wrapQueries, null, terms);
    }
    @SuppressWarnings("deprecation")
    public TermQuery term(double weight, String... terms) {
        return new PojoTermQuery(wrapQueries, weight, terms);

    }
    @SuppressWarnings("deprecation")
    public class PojoTermQuery extends StructuredQueryBuilder.TermQuery {
        private AbstractStructuredQuery query; 
        public PojoTermQuery(boolean wrapQueries, Double weight, String... terms) {
            super(weight, terms);
            TermQuery termQuery = new TermQuery(weight, terms);
            if ( wrapQueries ) {
                query = (AbstractStructuredQuery) containerQuery(jsonProperty(classWrapper), termQuery);
            } else {
                query = termQuery;
            }
        }

        @Override
        public void innerSerialize(XMLStreamWriter serializer) throws Exception {
            query.innerSerialize(serializer);
        }
    }

    public PojoQueryDefinition filteredQuery(StructuredQueryDefinition query) {
        CombinedQueryBuilder cqb = new CombinedQueryBuilderImpl();
        StringHandle options = new StringHandle(
            "<options><search-option>filtered</search-option></options>")
        	.withFormat(Format.XML);
        return cqb.combine(query, options);
    }

    public String getRangeIndexType(String propertyName) {
        // map java types to acceptable Range Index types
        String type = rangeIndextypes.get(propertyName);
        if ( type == null ) {
            Class<?> propertyClass = getType(propertyName);
            if ( String.class.isAssignableFrom(propertyClass) ) {
                type = "xs:string";
            } else if ( Integer.TYPE.equals(propertyClass) ) {
                type = "xs:int";
<<<<<<< HEAD
            } else if ( Long.TYPE.equals(propertyClass) ) {
                type = "xs:long";
            } else if ( Float.TYPE.equals(propertyClass) ) {
                type = "xs:float";
            } else if ( Double.TYPE.equals(propertyClass) ) {
=======
            } else if ( Integer.class.isAssignableFrom(propertyClass) ) {
                type = "xs:int";
            } else if ( Long.TYPE.equals(propertyClass) ) {
                type = "xs:long";
            } else if ( Long.class.isAssignableFrom(propertyClass) ) {
                type = "xs:long";
            } else if ( Float.TYPE.equals(propertyClass) ) {
                type = "xs:float";
            } else if ( Float.class.isAssignableFrom(propertyClass) ) {
                type = "xs:float";
            } else if ( Double.TYPE.equals(propertyClass) ) {
                type = "xs:double";
            } else if ( Double.class.isAssignableFrom(propertyClass) ) {
>>>>>>> 4d5b5309
                type = "xs:double";
            } else if ( Number.class.isAssignableFrom(propertyClass) ) {
                type = "xs:decimal";
            } else if ( Date.class.isAssignableFrom(propertyClass) ) {
                type = "xs:dateTime";
            }
            if ( type == null ) {
                throw new IllegalArgumentException("Property " + propertyName + " is not a native Java type");
            }
            rangeIndextypes.put(propertyName, type);
        }
        return type;
    }

    public Class<?> getType(String propertyName) {
        Class<?> propertyClass = types.get(propertyName);
        if ( propertyClass == null ) {
            // figure out the type of the java property
            String initCapPojoProperty = propertyName.substring(0,1).toUpperCase() + 
                propertyName.substring(1);
            try {
                propertyClass = clazz.getField(propertyName).getType();
            } catch(NoSuchFieldException e) {
                Method getMethod = null;
                try {
                    getMethod = clazz.getMethod("get" + initCapPojoProperty);
                } catch (NoSuchMethodException e2) {
                    try {
                        getMethod = clazz.getMethod("is" + initCapPojoProperty);
                        if ( ! Boolean.class.isAssignableFrom(getMethod.getReturnType()) ) {
                            getMethod = null;
                        }
                    } catch (NoSuchMethodException e3) {}
                }
                if ( getMethod != null ) {
                    if ( Modifier.isStatic(getMethod.getModifiers()) ) {
                        throw new IllegalArgumentException("get" + initCapPojoProperty +
                            " cannot be static");
                    }
                    propertyClass = getMethod.getReturnType();
                    if ( propertyClass == Void.TYPE ) {
                        throw new IllegalArgumentException("get" + initCapPojoProperty +
                            " must not have return type void");
                    }
                } else {
                    String setMethodName = "set" + initCapPojoProperty;
                    for ( Method method : clazz.getMethods() ) {
                        if ( setMethodName.equals(method.getName()) ) {
                            Class<?>[] parameters = method.getParameterTypes();
                            if ( parameters != null && parameters.length == 1 ) {
                                propertyClass = parameters[0];
                                break;
                            }
                        }
                    }
                }
            }
            if ( propertyClass == null ) {
                throw new IllegalArgumentException("property " + propertyName + " not found, get" + initCapPojoProperty +
                    " not found, and set" + initCapPojoProperty + " not found in class " + classWrapper);
            }
            types.put(propertyName, propertyClass);
        }
        return propertyClass;
    }
}<|MERGE_RESOLUTION|>--- conflicted
+++ resolved
@@ -76,7 +76,6 @@
     }
     public StructuredQueryBuilder.GeospatialIndex geoPath(String pojoProperty) {
         return geoPath(pojoPropertyPath(pojoProperty));
-<<<<<<< HEAD
     }
     @Override
     public StructuredQueryDefinition geospatial(GeospatialIndex index,
@@ -85,16 +84,6 @@
             options, regions);
     }
     @Override
-=======
-    }
-    @Override
-    public StructuredQueryDefinition geospatial(GeospatialIndex index,
-            String[] options, Region... regions) {
-        return super.geospatial(index, StructuredQueryBuilder.FragmentScope.DOCUMENTS,
-            options, regions);
-    }
-    @Override
->>>>>>> 4d5b5309
     public StructuredQueryDefinition range(String pojoProperty,
         PojoQueryBuilder.Operator operator, Object... values)
     {
@@ -179,7 +168,6 @@
                 super.word(jsonProperty(pojoProperty), null, options, weight, words));
         } else {
             return super.word(jsonProperty(pojoProperty), null, options, weight, words);
-<<<<<<< HEAD
         }
     }
     private StructuredQueryBuilder.Operator convertOperator(PojoQueryBuilder.Operator operator) {
@@ -214,55 +202,6 @@
             } else {
                 query = termQuery;
             }
-=======
->>>>>>> 4d5b5309
-        }
-
-        @Override
-        public void innerSerialize(XMLStreamWriter serializer) throws Exception {
-            query.innerSerialize(serializer);
-        }
-    }
-
-    public PojoQueryDefinition filteredQuery(StructuredQueryDefinition query) {
-        CombinedQueryBuilder cqb = new CombinedQueryBuilderImpl();
-        StringHandle options = new StringHandle(
-            "<options><search-option>filtered</search-option></options>")
-        	.withFormat(Format.XML);
-        return cqb.combine(query, options);
-    }
-    private StructuredQueryBuilder.Operator convertOperator(PojoQueryBuilder.Operator operator) {
-        switch (operator) {
-            case LT: return StructuredQueryBuilder.Operator.LT;
-            case LE: return StructuredQueryBuilder.Operator.LE;
-            case GT: return StructuredQueryBuilder.Operator.GT;
-            case GE: return StructuredQueryBuilder.Operator.GE;
-            case EQ: return StructuredQueryBuilder.Operator.EQ;
-            case NE: return StructuredQueryBuilder.Operator.NE;
-            default: throw new IllegalStateException("Unsupported Operator: " + operator);
-        }
-    }
-
-    @SuppressWarnings("deprecation")
-    public TermQuery term(String... terms) {
-        return new PojoTermQuery(wrapQueries, null, terms);
-    }
-    @SuppressWarnings("deprecation")
-    public TermQuery term(double weight, String... terms) {
-        return new PojoTermQuery(wrapQueries, weight, terms);
-
-    }
-    @SuppressWarnings("deprecation")
-    public class PojoTermQuery extends StructuredQueryBuilder.TermQuery {
-        private AbstractStructuredQuery query; 
-        public PojoTermQuery(boolean wrapQueries, Double weight, String... terms) {
-            super(weight, terms);
-            TermQuery termQuery = new TermQuery(weight, terms);
-            if ( wrapQueries ) {
-                query = (AbstractStructuredQuery) containerQuery(jsonProperty(classWrapper), termQuery);
-            } else {
-                query = termQuery;
-            }
         }
 
         @Override
@@ -288,13 +227,6 @@
                 type = "xs:string";
             } else if ( Integer.TYPE.equals(propertyClass) ) {
                 type = "xs:int";
-<<<<<<< HEAD
-            } else if ( Long.TYPE.equals(propertyClass) ) {
-                type = "xs:long";
-            } else if ( Float.TYPE.equals(propertyClass) ) {
-                type = "xs:float";
-            } else if ( Double.TYPE.equals(propertyClass) ) {
-=======
             } else if ( Integer.class.isAssignableFrom(propertyClass) ) {
                 type = "xs:int";
             } else if ( Long.TYPE.equals(propertyClass) ) {
@@ -308,7 +240,6 @@
             } else if ( Double.TYPE.equals(propertyClass) ) {
                 type = "xs:double";
             } else if ( Double.class.isAssignableFrom(propertyClass) ) {
->>>>>>> 4d5b5309
                 type = "xs:double";
             } else if ( Number.class.isAssignableFrom(propertyClass) ) {
                 type = "xs:decimal";
