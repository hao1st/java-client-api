package com.marklogic.client.impl;

import com.marklogic.client.DatabaseClient;
import com.marklogic.client.MarkLogicInternalException;
import com.marklogic.client.Transaction;
import com.marklogic.client.document.DocumentWriteSet;
import com.marklogic.client.document.JSONDocumentManager;
import com.marklogic.client.document.DocumentPage;
import com.marklogic.client.io.DocumentMetadataHandle;
import com.marklogic.client.io.Format;
import com.marklogic.client.io.JacksonDatabindHandle;
import com.marklogic.client.io.SearchHandle;
import com.marklogic.client.io.marker.SearchReadHandle;
import com.marklogic.client.pojo.PojoPage;
import com.marklogic.client.pojo.PojoQueryBuilder;
import com.marklogic.client.pojo.PojoRepository;
import com.marklogic.client.pojo.annotation.Id;
import com.marklogic.client.query.DeleteQueryDefinition;
import com.marklogic.client.query.QueryDefinition;
import com.marklogic.client.query.QueryManager;
import com.marklogic.client.query.QueryManager.QueryView;
import com.marklogic.client.query.StructuredQueryDefinition;
import com.fasterxml.jackson.annotation.JsonTypeInfo;
import com.fasterxml.jackson.databind.ObjectMapper;

import java.io.Serializable;
import java.io.UnsupportedEncodingException;
import java.lang.reflect.Method;
import java.lang.reflect.Field;
import java.lang.reflect.Modifier;
import java.net.URLEncoder;
import java.util.ArrayList;
import java.util.Arrays;
import java.util.HashSet;
import java.util.Iterator;
import java.util.List;
import java.util.Set;
import java.util.regex.Matcher;
import java.util.regex.Pattern;

public class PojoRepositoryImpl<T, ID extends Serializable>
    implements PojoRepository<T, ID>
{
    private final String EXTENSION = ".json";

    private DatabaseClient client;
    private Class<T> entityClass;
    private Class<ID> idClass;
    private JSONDocumentManager docMgr;
    private PojoQueryBuilder<T> qb;
    private Method idMethod;
    private Field idField;
    private String idFieldName;

    PojoRepositoryImpl(DatabaseClient client, Class<T> entityClass) {
        this.client = client;
        this.entityClass = entityClass;
        this.idClass = null;
        this.docMgr = client.newJSONDocumentManager();
        this.docMgr.setResponseFormat(Format.JSON);
        this.qb = new PojoQueryBuilderImpl<T>(entityClass);
    }

    PojoRepositoryImpl(DatabaseClient client, Class<T> entityClass, Class<ID> idClass) {
        this(client, entityClass);
        this.idClass = idClass;
        findId();
        if ( idMethod == null && idField == null ) {
            throw new IllegalArgumentException("Your class " + entityClass.getName() +
                " does not have a method or field annotated with com.marklogic.client.pojo.annotation.Id");
        }
    }

    public void write(T entity) {
        write(entity, null, null);
    }
    public void write(T entity, String... collections) {
        write(entity, null, collections);
    }
    public void write(T entity, Transaction transaction) {
        write(entity, transaction, null);
    }
    public void write(T entity, Transaction transaction, String... collections) {
        if ( entity == null ) return;
<<<<<<< HEAD
        JacksonDatabindHandle contentHandle = new JacksonDatabindHandle(entity);
        contentHandle.getMapper().enableDefaultTyping(ObjectMapper.DefaultTyping.NON_FINAL, JsonTypeInfo.As.WRAPPER_OBJECT); 
=======
        JacksonPojoHandle contentHandle = new JacksonPojoHandle(entity);
        contentHandle.getMapper().enableDefaultTyping(
            ObjectMapper.DefaultTyping.NON_FINAL, JsonTypeInfo.As.WRAPPER_OBJECT); 
>>>>>>> 25cbf40b
        DocumentMetadataHandle metadataHandle = new DocumentMetadataHandle();
        metadataHandle = metadataHandle.withCollections(entityClass.getName());
        if ( collections != null && collections.length > 0 ) {
            metadataHandle = metadataHandle.withCollections(collections);
        }
        DocumentWriteSet writeSet = docMgr.newWriteSet();
        writeSet.add(createUri(entity), metadataHandle, contentHandle);
        docMgr.write(writeSet, transaction);
    }

    public boolean exists(ID id) {
        return docMgr.exists(createUri(id)) != null;
    }

    public long count() {
        return count((QueryDefinition) null);
    }

    public long count(String... collections) {
        if ( collections != null && collections.length > 0 ) {
            if ( collections.length > 1 || collections[0] != null ) {
                return count(qb.collection(collections));
            }
        }
        return count((QueryDefinition) null);
    }
    public long count(QueryDefinition query) {
        long pageLength = getPageLength();
        setPageLength(0);
        PojoPage page = search(query, 1);
        setPageLength(pageLength);
        return page.getTotalSize();
    }
  
    public void delete(ID... ids) {
        for ( ID id : ids ) {
            docMgr.delete(createUri(id));
        }
    }
    public void delete(String... collections) {
        QueryManager queryMgr = client.newQueryManager();
        DeleteQueryDefinition deleteQuery = queryMgr.newDeleteDefinition();
        deleteQuery.setCollections(collections);
        queryMgr.delete((DeleteQueryDefinition) wrapQuery(deleteQuery));
    }
  
    public T read(ID id) {
        return read(id, null);
    }
    public T read(ID id, Transaction transaction) {
        ArrayList<ID> ids = new ArrayList<ID>();
        ids.add(id);
        PojoPage<T> page = read(ids.toArray((ID[])new Serializable[0]), transaction);
        if ( page == null ) return null;
        Iterator<T> iterator = page.iterator();
        if ( iterator.hasNext() ) return iterator.next();
        return null;
    }
    public PojoPage<T> read(ID[] ids) {
        return read(ids, null);
    }
    public PojoPage<T> read(ID[] ids, Transaction transaction) {
        ArrayList<String> uris = new ArrayList<String>();
        for ( ID id : ids ) {
            uris.add(createUri(id));
        }
        DocumentPage docPage = (DocumentPage) docMgr.read(transaction, uris.toArray(new String[0]));
        PojoPage<T> pojoPage = new PojoPageImpl(docPage, entityClass);
        return pojoPage;
    }
    public PojoPage<T> readAll(long start) {
        return search(null, start, null, null);
    }
    public PojoPage<T> readAll(long start, Transaction transaction) {
        return search(null, start, null, transaction);
    }

    public PojoPage<T> search(long start, String... collections) {
        return search(qb.collection(collections), start, null, null);
    }
    public PojoPage<T> search(long start, Transaction transaction, String... collections) {
        return search(qb.collection(collections), start, null, transaction);
    }

    public PojoPage<T> search(QueryDefinition query, long start) {
        return search(query, start, null, null);
    }
    public PojoPage<T> search(QueryDefinition query, long start, Transaction transaction) {
        return search(query, start, null, transaction);
    }
    public PojoPage<T> search(QueryDefinition query, long start, SearchReadHandle searchHandle) {
        return search(query, start, searchHandle, null);
    }
    public PojoPage<T> search(QueryDefinition query, long start, SearchReadHandle searchHandle, Transaction transaction) {
        Format docMgrFormat = docMgr.getResponseFormat();
        if ( searchHandle != null ) {
            HandleImplementation searchBase = HandleAccessor.checkHandle(searchHandle, "search");
            if (searchHandle instanceof SearchHandle) {
                SearchHandle responseHandle = (SearchHandle) searchHandle;
                if ( docMgr instanceof DocumentManagerImpl ) {
                    responseHandle.setHandleRegistry(((DocumentManagerImpl) docMgr).getHandleRegistry());
                }
                responseHandle.setQueryCriteria(query);
            }
            docMgr.setResponseFormat(searchBase.getFormat());
        } else {
            // TODO: remove this once REST API only considers Content-type header
            // (not format parameter) for expceted payload format
            docMgr.setResponseFormat(Format.XML);
        }

        String tid = transaction == null ? null : transaction.getTransactionId();
        DocumentPage docPage = docMgr.search(wrapQuery(query), start, searchHandle, transaction);
        docMgr.setResponseFormat(docMgrFormat);
        PojoPage<T> pojoPage = new PojoPageImpl(docPage, entityClass);
        return pojoPage;
    }
 
    public PojoQueryBuilder getQueryBuilder() {
        return qb;
    }

    public long getPageLength() {
        return docMgr.getPageLength();
    }
    public void setPageLength(long length) {
        docMgr.setPageLength(length);
    }
    
    public QueryView getSearchView() {
        return docMgr.getSearchView();
    }

    public void setSearchView(QueryView view) {
        docMgr.setSearchView(view);
    }

    public void defineIdField(String fieldName) {
    }
 
    public DatabaseClient getDatabaseClient() {
        return client;
    }

    private QueryDefinition wrapQuery(QueryDefinition query) {
        if ( query == null ) {
            return qb.collection(entityClass.getName());
        } else {
            List<String> collections = Arrays.asList(query.getCollections());
            HashSet<String> collectionSet = new HashSet<String>(collections);
            collectionSet.add(entityClass.getName());
            query.setCollections(collectionSet.toArray(new String[0]));
            return query;
        }
    }

    private String createUri(T entity) {
        return createUri(getId(entity));
    }

    private String createUri(ID id) {
        if ( id == null ) {
            throw new IllegalStateException("id cannot be null");
        }
        try {
            return entityClass.getName() + "/" + URLEncoder.encode(id.toString(), "UTF-8") + EXTENSION;
        } catch (UnsupportedEncodingException e) {
            throw new MarkLogicInternalException(e);
        }
    }

    private void findId() {
        if ( idMethod == null && idField == null ) {
            for ( Method method : entityClass.getDeclaredMethods() ) {
                if ( method.isAnnotationPresent(Id.class) ) {
                    Class[] parameters = method.getParameterTypes();
                    if ( ! Modifier.isPublic(method.getModifiers()) ) {
                        throw new IllegalStateException("Your getter method, " + method.getName() +
                            ", annotated with com.marklogic.client.pojo.annotation.Id " + 
                            " must be public");
                    }
                    if ( parameters == null || parameters.length == 0 ) {
                        Pattern pattern = Pattern.compile("^(get|is)(.)(.*)");
                        Matcher matcher = pattern.matcher(method.getName());
                        if ( matcher.matches() ) {
                            idFieldName = matcher.group(2).toLowerCase() + matcher.group(3);
                            idMethod = method;
                            break;
                        } else {
                            throw new IllegalStateException("Your getter method, " + method.getName() +
                                ", annotated with com.marklogic.client.pojo.annotation.Id " + 
                                " must be a proper getter method and begin with \"get\" or \"is\"");
                        }
                    } else {
                        throw new IllegalStateException("Your getter method, " + method.getName() +
                            ", annotated with com.marklogic.client.pojo.annotation.Id " + 
                            " must not require any arguments");
                    }
                }
            }
            if ( idMethod == null ) {
                for ( Field field : entityClass.getDeclaredFields() ) {
                    if ( field.isAnnotationPresent(Id.class) ) {
                        if ( ! Modifier.isPublic(field.getModifiers()) ) {
                            throw new IllegalStateException("Your field, " + field.getName() +
                                ", annotated with com.marklogic.client.pojo.annotation.Id " + 
                                " must be public");
                        }
                        idField = field;
                        break;
                    }
                }
            }
        }
    }

    private ID getId(T entity) {
        findId();
        if ( idMethod != null ) {
            try {
                return (ID) idMethod.invoke(entity);
            } catch (Exception e) {
                throw new IllegalStateException("Error invoking " + entityClass.getName() + " method " +
                    idMethod.getName(), e);
            }
        } else if ( idField != null ) {
            try {
                return (ID) idField.get(entity);
            } catch (Exception e) {
                throw new IllegalStateException("Error retrieving " + entityClass.getName() + " field " +
                    idField.getName(), e);
            }
        } else {
            throw new IllegalArgumentException("Your class " + entityClass.getName() +
                " does not have a method or field annotated with com.marklogic.client.pojo.annotation.Id");
        }
    }
}<|MERGE_RESOLUTION|>--- conflicted
+++ resolved
@@ -82,14 +82,9 @@
     }
     public void write(T entity, Transaction transaction, String... collections) {
         if ( entity == null ) return;
-<<<<<<< HEAD
         JacksonDatabindHandle contentHandle = new JacksonDatabindHandle(entity);
-        contentHandle.getMapper().enableDefaultTyping(ObjectMapper.DefaultTyping.NON_FINAL, JsonTypeInfo.As.WRAPPER_OBJECT); 
-=======
-        JacksonPojoHandle contentHandle = new JacksonPojoHandle(entity);
         contentHandle.getMapper().enableDefaultTyping(
             ObjectMapper.DefaultTyping.NON_FINAL, JsonTypeInfo.As.WRAPPER_OBJECT); 
->>>>>>> 25cbf40b
         DocumentMetadataHandle metadataHandle = new DocumentMetadataHandle();
         metadataHandle = metadataHandle.withCollections(entityClass.getName());
         if ( collections != null && collections.length > 0 ) {
