--- conflicted
+++ resolved
@@ -1248,21 +1248,13 @@
     public abstract ModifyPlan except(ModifyPlan right);
         /**
     * This method collapses a group of rows into a single row. <p> If you want the results to include a column, specify the column either as a grouping key or as one of the aggregates. A group-by operation without a grouping key outputs a single group reflecting the entire row set. <p> The aggregates for a group by operation are specified as the second parameter instead of in a <a>op:select</a> operation (unlike SQL). 
-<<<<<<< HEAD
-    * @param keys  The Optic Plan. You can either use the XQuery => chaining operator or specify the variable that captures the return value from the previous operation.
-=======
     * @param keys  The Optic Plan. You can either use the XQuery =&gt; chaining operator or specify the variable that captures the return value from the previous operation.
->>>>>>> e2f43377
     * @return  a ModifyPlan object
     */
     public abstract ModifyPlan groupBy(PlanExprColSeq keys);
         /**
     * This method collapses a group of rows into a single row. <p> If you want the results to include a column, specify the column either as a grouping key or as one of the aggregates. A group-by operation without a grouping key outputs a single group reflecting the entire row set. <p> The aggregates for a group by operation are specified as the second parameter instead of in a <a>op:select</a> operation (unlike SQL). 
-<<<<<<< HEAD
-    * @param keys  The Optic Plan. You can either use the XQuery => chaining operator or specify the variable that captures the return value from the previous operation.
-=======
     * @param keys  The Optic Plan. You can either use the XQuery =&gt; chaining operator or specify the variable that captures the return value from the previous operation.
->>>>>>> e2f43377
     * @param aggregates  This parameter specifies the columns used to determine the groups. Rows with the same values in these columns are consolidated into a single group. The columns can be existing columns or new columns created by an expression specified with <a>op:as</a>. The rows produced by the group by operation include the key columns. Specify an empty sequence to create a single group for all of the rows in the row set.
     * @return  a ModifyPlan object
     */
@@ -1295,44 +1287,28 @@
     public abstract ModifyPlan joinCrossProduct(ModifyPlan right, XsBooleanExpr condition);
         /**
     * This function specifies a document column to add to the rows by reading the documents for an existing source column having a value of a document uri (which can be used to read other documents) or a fragment id (which can be used to read the source documents for rows). <p> As long as the values of the column are the same as document uris, the document join will work. If the document doesn't exist or the uri or fragment id is null in the row, the row is dropped from the rowset.  <p> You should minimize the number of documents retrieved by filtering or limiting rows before joining documents. 
-<<<<<<< HEAD
-    * @param docCol  The Optic Plan. You can either use the XQuery => chaining operator or specify the variable that captures the return value from the previous operation.
-=======
     * @param docCol  The Optic Plan. You can either use the XQuery =&gt; chaining operator or specify the variable that captures the return value from the previous operation.
->>>>>>> e2f43377
     * @param sourceCol  The document column to add to the rows. This can be a string or column specifying the name of the new column that should have the document as its value.
     * @return  a ModifyPlan object
     */
     public abstract ModifyPlan joinDoc(String docCol, String sourceCol);
         /**
     * This function specifies a document column to add to the rows by reading the documents for an existing source column having a value of a document uri (which can be used to read other documents) or a fragment id (which can be used to read the source documents for rows). <p> As long as the values of the column are the same as document uris, the document join will work. If the document doesn't exist or the uri or fragment id is null in the row, the row is dropped from the rowset.  <p> You should minimize the number of documents retrieved by filtering or limiting rows before joining documents. 
-<<<<<<< HEAD
-    * @param docCol  The Optic Plan. You can either use the XQuery => chaining operator or specify the variable that captures the return value from the previous operation.
-=======
     * @param docCol  The Optic Plan. You can either use the XQuery =&gt; chaining operator or specify the variable that captures the return value from the previous operation.
->>>>>>> e2f43377
     * @param sourceCol  The document column to add to the rows. This can be a string or column specifying the name of the new column that should have the document as its value.
     * @return  a ModifyPlan object
     */
     public abstract ModifyPlan joinDoc(PlanColumn docCol, PlanColumn sourceCol);
         /**
     * This method adds a uri column to rows based on an existing fragment id column to identify the source document for each row. The fragmentIdCol must be an <a>op:fragment-id-col</a> specifying a fragment id column. If the fragment id column is null in the row, the row is dropped from the rowset. <p> You should minimize the number of documents retrieved by filtering or limiting rows before joining documents. 
-<<<<<<< HEAD
-    * @param uriCol  The Optic Plan. You can either use the XQuery => chaining operator or specify the variable that captures the return value from the previous operation.
-=======
     * @param uriCol  The Optic Plan. You can either use the XQuery =&gt; chaining operator or specify the variable that captures the return value from the previous operation.
->>>>>>> e2f43377
     * @param fragmentIdCol  The document uri. This is the output from <a>op:col('uri')</a> that specifies a document uri column.
     * @return  a ModifyPlan object
     */
     public abstract ModifyPlan joinDocUri(String uriCol, String fragmentIdCol);
         /**
     * This method adds a uri column to rows based on an existing fragment id column to identify the source document for each row. The fragmentIdCol must be an <a>op:fragment-id-col</a> specifying a fragment id column. If the fragment id column is null in the row, the row is dropped from the rowset. <p> You should minimize the number of documents retrieved by filtering or limiting rows before joining documents. 
-<<<<<<< HEAD
-    * @param uriCol  The Optic Plan. You can either use the XQuery => chaining operator or specify the variable that captures the return value from the previous operation.
-=======
     * @param uriCol  The Optic Plan. You can either use the XQuery =&gt; chaining operator or specify the variable that captures the return value from the previous operation.
->>>>>>> e2f43377
     * @param fragmentIdCol  The document uri. This is the output from <a>op:col('uri')</a> that specifies a document uri column.
     * @return  a ModifyPlan object
     */
@@ -1399,72 +1375,44 @@
     public abstract ModifyPlan joinLeftOuter(ModifyPlan right, PlanJoinKeySeq keys, XsBooleanExpr condition);
         /**
     * This method sorts the row set by the specified order definition.
-<<<<<<< HEAD
-    * @param keys  The Optic Plan. You can either use the XQuery => chaining operator or specify the variable that captures the return value from the previous operation.
-=======
     * @param keys  The Optic Plan. You can either use the XQuery =&gt; chaining operator or specify the variable that captures the return value from the previous operation.
->>>>>>> e2f43377
     * @return  a ModifyPlan object
     */
     public abstract ModifyPlan orderBy(PlanSortKeySeq keys);
         /**
     * This method prepares the specified plan for execution as an optional final step before execution.
-<<<<<<< HEAD
-    * @param optimize  The Optic Plan. You can either use the XQuery => chaining operator or specify the variable that captures the return value from the previous operation.
-=======
     * @param optimize  The Optic Plan. You can either use the XQuery =&gt; chaining operator or specify the variable that captures the return value from the previous operation.
->>>>>>> e2f43377
     * @return  a PreparePlan object
     */
     public abstract PreparePlan prepare(int optimize);
         /**
     * This method prepares the specified plan for execution as an optional final step before execution.
-<<<<<<< HEAD
-    * @param optimize  The Optic Plan. You can either use the XQuery => chaining operator or specify the variable that captures the return value from the previous operation.
-=======
     * @param optimize  The Optic Plan. You can either use the XQuery =&gt; chaining operator or specify the variable that captures the return value from the previous operation.
->>>>>>> e2f43377
     * @return  a PreparePlan object
     */
     public abstract PreparePlan prepare(XsIntVal optimize);
         /**
     * This call projects the specified columns from the current row set and / or applies a qualifier to the columns in the row set. Unlike SQL, a select call is not required in an Optic query.
-<<<<<<< HEAD
-    * @param columns  The Optic Plan. You can either use the XQuery => chaining operator or specify the variable that captures the return value from the previous operation.
-=======
     * @param columns  The Optic Plan. You can either use the XQuery =&gt; chaining operator or specify the variable that captures the return value from the previous operation.
->>>>>>> e2f43377
     * @return  a ModifyPlan object
     */
     public abstract ModifyPlan select(PlanExprCol... columns);
         /**
     * This call projects the specified columns from the current row set and / or applies a qualifier to the columns in the row set. Unlike SQL, a select call is not required in an Optic query.
-<<<<<<< HEAD
-    * @param columns  The Optic Plan. You can either use the XQuery => chaining operator or specify the variable that captures the return value from the previous operation.
-=======
     * @param columns  The Optic Plan. You can either use the XQuery =&gt; chaining operator or specify the variable that captures the return value from the previous operation.
->>>>>>> e2f43377
     * @return  a ModifyPlan object
     */
     public abstract ModifyPlan select(PlanExprColSeq columns);
         /**
     * This call projects the specified columns from the current row set and / or applies a qualifier to the columns in the row set. Unlike SQL, a select call is not required in an Optic query.
-<<<<<<< HEAD
-    * @param columns  The Optic Plan. You can either use the XQuery => chaining operator or specify the variable that captures the return value from the previous operation.
-=======
     * @param columns  The Optic Plan. You can either use the XQuery =&gt; chaining operator or specify the variable that captures the return value from the previous operation.
->>>>>>> e2f43377
     * @param qualifierName  The columns to select.
     * @return  a ModifyPlan object
     */
     public abstract ModifyPlan select(PlanExprColSeq columns, String qualifierName);
         /**
     * This call projects the specified columns from the current row set and / or applies a qualifier to the columns in the row set. Unlike SQL, a select call is not required in an Optic query.
-<<<<<<< HEAD
-    * @param columns  The Optic Plan. You can either use the XQuery => chaining operator or specify the variable that captures the return value from the previous operation.
-=======
     * @param columns  The Optic Plan. You can either use the XQuery =&gt; chaining operator or specify the variable that captures the return value from the previous operation.
->>>>>>> e2f43377
     * @param qualifierName  The columns to select.
     * @return  a ModifyPlan object
     */
@@ -1499,42 +1447,26 @@
     public interface PreparePlan extends ExportablePlan, PlanBuilderBase.PreparePlanBase {
         /**
     * This method applies the specified function to each row returned by the plan to produce a different result row.
-<<<<<<< HEAD
-    * @param func  The Optic Plan. You can either use the XQuery => chaining operator or specify the variable that captures the return value from the previous operation.
-=======
     * @param func  The Optic Plan. You can either use the XQuery =&gt; chaining operator or specify the variable that captures the return value from the previous operation.
->>>>>>> e2f43377
     * @return  a ExportablePlan object
     */
     public abstract ExportablePlan map(PlanFunction func);
         /**
     * This method applies a function or the builtin reducer to each row returned by the plan to produce a single result as with the <code>reduce()</code> method of JavaScript Array. <p> The signature of the reducer must be <code>function(previous, row, i, state)</code>, where <code>previous</code> is the seed on the first request and the return from the previous call on subsequent request; <code>row</code> is the current row; <code>i</code> is the zero-based index of the <code>row</code>, and <code>state</code> is an object with an <code>isLast</code> property (which is true on the last iteration but can be set to true on previous iterations for early termination).  <p> The implementation of a <code>op:reduce</code> function can call <a>op:map</a> functions to chain map calls with reduce calls. 
-<<<<<<< HEAD
-    * @param func  The Optic Plan. You can either use the XQuery => chaining operator or specify the variable that captures the return value from the previous operation.
-=======
     * @param func  The Optic Plan. You can either use the XQuery =&gt; chaining operator or specify the variable that captures the return value from the previous operation.
->>>>>>> e2f43377
     * @return  a ExportablePlan object
     */
     public abstract ExportablePlan reduce(PlanFunction func);
         /**
     * This method applies a function or the builtin reducer to each row returned by the plan to produce a single result as with the <code>reduce()</code> method of JavaScript Array. <p> The signature of the reducer must be <code>function(previous, row, i, state)</code>, where <code>previous</code> is the seed on the first request and the return from the previous call on subsequent request; <code>row</code> is the current row; <code>i</code> is the zero-based index of the <code>row</code>, and <code>state</code> is an object with an <code>isLast</code> property (which is true on the last iteration but can be set to true on previous iterations for early termination).  <p> The implementation of a <code>op:reduce</code> function can call <a>op:map</a> functions to chain map calls with reduce calls. 
-<<<<<<< HEAD
-    * @param func  The Optic Plan. You can either use the XQuery => chaining operator or specify the variable that captures the return value from the previous operation.
-=======
     * @param func  The Optic Plan. You can either use the XQuery =&gt; chaining operator or specify the variable that captures the return value from the previous operation.
->>>>>>> e2f43377
     * @param seed  The function to be appied.
     * @return  a ExportablePlan object
     */
     public abstract ExportablePlan reduce(PlanFunction func, String seed);
         /**
     * This method applies a function or the builtin reducer to each row returned by the plan to produce a single result as with the <code>reduce()</code> method of JavaScript Array. <p> The signature of the reducer must be <code>function(previous, row, i, state)</code>, where <code>previous</code> is the seed on the first request and the return from the previous call on subsequent request; <code>row</code> is the current row; <code>i</code> is the zero-based index of the <code>row</code>, and <code>state</code> is an object with an <code>isLast</code> property (which is true on the last iteration but can be set to true on previous iterations for early termination).  <p> The implementation of a <code>op:reduce</code> function can call <a>op:map</a> functions to chain map calls with reduce calls. 
-<<<<<<< HEAD
-    * @param func  The Optic Plan. You can either use the XQuery => chaining operator or specify the variable that captures the return value from the previous operation.
-=======
     * @param func  The Optic Plan. You can either use the XQuery =&gt; chaining operator or specify the variable that captures the return value from the previous operation.
->>>>>>> e2f43377
     * @param seed  The function to be appied.
     * @return  a ExportablePlan object
     */
