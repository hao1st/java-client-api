/*
 * Copyright 2012-2017 MarkLogic Corporation
 *
 * Licensed under the Apache License, Version 2.0 (the "License");
 * you may not use this file except in compliance with the License.
 * You may obtain a copy of the License at
 *
 *    http://www.apache.org/licenses/LICENSE-2.0
 *
 * Unless required by applicable law or agreed to in writing, software
 * distributed under the License is distributed on an "AS IS" BASIS,
 * WITHOUT WARRANTIES OR CONDITIONS OF ANY KIND, either express or implied.
 * See the License for the specific language governing permissions and
 * limitations under the License.
 */
package com.marklogic.client.io;

import java.io.UnsupportedEncodingException;

import com.marklogic.client.MarkLogicIOException;
import com.marklogic.client.io.marker.BinaryReadHandle;
import com.marklogic.client.io.marker.BinaryWriteHandle;
import com.marklogic.client.io.marker.BufferableHandle;
import com.marklogic.client.io.marker.ContentHandle;
import com.marklogic.client.io.marker.ContentHandleFactory;
import com.marklogic.client.io.marker.CtsQueryWriteHandle;
import com.marklogic.client.io.marker.GenericReadHandle;
import com.marklogic.client.io.marker.GenericWriteHandle;
import com.marklogic.client.io.marker.JSONReadHandle;
import com.marklogic.client.io.marker.JSONWriteHandle;
import com.marklogic.client.io.marker.QuadsWriteHandle;
import com.marklogic.client.io.marker.StructureReadHandle;
import com.marklogic.client.io.marker.StructureWriteHandle;
import com.marklogic.client.io.marker.TextReadHandle;
import com.marklogic.client.io.marker.TextWriteHandle;
import com.marklogic.client.io.marker.TriplesReadHandle;
import com.marklogic.client.io.marker.TriplesWriteHandle;
import com.marklogic.client.io.marker.XMLReadHandle;
import com.marklogic.client.io.marker.XMLWriteHandle;

/**
 * A Bytes Handle represents document content as a byte array for reading or writing.
 *
 * When writing JSON, text, or XML content, you should use a byte[] array only
 * if the bytes are encoded in UTF-8.  If the characters have a different encoding, use
 * a StringHandle and specify the correct character encoding for the bytes when
 * creating the String.
 */
public class BytesHandle
  extends BaseHandle<byte[], byte[]>
  implements BufferableHandle, ContentHandle<byte[]>,
    BinaryReadHandle, BinaryWriteHandle,
    GenericReadHandle, GenericWriteHandle,
    JSONReadHandle, JSONWriteHandle,
    TextReadHandle, TextWriteHandle,
    XMLReadHandle, XMLWriteHandle,
<<<<<<< HEAD
    StructureReadHandle, StructureWriteHandle,
=======
    StructureReadHandle, StructureWriteHandle, CtsQueryWriteHandle,
>>>>>>> e2f43377
    QuadsWriteHandle,
    TriplesReadHandle, TriplesWriteHandle
{
  private byte[] content;

  /**
   * Creates a factory to create a BytesHandle instance for a byte[] array.
   * @return	the factory
   */
  static public ContentHandleFactory newFactory() {
    return new ContentHandleFactory() {
      @Override
      public Class<?>[] getHandledClasses() {
        return new Class<?>[]{ byte[].class };
      }
      @Override
      public boolean isHandled(Class<?> type) {
        return byte[].class.isAssignableFrom(type);
      }
      @Override
      public <C> ContentHandle<C> newHandle(Class<C> type) {
        @SuppressWarnings("unchecked")
        ContentHandle<C> handle = isHandled(type) ?
                                  (ContentHandle<C>) new BytesHandle() : null;
        return handle;
      }
    };
  }

  /**
   * Zero-argument constructor.
   */
  public BytesHandle() {
    super();
    setResendable(true);
  }
  /**
   * Initializes the handle with a byte array for the content.
   * @param content	the byte array
   */
  public BytesHandle(byte[] content) {
    this();
    set(content);
  }

  /**
   * Returns the byte array for the handle content.
   * @return	the byte array
   */
  @Override
  public byte[] get() {
    return content;
  }
  /**
   * Assigns a byte array as the content.
   * @param content	the byte array
   */
  @Override
  public void set(byte[] content) {
    this.content = content;
  }
  /**
   * Assigns a byte array as the content and returns the handle
   * as a fluent convenience.
   * @param content	the byte array
   * @return	this handle
   */
  public BytesHandle with(byte[] content) {
    set(content);
    return this;
  }

  /**
   * Specifies the format of the content and returns the handle
   * as a fluent convenience.
   * @param format	the format of the content
   * @return	this handle
   */
  public BytesHandle withFormat(Format format) {
    setFormat(format);
    return this;
  }
  /**
   * Specifies the mime type of the content and returns the handle
   * as a fluent convenience.
   * @param mimetype	the mime type of the content
   * @return	this handle
   */
  public BytesHandle withMimetype(String mimetype) {
    setMimetype(mimetype);
    return this;
  }

  @Override
  public void fromBuffer(byte[] buffer) {
    content = buffer;
  }
  @Override
  public byte[] toBuffer() {
    return content;
  }
  /**
   * Returns a byte array as a string with the assumption
   * that the bytes are encoded in UTF-8. If the bytes
   * have a different encoding, instantiate a String
   * directly instead of calling this method.
   */
  @Override
  public String toString() {
    try {
      return new String(content,"UTF-8");
    } catch (UnsupportedEncodingException e) {
      throw new MarkLogicIOException(e);
    }
  }

  @Override
  protected Class<byte[]> receiveAs() {
    return byte[].class;
  }
  @Override
  protected void receiveContent(byte[] content) {
    this.content = content;
  }

  @Override
  protected byte[] sendContent() {
    if (content == null || content.length == 0) {
      throw new IllegalStateException("No bytes to write");
    }

    return content;
  }
}<|MERGE_RESOLUTION|>--- conflicted
+++ resolved
@@ -54,11 +54,7 @@
     JSONReadHandle, JSONWriteHandle,
     TextReadHandle, TextWriteHandle,
     XMLReadHandle, XMLWriteHandle,
-<<<<<<< HEAD
-    StructureReadHandle, StructureWriteHandle,
-=======
     StructureReadHandle, StructureWriteHandle, CtsQueryWriteHandle,
->>>>>>> e2f43377
     QuadsWriteHandle,
     TriplesReadHandle, TriplesWriteHandle
 {
