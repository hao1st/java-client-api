/*
 * Copyright 2012-2017 MarkLogic Corporation
 *
 * Licensed under the Apache License, Version 2.0 (the "License");
 * you may not use this file except in compliance with the License.
 * You may obtain a copy of the License at
 *
 *    http://www.apache.org/licenses/LICENSE-2.0
 *
 * Unless required by applicable law or agreed to in writing, software
 * distributed under the License is distributed on an "AS IS" BASIS,
 * WITHOUT WARRANTIES OR CONDITIONS OF ANY KIND, either express or implied.
 * See the License for the specific language governing permissions and
 * limitations under the License.
 */
package com.marklogic.client.io;

import java.io.ByteArrayInputStream;
import java.io.ByteArrayOutputStream;
import java.io.Closeable;
import java.io.IOException;
import java.io.InputStream;
import java.io.UnsupportedEncodingException;

import org.slf4j.Logger;
import org.slf4j.LoggerFactory;

import com.marklogic.client.MarkLogicIOException;
import com.marklogic.client.io.marker.BinaryReadHandle;
import com.marklogic.client.io.marker.BinaryWriteHandle;
import com.marklogic.client.io.marker.BufferableHandle;
import com.marklogic.client.io.marker.ContentHandle;
import com.marklogic.client.io.marker.ContentHandleFactory;
import com.marklogic.client.io.marker.CtsQueryWriteHandle;
import com.marklogic.client.io.marker.GenericReadHandle;
import com.marklogic.client.io.marker.GenericWriteHandle;
import com.marklogic.client.io.marker.JSONReadHandle;
import com.marklogic.client.io.marker.JSONWriteHandle;
import com.marklogic.client.io.marker.QuadsWriteHandle;
import com.marklogic.client.io.marker.SPARQLResultsReadHandle;
import com.marklogic.client.io.marker.StructureReadHandle;
import com.marklogic.client.io.marker.StructureWriteHandle;
import com.marklogic.client.io.marker.TextReadHandle;
import com.marklogic.client.io.marker.TextWriteHandle;
import com.marklogic.client.io.marker.TriplesReadHandle;
import com.marklogic.client.io.marker.TriplesWriteHandle;
import com.marklogic.client.io.marker.XMLReadHandle;
import com.marklogic.client.io.marker.XMLWriteHandle;

/**
 * <p>An InputStreamHandle represents a resource as an InputStream for reading or writing.</p>
 *
 * <p>When writing JSON, text, or XML content, you should use an InputStream only
 * if the stream is encoded in UTF-8.  If the characters have a different encoding, use
 * a {@link ReaderHandle} and specify the correct character encoding for the stream when
 * creating the Reader.</p>
 *
 * <p>Either call {@link #close} or {@link #get}.close() when finished with this handle
 * to release the resources.</p>
 */
public class InputStreamHandle
  extends BaseHandle<InputStream, InputStream>
  implements BufferableHandle, ContentHandle<InputStream>,
    BinaryReadHandle, BinaryWriteHandle,
    GenericReadHandle, GenericWriteHandle,
    JSONReadHandle, JSONWriteHandle,
    TextReadHandle, TextWriteHandle,
    XMLReadHandle, XMLWriteHandle,
<<<<<<< HEAD
    StructureReadHandle, StructureWriteHandle,
=======
    StructureReadHandle, StructureWriteHandle, CtsQueryWriteHandle,
>>>>>>> e2f43377
    TriplesReadHandle, TriplesWriteHandle,
    QuadsWriteHandle, SPARQLResultsReadHandle,
    Closeable
{
  static final private Logger logger = LoggerFactory.getLogger(InputStreamHandle.class);

  private InputStream content;

  final static private int BUFFER_SIZE = 8192;

  /**
   * Creates a factory to create an InputStreamHandle instance for an input stream.
   * @return  the factory
   */
  static public ContentHandleFactory newFactory() {
    return new ContentHandleFactory() {
      @Override
      public Class<?>[] getHandledClasses() {
        return new Class<?>[]{ InputStream.class };
      }
      @Override
      public boolean isHandled(Class<?> type) {
        return InputStream.class.isAssignableFrom(type);
      }
      @Override
      public <C> ContentHandle<C> newHandle(Class<C> type) {
        @SuppressWarnings("unchecked")
        ContentHandle<C> handle = isHandled(type) ?
                                  (ContentHandle<C>) new InputStreamHandle() : null;
        return handle;
      }
    };
  }

  /**
   * Zero-argument constructor.
   */
  public InputStreamHandle() {
    super();
    setResendable(false);
  }
  /**
   * Initializes the handle with an input stream for the content.
   * @param content  an input stream
   */
  public InputStreamHandle(InputStream content) {
    this();
    set(content);
  }

  /**
   * Returns an input stream for a resource read from the database.
   *
   * When finished with the input stream, close the input stream to release
   * the response.
   *
   * @return  the input stream
   */
  @Override
  public InputStream get() {
    return content;
  }
  /**
   * Assigns an input stream as the content.
   * @param content  an input stream
   */
  @Override
  public void set(InputStream content) {
    this.content = content;
  }
  /**
   * Assigns an input stream as the content and returns the handle
   * as a fluent convenience.
   * @param content  an input stream
   * @return  this handle
   */
  public InputStreamHandle with(InputStream content) {
    set(content);
    return this;
  }

  /**
   * Specifies the format of the content and returns the handle
   * as a fluent convenience.
   * @param format  the format of the content
   * @return  this handle
   */
  public InputStreamHandle withFormat(Format format) {
    setFormat(format);
    return this;
  }
  /**
   * Specifies the mime type of the content and returns the handle
   * as a fluent convenience.
   * @param mimetype  the mime type of the content
   * @return  this handle
   */
  public InputStreamHandle withMimetype(String mimetype) {
    setMimetype(mimetype);
    return this;
  }

  @Override
  public void fromBuffer(byte[] buffer) {
    if (buffer == null || buffer.length == 0)
      content = null;
    else
      receiveContent(new ByteArrayInputStream(buffer));
  }
  @Override
  public byte[] toBuffer() {
    try {
      if (content == null)
        return null;

      ByteArrayOutputStream buffer = new ByteArrayOutputStream();

      byte[] b = new byte[BUFFER_SIZE];
      int len = 0;
      while ((len = content.read(b)) != -1) {
        buffer.write(b, 0, len);
      }
      content.close();

      b = buffer.toByteArray();
      fromBuffer(b);

      return b;
    } catch (IOException e) {
      throw new MarkLogicIOException(e);
    }
  }
  /**
   * Buffers the input stream and returns the buffer as a string
   * with the assumption that the stream is encoded in UTF-8. If
   * the stream has a different encoding, use InputStreamReader
   * instead of calling this method.
   */
  @Override
  public String toString() {
    try {
      return new String(toBuffer(),"UTF-8");
    } catch (UnsupportedEncodingException e) {
      throw new MarkLogicIOException(e);
    }
  }

  @Override
  protected Class<InputStream> receiveAs() {
    return InputStream.class;
  }
  @Override
  protected void receiveContent(InputStream content) {
    this.content = content;
  }
  @Override
  protected InputStream sendContent() {
    if (content == null) {
      throw new IllegalStateException("No stream to write");
    }

    return content;
  }

  /** Either call close() or get().close() when finished with this handle to close the underlying InputStream.
   */
  @Override
  public void close() {
    if ( content != null ) {
      try {
        content.close();
      } catch (IOException e) {
        logger.error("Failed to close underlying InputStream",e);
        throw new MarkLogicIOException(e);
      }
    }
  }
}<|MERGE_RESOLUTION|>--- conflicted
+++ resolved
@@ -66,11 +66,7 @@
     JSONReadHandle, JSONWriteHandle,
     TextReadHandle, TextWriteHandle,
     XMLReadHandle, XMLWriteHandle,
-<<<<<<< HEAD
-    StructureReadHandle, StructureWriteHandle,
-=======
     StructureReadHandle, StructureWriteHandle, CtsQueryWriteHandle,
->>>>>>> e2f43377
     TriplesReadHandle, TriplesWriteHandle,
     QuadsWriteHandle, SPARQLResultsReadHandle,
     Closeable
