--- conflicted
+++ resolved
@@ -47,11 +47,7 @@
     JSONReadHandle, JSONWriteHandle,
     TextReadHandle, TextWriteHandle,
     XMLReadHandle, XMLWriteHandle,
-<<<<<<< HEAD
-    StructureReadHandle, StructureWriteHandle,
-=======
     StructureReadHandle, StructureWriteHandle, CtsQueryWriteHandle,
->>>>>>> e2f43377
     QuadsWriteHandle,
     TriplesReadHandle, TriplesWriteHandle,
     SPARQLResultsReadHandle
