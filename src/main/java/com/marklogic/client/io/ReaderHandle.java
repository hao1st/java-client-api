/*
 * Copyright 2012-2017 MarkLogic Corporation
 *
 * Licensed under the Apache License, Version 2.0 (the "License");
 * you may not use this file except in compliance with the License.
 * You may obtain a copy of the License at
 *
 *    http://www.apache.org/licenses/LICENSE-2.0
 *
 * Unless required by applicable law or agreed to in writing, software
 * distributed under the License is distributed on an "AS IS" BASIS,
 * WITHOUT WARRANTIES OR CONDITIONS OF ANY KIND, either express or implied.
 * See the License for the specific language governing permissions and
 * limitations under the License.
 */
package com.marklogic.client.io;

import java.io.ByteArrayInputStream;
import java.io.ByteArrayOutputStream;
import java.io.Closeable;
import java.io.IOException;
import java.io.InputStream;
import java.io.InputStreamReader;
import java.io.OutputStream;
import java.io.Reader;
import java.io.UnsupportedEncodingException;
import java.nio.ByteBuffer;
import java.nio.CharBuffer;
import java.nio.charset.Charset;
import java.nio.charset.CharsetEncoder;
import java.nio.charset.CoderResult;

import org.slf4j.Logger;
import org.slf4j.LoggerFactory;

import com.marklogic.client.MarkLogicIOException;
import com.marklogic.client.io.marker.BufferableHandle;
import com.marklogic.client.io.marker.ContentHandle;
import com.marklogic.client.io.marker.ContentHandleFactory;
import com.marklogic.client.io.marker.CtsQueryWriteHandle;
import com.marklogic.client.io.marker.JSONReadHandle;
import com.marklogic.client.io.marker.JSONWriteHandle;
import com.marklogic.client.io.marker.QuadsWriteHandle;
import com.marklogic.client.io.marker.StructureReadHandle;
import com.marklogic.client.io.marker.StructureWriteHandle;
import com.marklogic.client.io.marker.TextReadHandle;
import com.marklogic.client.io.marker.TextWriteHandle;
import com.marklogic.client.io.marker.TriplesReadHandle;
import com.marklogic.client.io.marker.TriplesWriteHandle;
import com.marklogic.client.io.marker.XMLReadHandle;
import com.marklogic.client.io.marker.XMLWriteHandle;

/**
 * <p>A Reader Handle represents a character content as a reader
 * for reading to or writing from the database.</p>
 *
 * <p>Either call {@link #close} or {@link #get}.close() when finished with this handle
 * to release the resources.</p>
 */
public class ReaderHandle
  extends BaseHandle<InputStream, OutputStreamSender>
  implements OutputStreamSender, BufferableHandle, ContentHandle<Reader>,
    JSONReadHandle, JSONWriteHandle,
    TextReadHandle, TextWriteHandle,
    XMLReadHandle, XMLWriteHandle,
<<<<<<< HEAD
    StructureReadHandle, StructureWriteHandle,
=======
    StructureReadHandle, StructureWriteHandle, CtsQueryWriteHandle,
>>>>>>> e2f43377
    QuadsWriteHandle,
    TriplesReadHandle, TriplesWriteHandle,
    Closeable
{
  static final private Logger logger = LoggerFactory.getLogger(InputStreamHandle.class);

  final static private int BUFFER_SIZE = 8192;

  private Reader content;

  /**
   * Creates a factory to create a ReaderHandle instance for a Reader.
   * @return	the factory
   */
  static public ContentHandleFactory newFactory() {
    return new ContentHandleFactory() {
      @Override
      public Class<?>[] getHandledClasses() {
        return new Class<?>[]{ Reader.class };
      }
      @Override
      public boolean isHandled(Class<?> type) {
        return Reader.class.isAssignableFrom(type);
      }
      @Override
      public <C> ContentHandle<C> newHandle(Class<C> type) {
        @SuppressWarnings("unchecked")
        ContentHandle<C> handle = isHandled(type) ?
                                  (ContentHandle<C>) new ReaderHandle() : null;
        return handle;
      }
    };
  }

  /**
   * Zero-argument constructor.
   */
  public ReaderHandle() {
    super();
    setResendable(false);
  }
  /**
   * Initializes the handle with a character reader for the content.
   * @param content	a character reader
   */
  public ReaderHandle(Reader content) {
    this();
    set(content);
  }

  /**
   * Returns a character reader for reading content.
   *
   * When finished with the reader, close the reader to release
   * the resource.
   *
   * @return	the character reader
   */
  @Override
  public Reader get() {
    return content;
  }
  /**
   * Assigns an character reader as the content.
   * @param content	a reader
   */
  @Override
  public void set(Reader content) {
    this.content = content;
  }
  /**
   * Assigns a character reader as the content and returns the handle
   * as a fluent convenience.
   * @param content	a reader
   * @return	this handle
   */
  public ReaderHandle with(Reader content) {
    set(content);
    return this;
  }

  /**
   * Specifies the format of the content and returns the handle
   * as a fluent convenience.
   * @param format	the format of the content
   * @return	this handle
   */
  public ReaderHandle withFormat(Format format) {
    setFormat(format);
    return this;
  }
  /**
   * Specifies the mime type of the content and returns the handle
   * as a fluent convenience.
   * @param mimetype	the mime type of the content
   * @return	this handle
   */
  public ReaderHandle withMimetype(String mimetype) {
    setMimetype(mimetype);
    return this;
  }

  @Override
  public void fromBuffer(byte[] buffer) {
    if (buffer == null || buffer.length == 0)
      content = null;
    else
      receiveContent(new ByteArrayInputStream(buffer));
  }
  @Override
  public byte[] toBuffer() {
    try {
      if (content == null)
        return null;

      ByteArrayOutputStream buffer = new ByteArrayOutputStream();
      write(buffer);

      byte[] b = buffer.toByteArray();
      fromBuffer(b);

      return b;
    } catch (IOException e) {
      throw new MarkLogicIOException(e);
    }
  }
  /**
   * Buffers the character stream and returns the buffer as a string.
   */
  @Override
  public String toString() {
    try {
      return new String(toBuffer(),"UTF-8");
    } catch (UnsupportedEncodingException e) {
      throw new MarkLogicIOException(e);
    }
  }

  @Override
  protected Class<InputStream> receiveAs() {
    return InputStream.class;
  }
  @Override
  protected void receiveContent(InputStream content) {
    try {
      // avoid NullPointerException by using an empty InputStream
      if ( content == null ) content = new ByteArrayInputStream(new byte[0]);
      this.content = new InputStreamReader(content, "UTF-8");
    } catch (UnsupportedEncodingException e) {
      throw new MarkLogicIOException(e);
    }
  }
  @Override
  protected ReaderHandle sendContent() {
    if (content == null) {
      throw new IllegalStateException("No character stream to write");
    }

    return this;
  }

  @Override
  public void write(OutputStream out) throws IOException {
    Charset charset = Charset.forName("UTF-8");
    CharsetEncoder encoder = charset.newEncoder();

    CharBuffer charBuf = CharBuffer.allocate(BUFFER_SIZE);
    byte[] buf = new byte[BUFFER_SIZE * 2];
    ByteBuffer byteBuf = ByteBuffer.wrap(buf);

    while (content.read(charBuf) != -1) {
      encoder.reset();
      charBuf.flip();
      byteBuf.clear();
      CoderResult result = encoder.encode(charBuf, byteBuf, false);
      if (result.isError()) {
        throw new IOException("Failed during UTF-8 encoding - " + result.toString());
      }
      byteBuf.flip();
      out.write(buf, 0, byteBuf.limit());
      charBuf.clear();
    }

    out.flush();
  }

  /** Either call close() or get().close() when finished with this handle to close the underlying Reader.
   */
  @Override
  public void close() {
    if ( content != null ) {
      try {
        content.close();
      } catch (IOException e) {
        logger.error("Failed to close underlying InputStream",e);
        throw new MarkLogicIOException(e);
      }
    }
  }
}<|MERGE_RESOLUTION|>--- conflicted
+++ resolved
@@ -63,11 +63,7 @@
     JSONReadHandle, JSONWriteHandle,
     TextReadHandle, TextWriteHandle,
     XMLReadHandle, XMLWriteHandle,
-<<<<<<< HEAD
-    StructureReadHandle, StructureWriteHandle,
-=======
     StructureReadHandle, StructureWriteHandle, CtsQueryWriteHandle,
->>>>>>> e2f43377
     QuadsWriteHandle,
     TriplesReadHandle, TriplesWriteHandle,
     Closeable
