--- conflicted
+++ resolved
@@ -57,11 +57,7 @@
   extends BaseHandle<InputStream, OutputStreamSender>
   implements OutputStreamSender, BufferableHandle, ContentHandle<XMLStreamReader>,
     XMLReadHandle, XMLWriteHandle,
-<<<<<<< HEAD
-    StructureReadHandle, StructureWriteHandle,
-=======
     StructureReadHandle, StructureWriteHandle, CtsQueryWriteHandle,
->>>>>>> e2f43377
     Closeable
 {
   static final private Logger logger = LoggerFactory.getLogger(XMLStreamReaderHandle.class);
