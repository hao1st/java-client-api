--- conflicted
+++ resolved
@@ -1,613 +1,588 @@
-/*
- * Copyright 2014-2018 MarkLogic Corporation
- *
- * Licensed under the Apache License, Version 2.0 (the "License");
- * you may not use this file except in compliance with the License.
- * You may obtain a copy of the License at
- *
- *    http://www.apache.org/licenses/LICENSE-2.0
- *
- * Unless required by applicable law or agreed to in writing, software
- * distributed under the License is distributed on an "AS IS" BASIS,
- * WITHOUT WARRANTIES OR CONDITIONS OF ANY KIND, either express or implied.
- * See the License for the specific language governing permissions and
- * limitations under the License.
- */
-
-package com.marklogic.client.functionaltest;
-
-import static org.junit.Assert.assertEquals;
-import static org.junit.Assert.assertNotNull;
-import static org.junit.Assert.assertTrue;
-
-import java.io.File;
-import java.security.KeyManagementException;
-import java.security.NoSuchAlgorithmException;
-import java.util.Calendar;
-import java.util.HashMap;
-import java.util.Map;
-
-import org.junit.AfterClass;
-import org.junit.BeforeClass;
-import org.junit.Test;
-
-import com.marklogic.client.DatabaseClient;
-import com.marklogic.client.Transaction;
-import com.marklogic.client.document.BinaryDocumentManager;
-import com.marklogic.client.document.DocumentPage;
-import com.marklogic.client.document.DocumentRecord;
-import com.marklogic.client.document.DocumentWriteSet;
-import com.marklogic.client.document.XMLDocumentManager;
-import com.marklogic.client.io.DOMHandle;
-import com.marklogic.client.io.DocumentMetadataHandle;
-import com.marklogic.client.io.DocumentMetadataHandle.Capability;
-import com.marklogic.client.io.DocumentMetadataHandle.DocumentCollections;
-import com.marklogic.client.io.DocumentMetadataHandle.DocumentPermissions;
-import com.marklogic.client.io.DocumentMetadataHandle.DocumentProperties;
-import com.marklogic.client.io.FileHandle;
-import com.marklogic.client.io.Format;
-
-public class TestBulkWriteWithTransactions extends BasicJavaClientREST {
-
-  private static final int BATCH_SIZE = 100;
-  private static final String DIRECTORY = "/bulkTransacton/";
-  private static String dbName = "TestBulkWriteWithTransactionDB";
-  private static String[] fNames = { "TestBulkWriteWithTransactionDB-1" };
-  private static int ndocCount = 0;
-
-  private static DatabaseClient client;
-
-  @BeforeClass
-  public static void setUpBeforeClass() throws Exception {
-    System.out.println("In Setup");
-    configureRESTServer(dbName, fNames);
-    createRESTUser("app-user", "password", "rest-writer", "rest-reader", "flexrep-eval");
-    createRESTUserWithPermissions("usr1", "password", getPermissionNode("flexrep-eval", Capability.READ), getCollectionNode("http://permission-collections/"), "rest-writer",
-        "rest-reader");
-    if (isLBHost()) {
-		  ndocCount = 1;
-	  }
-	  else {
-		  ndocCount = 102; 
-	  }
-  }
-
-  @AfterClass
-  public static void tearDownAfterClass() throws Exception {
-    System.out.println("In tear down");
-    cleanupRESTServer(dbName, fNames);
-    deleteRESTUser("app-user");
-    deleteRESTUser("usr1");
-  }
-
-  public DocumentMetadataHandle setMetadata() {
-    // create and initialize a handle on the metadata
-    DocumentMetadataHandle metadataHandle = new DocumentMetadataHandle();
-    metadataHandle.getCollections().addAll("my-collection1", "my-collection2");
-    metadataHandle.getPermissions().add("app-user", Capability.UPDATE, Capability.READ);
-    metadataHandle.getProperties().put("reviewed", true);
-    metadataHandle.getProperties().put("myString", "foo");
-    metadataHandle.getProperties().put("myInteger", 10);
-    metadataHandle.getProperties().put("myDecimal", 34.56678);
-    metadataHandle.getProperties().put("myCalendar", Calendar.getInstance().get(Calendar.YEAR));
-    metadataHandle.setQuality(23);
-    return metadataHandle;
-  }
-
-  public void validateMetadata(DocumentMetadataHandle mh) {
-
-    // get metadata values
-    DocumentProperties properties = mh.getProperties();
-    DocumentPermissions permissions = mh.getPermissions();
-    DocumentCollections collections = mh.getCollections();
-
-    // Properties
-    String actualProperties = getDocumentPropertiesString(properties);
-    boolean result = actualProperties.contains("size:5|");
-
-    assertTrue("Document properties count", result);
-
-    // Permissions
-    String actualPermissions = getDocumentPermissionsString(permissions);
-
-    assertTrue("Document permissions difference in size value", actualPermissions.contains("size:6"));
-    assertTrue("Document permissions difference in rest-reader permission", actualPermissions.contains("rest-reader:[READ]"));
-    assertTrue("Document permissions difference in rest-writer permission", actualPermissions.contains("rest-writer:[UPDATE]"));
-    assertTrue("Document permissions difference in app-user permissions",
-        (actualPermissions.contains("app-user:[UPDATE, READ]") || actualPermissions.contains("app-user:[READ, UPDATE]")));
-    assertTrue("Document permissions difference in harmonized-updater permission", actualPermissions.contains("harmonized-updater:[UPDATE]"));
-    assertTrue("Document permissions difference in harmonized-reader permission", actualPermissions.contains("harmonized-reader:[READ]"));
-    
-    // Collections
-    String expectedCollections = "size:2|my-collection1|my-collection2|";
-    String[] actualCollections = getDocumentCollectionsString(collections).split("\\|");    
-
-    assertTrue("Document collections difference", expectedCollections.contains(actualCollections[0]));
-    assertTrue("Document collections difference", expectedCollections.contains(actualCollections[1]));
-    assertTrue("Document collections difference", expectedCollections.contains(actualCollections[2]));
-
-  }
-
-  public void validateDefaultMetadata(DocumentMetadataHandle mh) {
-
-    // get metadata values
-    DocumentPermissions permissions = mh.getPermissions();
-    DocumentCollections collections = mh.getCollections();
-
-    // Permissions
-
-    String actualPermissions = getDocumentPermissionsString(permissions);
-    System.out.println("Returned permissions: " + actualPermissions);
-
-    assertTrue("Document permissions difference in size value", actualPermissions.contains("size:5"));
-    assertTrue("Document permissions difference in rest-reader permission", actualPermissions.contains("rest-reader:[READ]"));
-    assertTrue("Document permissions difference in rest-writer permission", actualPermissions.contains("rest-writer:[UPDATE]"));
-    assertTrue("Document permissions difference in flexrep-eval permission", actualPermissions.contains("flexrep-eval:[READ]"));
-    assertTrue("Document permissions difference in harmonized-updater permission", actualPermissions.contains("harmonized-updater:[UPDATE]"));
-    assertTrue("Document permissions difference in harmonized-reader permission", actualPermissions.contains("harmonized-reader:[READ]"));
-    // Collections
-    String expectedCollections = "size:1|http://permission-collections/|";
-    String[] actualCollections = getDocumentCollectionsString(collections).split("\\|");
-
-    assertTrue("Document collections difference", expectedCollections.contains(actualCollections[0]));
-    assertTrue("Document collections difference", expectedCollections.contains(actualCollections[1]));
-
-    // System.out.println(actualPermissions);
-  }
-
-  public void validateRecord(DocumentRecord record, Format type) {
-
-    assertNotNull("DocumentRecord should never be null", record);
-    assertNotNull("Document uri should never be null", record.getUri());
-    assertTrue("Document uri should start with " + DIRECTORY, record.getUri().startsWith(DIRECTORY));
-    assertEquals("All records are expected to be in same format", type, record.getFormat());
-  }
-
-  /*
-   * This is a basic test with transaction, and doing commit
-   */
-  @Test
-  public void testBulkWritewithTransactionCommit() throws KeyManagementException, NoSuchAlgorithmException, Exception {
-	  System.out.println("Inside testBulkWritewithTransactionCommit");
-	  try {
-		  int count = 1;
-<<<<<<< HEAD
-		  client = getDatabaseClient("usr1", "password", Authentication.DIGEST);
-=======
-		  client = getDatabaseClient("usr1", "password", getConnType());
->>>>>>> e9f6bd87
-		  Transaction t = client.openTransaction();
-		  System.out.println("Transaction is = " + t.getTransactionId());
-		  XMLDocumentManager docMgr = client.newXMLDocumentManager();
-		  Map<String, String> map = new HashMap<>();
-		  DocumentWriteSet writeset = docMgr.newWriteSet();
-		  for (int i = 0; i < 102; i++) {
-			  writeset.add(DIRECTORY + "first" + i + ".xml", new DOMHandle(getDocumentContent("This is so first" + i)));
-			  map.put(DIRECTORY + "first" + i + ".xml", convertXMLDocumentToString(getDocumentContent("This is so first" + i)));
-			  if (count % BATCH_SIZE == 0) {
-				  docMgr.write(writeset, t);
-				  writeset = docMgr.newWriteSet();
-				  // Slow down in the cloud env.
-				  System.out.println("count is = " + count);
-			  }
-			  count++;			  
-		  }
-		  if (count % BATCH_SIZE > 0) {
-			  docMgr.write(writeset, t);
-		  }
-		  String uris[] = new String[102];
-		  for (int i = 0; i < 102; i++) {
-			  uris[i] = DIRECTORY + "first" + i + ".xml";
-		  }
-		  try {
-			  t.commit();
-			  count = 0;
-			  DocumentPage page = docMgr.read(uris);
-			  DOMHandle dh = new DOMHandle();
-			  while (page.hasNext()) {
-				  DocumentRecord rec = page.next();
-				  validateRecord(rec, Format.XML);
-				  rec.getContent(dh);
-				  assertEquals("Comparing the content :", map.get(rec.getUri()), convertXMLDocumentToString(dh.get()));
-				  count++;
-				  System.out.println("count is = " + count);
-			  }
-		  } catch (Exception e)
-		  {
-			  System.out.println(e.getMessage());
-			  throw e;
-		  }
-		  assertEquals("document count", 102, count);
-	  } catch (Exception e) {
-		  // TODO Auto-generated catch block
-		  e.printStackTrace();
-	  }
-	  finally {
-		  client.release();
-	  }
-  }
-
-  /*
-   * This test is trying to bulk insert documents with transaction open and not
-   * commited and try to read documents before commit.
-   */
-  @Test
-  public void testBulkWritewithTransactionsNoCommit() throws KeyManagementException, NoSuchAlgorithmException, Exception {
-	  System.out.println("Inside testBulkWritewithTransactionsNoCommit");
-	  try {
-		  int count = 1;
-<<<<<<< HEAD
-		  client = getDatabaseClient("usr1", "password", Authentication.DIGEST);
-=======
-		  client = getDatabaseClient("usr1", "password", getConnType());
->>>>>>> e9f6bd87
-		  boolean tstatus = true;
-		  Transaction t1 = client.openTransaction();
-		  try {
-			  XMLDocumentManager docMgr = client.newXMLDocumentManager();
-			  Map<String, String> map = new HashMap<>();
-			  DocumentWriteSet writeset = docMgr.newWriteSet();
-			  for (int i = 0; i < 102; i++) {
-				  writeset.add(DIRECTORY + "bar" + i + ".xml", new DOMHandle(getDocumentContent("This is so foo" + i)));
-				  map.put(DIRECTORY + "bar" + i + ".xml", convertXMLDocumentToString(getDocumentContent("This is so foo" + i)));
-				  if (count % BATCH_SIZE == 0) {
-					  docMgr.write(writeset, t1);
-					  writeset = docMgr.newWriteSet();
-				  }
-				  count++;
-			  }
-			  if (count % BATCH_SIZE > 0) {
-				  docMgr.write(writeset, t1);
-			  }
-			  String uris[] = new String[102];
-			  for (int i = 0; i < 102; i++) {
-				  uris[i] = DIRECTORY + "bar" + i + ".xml";
-			  }
-
-			  count = 0;
-			  DocumentPage page = docMgr.read(t1, uris);
-			  DOMHandle dh = new DOMHandle();
-			  while (page.hasNext()) {
-				  DocumentRecord rec = page.next();
-				  validateRecord(rec, Format.XML);
-				  rec.getContent(dh);
-				  assertEquals("Comparing the content :", map.get(rec.getUri()), convertXMLDocumentToString(dh.get()));
-				  count++;
-			  }
-
-			  assertEquals("document count", 102, count);
-			  t1.rollback();
-			  tstatus = false;
-			  count = 0;
-			  page = docMgr.read(uris);
-			  dh = new DOMHandle();
-			  while (page.hasNext()) {
-				  DocumentRecord rec = page.next();
-				  validateRecord(rec, Format.XML);
-				  rec.getContent(dh);
-				  assertEquals("Comparing the content :", map.get(rec.getUri()), convertXMLDocumentToString(dh.get()));
-				  count++;
-			  }
-			  assertEquals("document count", 0, count);
-
-		  } catch (Exception e) {
-			  System.out.println(e.getMessage());
-			  tstatus = true;
-			  throw e;
-		  } finally {
-			  if (tstatus) {
-				  t1.rollback();
-			  }
-		  }
-	  } catch (Exception e) {
-		  // TODO Auto-generated catch block
-		  e.printStackTrace();
-	  }
-	  finally {
-		  client.release();
-	  }
-  }
-
-  // This test is trying load some documents, open a transaction, update only
-  // metadata,rollback transacton to see metadata info is not commited
-  @Test
-  public void testBulkWritewithMetadataTransactionNoCommit() throws KeyManagementException, NoSuchAlgorithmException, Exception {
-
-	  int count = 1;
-	  boolean tstatus = true;
-	  System.out.println("Inside testBulkWritewithMetadataTransactionNoCommit");
-	  try {		  
-<<<<<<< HEAD
-		  client = getDatabaseClient("usr1", "password", Authentication.DIGEST);
-=======
-		  client = getDatabaseClient("usr1", "password", getConnType());
->>>>>>> e9f6bd87
-		  Transaction t1 = client.openTransaction();
-		  try {
-			  XMLDocumentManager docMgr = client.newXMLDocumentManager();
-			  Map<String, String> map = new HashMap<>();
-			  DocumentWriteSet writeset = docMgr.newWriteSet();
-			  for (int i = 0; i < 102; i++) {
-				  writeset.add(DIRECTORY + "sec" + i + ".xml", new DOMHandle(getDocumentContent("This is so sec" + i)));
-				  map.put(DIRECTORY + "sec" + i + ".xml", convertXMLDocumentToString(getDocumentContent("This is so sec" + i)));
-				  if (count % BATCH_SIZE == 0) {
-					  docMgr.write(writeset);
-					  writeset = docMgr.newWriteSet();
-				  }
-				  count++;
-			  }
-			  if (count % BATCH_SIZE > 0) {
-				  docMgr.write(writeset);
-			  }
-			  count = 1;
-			  Map<String, String> map2 = new HashMap<>();
-			  DocumentMetadataHandle mh = setMetadata();
-			  for (int i = 0; i < 102; i++) {
-				  writeset.add(DIRECTORY + "sec" + i + ".xml", mh, new DOMHandle(getDocumentContent("This is with metadata" + i)));
-				  map2.put(DIRECTORY + "sec" + i + ".xml", convertXMLDocumentToString(getDocumentContent("This is with metadata" + i)));
-				  if (count % BATCH_SIZE == 0) {
-					  docMgr.write(writeset, t1);
-					  writeset = docMgr.newWriteSet();
-				  }
-				  count++;
-			  }
-			  if (count % BATCH_SIZE > 0) {
-				  docMgr.write(writeset, t1);
-			  }
-			  String uris[] = new String[102];
-			  for (int i = 0; i < 102; i++) {
-				  uris[i] = DIRECTORY + "sec" + i + ".xml";
-			  }
-			  count = 0;
-			  DocumentPage page = docMgr.read(t1, uris);
-			  DOMHandle dh = new DOMHandle();
-			  DocumentMetadataHandle mh2 = new DocumentMetadataHandle();
-			  while (page.hasNext()) {
-				  DocumentRecord rec = page.next();
-				  validateRecord(rec, Format.XML);
-				  rec.getContent(dh);
-				  assertEquals("Comparing the content :", map2.get(rec.getUri()), convertXMLDocumentToString(dh.get()));
-				  docMgr.readMetadata(rec.getUri(), mh2, t1);
-				  validateMetadata(mh2);
-				  count++;
-			  }
-			  assertEquals("document count", 102, count);
-			  t1.rollback();
-			  tstatus = false;
-			  count = 0;
-			  page = docMgr.read(uris);
-			  dh = new DOMHandle();
-			  mh2 = new DocumentMetadataHandle();
-			  while (page.hasNext()) {
-				  DocumentRecord rec = page.next();
-				  validateRecord(rec, Format.XML);
-				  rec.getContent(dh);
-				  assertEquals("Comparing the content :", map.get(rec.getUri()), convertXMLDocumentToString(dh.get()));
-				  docMgr.readMetadata(rec.getUri(), mh2);
-				  validateDefaultMetadata(mh2);
-				  count++;
-			  }
-			  assertEquals("document count", 102, count);
-
-		  } catch (Exception e) {
-			  System.out.println(e.getMessage());
-			  tstatus = true;
-			  throw e;
-		  } finally {
-			  if (tstatus) {
-				  t1.rollback();
-			  }
-		  }
-	  } catch (Exception e) {
-		  // TODO Auto-generated catch block
-		  e.printStackTrace();
-	  }
-	  finally {
-		  client.release();
-	  }
-  }
-
-  @Test
-  public void testBulkWritewithMetadataTransactioninDiffClientConnection() throws KeyManagementException, NoSuchAlgorithmException, Exception {
-
-    int count = 1;
-    boolean tstatus = true;
-<<<<<<< HEAD
-    client = getDatabaseClient("usr1", "password", Authentication.DIGEST);
-    DatabaseClient c = getDatabaseClient("usr1", "password", Authentication.DIGEST);
-=======
-    client = getDatabaseClient("usr1", "password", getConnType());
-    DatabaseClient c = getDatabaseClient("usr1", "password", getConnType());
->>>>>>> e9f6bd87
-    Transaction t1 = client.openTransaction();
-    try {
-      XMLDocumentManager docMgr = client.newXMLDocumentManager();
-      Map<String, String> map = new HashMap<>();
-      DocumentWriteSet writeset = docMgr.newWriteSet();
-      DocumentMetadataHandle mh = setMetadata();
-      for (int i = 0; i < 102; i++) {
-        writeset.add(DIRECTORY + "third" + i + ".xml", mh, new DOMHandle(getDocumentContent("This is third" + i)));
-        map.put(DIRECTORY + "third" + i + ".xml", convertXMLDocumentToString(getDocumentContent("This is third" + i)));
-        if (count % BATCH_SIZE == 0) {
-          docMgr.write(writeset, t1);
-          writeset = docMgr.newWriteSet();
-        }
-        count++;
-      }
-      if (count % BATCH_SIZE > 0) {
-        docMgr.write(writeset, t1);
-      }
-      String uris[] = new String[102];
-      for (int i = 0; i < 102; i++) {
-        uris[i] = DIRECTORY + "third" + i + ".xml";
-      }
-      count = 0;
-      XMLDocumentManager dMgr = c.newXMLDocumentManager();
-      DocumentPage page = dMgr.read(t1, uris);
-      DOMHandle dh = new DOMHandle();
-      DocumentMetadataHandle mh2 = new DocumentMetadataHandle();
-      while (page.hasNext()) {
-        DocumentRecord rec = page.next();
-        validateRecord(rec, Format.XML);
-        rec.getContent(dh);
-        assertEquals("Comparing the content :", map.get(rec.getUri()), convertXMLDocumentToString(dh.get()));
-        dMgr.readMetadata(rec.getUri(), mh2, t1);
-        validateMetadata(mh2);
-        count++;
-      }
-      assertEquals("document count", 102, count);
-      t1.commit();
-      tstatus = false;
-
-    } catch (Exception e) {
-      System.out.println(e.getMessage());
-      tstatus = true;
-      throw e;
-    } finally {
-      if (tstatus) {
-        t1.rollback();
-      }
-      c.release();
-    }
-
-  }
-
-  @Test
-  public void testBulkWritewithTransactionCommitTimeOut() throws KeyManagementException, NoSuchAlgorithmException, Exception {
-
-    int count = 1;
-    String docId[] = { "Sega-4MB.jpg" };
-    System.out.println("Inside testBulkWritewithTransactionCommitTimeOut");
-	  try {		  
-<<<<<<< HEAD
-		  client = getDatabaseClient("usr1", "password", Authentication.DIGEST);
-=======
-		  client = getDatabaseClient("usr1", "password", getConnType());
->>>>>>> e9f6bd87
-    Transaction t = client.openTransaction("timeoutTrans", 1);
-    BinaryDocumentManager docMgr = client.newBinaryDocumentManager();
-
-    DocumentWriteSet writeset = docMgr.newWriteSet();
-    File file1 = null;
-    file1 = new File("src/test/java/com/marklogic/client/functionaltest/data/" + docId[0]);
-    FileHandle h1 = new FileHandle(file1);
-    for (int i = 0; i < ndocCount; i++) {
-      writeset.add(DIRECTORY + "binary" + i + ".jpg", h1);
-      if (count % BATCH_SIZE == 0) {
-        docMgr.write(writeset, t);
-        writeset = docMgr.newWriteSet();
-      }
-      count++;
-    }
-    if (count % BATCH_SIZE > 0) {
-      docMgr.write(writeset, t);
-    }
-    t.commit();
-    String uris[] = new String[ndocCount];
-    for (int i = 0; i < ndocCount; i++) {
-      uris[i] = DIRECTORY + "binary" + i + ".jpg";
-    }
-    count = 0;
-    FileHandle rh = new FileHandle();
-    DocumentPage page = docMgr.read(uris);
-    while (page.hasNext()) {
-      DocumentRecord rec = page.next();
-      validateRecord(rec, Format.BINARY);
-      rec.getContent(rh);
-      assertEquals("Content length :", file1.length(), rh.get().length());
-      count++;
-    }
-    assertEquals("document count", ndocCount, count);
-	  }
-	  catch (Exception e) {
-		  e.printStackTrace();		  
-	  }
-	  finally {
-		  client.release();
-	  }
-  }
-
-  /*
-   * Purpose: To test bulk delete within a transaction.
-   * 
-   * Test bulk insert documents with transaction open and then perform a bulk
-   * delete. Read documents before and after delete.
-   */
-  @Test
-  public void testBulkWriteDeleteWithTransactions() throws KeyManagementException, NoSuchAlgorithmException, Exception {
-    int count = 1;
-    boolean tstatus = true;
-    System.out.println("Inside testBulkWriteDeleteWithTransactions");
-<<<<<<< HEAD
-    client = getDatabaseClient("usr1", "password", Authentication.DIGEST);
-=======
-    client = getDatabaseClient("usr1", "password", getConnType());
->>>>>>> e9f6bd87
-    Transaction t1 = client.openTransaction();
-    try {
-      XMLDocumentManager docMgr = client.newXMLDocumentManager();
-      Map<String, String> map = new HashMap<>();
-      DocumentWriteSet writeset = docMgr.newWriteSet();
-      for (int i = 0; i < 102; i++) {
-        writeset.add(DIRECTORY + "bar" + i + ".xml", new DOMHandle(
-            getDocumentContent("This is so foo" + i)));
-        map.put(DIRECTORY + "bar" + i + ".xml",
-            convertXMLDocumentToString(getDocumentContent("This is so foo"
-                + i)));
-        if (count % BATCH_SIZE == 0) {
-          docMgr.write(writeset, t1);
-          writeset = docMgr.newWriteSet();
-        }
-        count++;
-      }
-      if (count % BATCH_SIZE > 0) {
-        docMgr.write(writeset, t1);
-      }
-      String uris[] = new String[102];
-      for (int i = 0; i < 102; i++) {
-        uris[i] = DIRECTORY + "bar" + i + ".xml";
-      }
-
-      count = 0;
-      DocumentPage page = docMgr.read(t1, uris);
-      DOMHandle dh = new DOMHandle();
-      while (page.hasNext()) {
-        DocumentRecord rec = page.next();
-        validateRecord(rec, Format.XML);
-        rec.getContent(dh);
-        assertEquals("Comparing the content :", map.get(rec.getUri()),
-            convertXMLDocumentToString(dh.get()));
-        count++;
-      }
-
-      assertEquals("document count", 102, count);
-      // Perform a bulk delete.
-      docMgr.delete(t1, uris);
-
-      count = 0;
-      page = docMgr.read(uris);
-      dh = new DOMHandle();
-      while (page.hasNext()) {
-        DocumentRecord rec = page.next();
-        validateRecord(rec, Format.XML);
-        rec.getContent(dh);
-        assertEquals("Comparing the content :", map.get(rec.getUri()),
-            convertXMLDocumentToString(dh.get()));
-        count++;
-      }
-      System.out.println("testBulkWriteDeleteWithTransactions document count = " + count);
-      assertEquals("document count", 0, count);
-
-    } catch (Exception e) {
-      System.out.println(e.getMessage());
-      tstatus = true;
-      throw e;
-    } finally {
-      if (tstatus) {
-        t1.rollback();
-      }
-      client.release();
-    }
-  }
-
-}
+/*
+ * Copyright 2014-2018 MarkLogic Corporation
+ *
+ * Licensed under the Apache License, Version 2.0 (the "License");
+ * you may not use this file except in compliance with the License.
+ * You may obtain a copy of the License at
+ *
+ *    http://www.apache.org/licenses/LICENSE-2.0
+ *
+ * Unless required by applicable law or agreed to in writing, software
+ * distributed under the License is distributed on an "AS IS" BASIS,
+ * WITHOUT WARRANTIES OR CONDITIONS OF ANY KIND, either express or implied.
+ * See the License for the specific language governing permissions and
+ * limitations under the License.
+ */
+
+package com.marklogic.client.functionaltest;
+
+import static org.junit.Assert.assertEquals;
+import static org.junit.Assert.assertNotNull;
+import static org.junit.Assert.assertTrue;
+
+import java.io.File;
+import java.security.KeyManagementException;
+import java.security.NoSuchAlgorithmException;
+import java.util.Calendar;
+import java.util.HashMap;
+import java.util.Map;
+
+import org.junit.AfterClass;
+import org.junit.BeforeClass;
+import org.junit.Test;
+
+import com.marklogic.client.DatabaseClient;
+import com.marklogic.client.Transaction;
+import com.marklogic.client.document.BinaryDocumentManager;
+import com.marklogic.client.document.DocumentPage;
+import com.marklogic.client.document.DocumentRecord;
+import com.marklogic.client.document.DocumentWriteSet;
+import com.marklogic.client.document.XMLDocumentManager;
+import com.marklogic.client.io.DOMHandle;
+import com.marklogic.client.io.DocumentMetadataHandle;
+import com.marklogic.client.io.DocumentMetadataHandle.Capability;
+import com.marklogic.client.io.DocumentMetadataHandle.DocumentCollections;
+import com.marklogic.client.io.DocumentMetadataHandle.DocumentPermissions;
+import com.marklogic.client.io.DocumentMetadataHandle.DocumentProperties;
+import com.marklogic.client.io.FileHandle;
+import com.marklogic.client.io.Format;
+
+public class TestBulkWriteWithTransactions extends BasicJavaClientREST {
+
+  private static final int BATCH_SIZE = 100;
+  private static final String DIRECTORY = "/bulkTransacton/";
+  private static String dbName = "TestBulkWriteWithTransactionDB";
+  private static String[] fNames = { "TestBulkWriteWithTransactionDB-1" };
+  private static int ndocCount = 0;
+
+  private static DatabaseClient client;
+
+  @BeforeClass
+  public static void setUpBeforeClass() throws Exception {
+    System.out.println("In Setup");
+    configureRESTServer(dbName, fNames);
+    createRESTUser("app-user", "password", "rest-writer", "rest-reader", "flexrep-eval");
+    createRESTUserWithPermissions("usr1", "password", getPermissionNode("flexrep-eval", Capability.READ), getCollectionNode("http://permission-collections/"), "rest-writer",
+        "rest-reader");
+    if (isLBHost()) {
+		  ndocCount = 1;
+	  }
+	  else {
+		  ndocCount = 102; 
+	  }
+  }
+
+  @AfterClass
+  public static void tearDownAfterClass() throws Exception {
+    System.out.println("In tear down");
+    cleanupRESTServer(dbName, fNames);
+    deleteRESTUser("app-user");
+    deleteRESTUser("usr1");
+  }
+
+  public DocumentMetadataHandle setMetadata() {
+    // create and initialize a handle on the metadata
+    DocumentMetadataHandle metadataHandle = new DocumentMetadataHandle();
+    metadataHandle.getCollections().addAll("my-collection1", "my-collection2");
+    metadataHandle.getPermissions().add("app-user", Capability.UPDATE, Capability.READ);
+    metadataHandle.getProperties().put("reviewed", true);
+    metadataHandle.getProperties().put("myString", "foo");
+    metadataHandle.getProperties().put("myInteger", 10);
+    metadataHandle.getProperties().put("myDecimal", 34.56678);
+    metadataHandle.getProperties().put("myCalendar", Calendar.getInstance().get(Calendar.YEAR));
+    metadataHandle.setQuality(23);
+    return metadataHandle;
+  }
+
+  public void validateMetadata(DocumentMetadataHandle mh) {
+
+    // get metadata values
+    DocumentProperties properties = mh.getProperties();
+    DocumentPermissions permissions = mh.getPermissions();
+    DocumentCollections collections = mh.getCollections();
+
+    // Properties
+    String actualProperties = getDocumentPropertiesString(properties);
+    boolean result = actualProperties.contains("size:5|");
+
+    assertTrue("Document properties count", result);
+
+    // Permissions
+    String actualPermissions = getDocumentPermissionsString(permissions);
+
+    assertTrue("Document permissions difference in size value", actualPermissions.contains("size:6"));
+    assertTrue("Document permissions difference in rest-reader permission", actualPermissions.contains("rest-reader:[READ]"));
+    assertTrue("Document permissions difference in rest-writer permission", actualPermissions.contains("rest-writer:[UPDATE]"));
+    assertTrue("Document permissions difference in app-user permissions",
+        (actualPermissions.contains("app-user:[UPDATE, READ]") || actualPermissions.contains("app-user:[READ, UPDATE]")));
+    assertTrue("Document permissions difference in harmonized-updater permission", actualPermissions.contains("harmonized-updater:[UPDATE]"));
+    assertTrue("Document permissions difference in harmonized-reader permission", actualPermissions.contains("harmonized-reader:[READ]"));
+    
+    // Collections
+    String expectedCollections = "size:2|my-collection1|my-collection2|";
+    String[] actualCollections = getDocumentCollectionsString(collections).split("\\|");    
+
+    assertTrue("Document collections difference", expectedCollections.contains(actualCollections[0]));
+    assertTrue("Document collections difference", expectedCollections.contains(actualCollections[1]));
+    assertTrue("Document collections difference", expectedCollections.contains(actualCollections[2]));
+
+  }
+
+  public void validateDefaultMetadata(DocumentMetadataHandle mh) {
+
+    // get metadata values
+    DocumentPermissions permissions = mh.getPermissions();
+    DocumentCollections collections = mh.getCollections();
+
+    // Permissions
+
+    String actualPermissions = getDocumentPermissionsString(permissions);
+    System.out.println("Returned permissions: " + actualPermissions);
+
+    assertTrue("Document permissions difference in size value", actualPermissions.contains("size:5"));
+    assertTrue("Document permissions difference in rest-reader permission", actualPermissions.contains("rest-reader:[READ]"));
+    assertTrue("Document permissions difference in rest-writer permission", actualPermissions.contains("rest-writer:[UPDATE]"));
+    assertTrue("Document permissions difference in flexrep-eval permission", actualPermissions.contains("flexrep-eval:[READ]"));
+    assertTrue("Document permissions difference in harmonized-updater permission", actualPermissions.contains("harmonized-updater:[UPDATE]"));
+    assertTrue("Document permissions difference in harmonized-reader permission", actualPermissions.contains("harmonized-reader:[READ]"));
+    // Collections
+    String expectedCollections = "size:1|http://permission-collections/|";
+    String[] actualCollections = getDocumentCollectionsString(collections).split("\\|");
+
+    assertTrue("Document collections difference", expectedCollections.contains(actualCollections[0]));
+    assertTrue("Document collections difference", expectedCollections.contains(actualCollections[1]));
+
+    // System.out.println(actualPermissions);
+  }
+
+  public void validateRecord(DocumentRecord record, Format type) {
+
+    assertNotNull("DocumentRecord should never be null", record);
+    assertNotNull("Document uri should never be null", record.getUri());
+    assertTrue("Document uri should start with " + DIRECTORY, record.getUri().startsWith(DIRECTORY));
+    assertEquals("All records are expected to be in same format", type, record.getFormat());
+  }
+
+  /*
+   * This is a basic test with transaction, and doing commit
+   */
+  @Test
+  public void testBulkWritewithTransactionCommit() throws KeyManagementException, NoSuchAlgorithmException, Exception {
+	  System.out.println("Inside testBulkWritewithTransactionCommit");
+	  try {
+		  int count = 1;
+		  client = getDatabaseClient("usr1", "password", getConnType());
+		  Transaction t = client.openTransaction();
+		  System.out.println("Transaction is = " + t.getTransactionId());
+		  XMLDocumentManager docMgr = client.newXMLDocumentManager();
+		  Map<String, String> map = new HashMap<>();
+		  DocumentWriteSet writeset = docMgr.newWriteSet();
+		  for (int i = 0; i < 102; i++) {
+			  writeset.add(DIRECTORY + "first" + i + ".xml", new DOMHandle(getDocumentContent("This is so first" + i)));
+			  map.put(DIRECTORY + "first" + i + ".xml", convertXMLDocumentToString(getDocumentContent("This is so first" + i)));
+			  if (count % BATCH_SIZE == 0) {
+				  docMgr.write(writeset, t);
+				  writeset = docMgr.newWriteSet();
+				  // Slow down in the cloud env.
+				  System.out.println("count is = " + count);
+			  }
+			  count++;			  
+		  }
+		  if (count % BATCH_SIZE > 0) {
+			  docMgr.write(writeset, t);
+		  }
+		  String uris[] = new String[102];
+		  for (int i = 0; i < 102; i++) {
+			  uris[i] = DIRECTORY + "first" + i + ".xml";
+		  }
+		  try {
+			  t.commit();
+			  count = 0;
+			  DocumentPage page = docMgr.read(uris);
+			  DOMHandle dh = new DOMHandle();
+			  while (page.hasNext()) {
+				  DocumentRecord rec = page.next();
+				  validateRecord(rec, Format.XML);
+				  rec.getContent(dh);
+				  assertEquals("Comparing the content :", map.get(rec.getUri()), convertXMLDocumentToString(dh.get()));
+				  count++;
+				  System.out.println("count is = " + count);
+			  }
+		  } catch (Exception e)
+		  {
+			  System.out.println(e.getMessage());
+			  throw e;
+		  }
+		  assertEquals("document count", 102, count);
+	  } catch (Exception e) {
+		  // TODO Auto-generated catch block
+		  e.printStackTrace();
+	  }
+	  finally {
+		  client.release();
+	  }
+  }
+
+  /*
+   * This test is trying to bulk insert documents with transaction open and not
+   * commited and try to read documents before commit.
+   */
+  @Test
+  public void testBulkWritewithTransactionsNoCommit() throws KeyManagementException, NoSuchAlgorithmException, Exception {
+	  System.out.println("Inside testBulkWritewithTransactionsNoCommit");
+	  try {
+		  int count = 1;
+		  client = getDatabaseClient("usr1", "password", getConnType());
+		  boolean tstatus = true;
+		  Transaction t1 = client.openTransaction();
+		  try {
+			  XMLDocumentManager docMgr = client.newXMLDocumentManager();
+			  Map<String, String> map = new HashMap<>();
+			  DocumentWriteSet writeset = docMgr.newWriteSet();
+			  for (int i = 0; i < 102; i++) {
+				  writeset.add(DIRECTORY + "bar" + i + ".xml", new DOMHandle(getDocumentContent("This is so foo" + i)));
+				  map.put(DIRECTORY + "bar" + i + ".xml", convertXMLDocumentToString(getDocumentContent("This is so foo" + i)));
+				  if (count % BATCH_SIZE == 0) {
+					  docMgr.write(writeset, t1);
+					  writeset = docMgr.newWriteSet();
+				  }
+				  count++;
+			  }
+			  if (count % BATCH_SIZE > 0) {
+				  docMgr.write(writeset, t1);
+			  }
+			  String uris[] = new String[102];
+			  for (int i = 0; i < 102; i++) {
+				  uris[i] = DIRECTORY + "bar" + i + ".xml";
+			  }
+
+			  count = 0;
+			  DocumentPage page = docMgr.read(t1, uris);
+			  DOMHandle dh = new DOMHandle();
+			  while (page.hasNext()) {
+				  DocumentRecord rec = page.next();
+				  validateRecord(rec, Format.XML);
+				  rec.getContent(dh);
+				  assertEquals("Comparing the content :", map.get(rec.getUri()), convertXMLDocumentToString(dh.get()));
+				  count++;
+			  }
+
+			  assertEquals("document count", 102, count);
+			  t1.rollback();
+			  tstatus = false;
+			  count = 0;
+			  page = docMgr.read(uris);
+			  dh = new DOMHandle();
+			  while (page.hasNext()) {
+				  DocumentRecord rec = page.next();
+				  validateRecord(rec, Format.XML);
+				  rec.getContent(dh);
+				  assertEquals("Comparing the content :", map.get(rec.getUri()), convertXMLDocumentToString(dh.get()));
+				  count++;
+			  }
+			  assertEquals("document count", 0, count);
+
+		  } catch (Exception e) {
+			  System.out.println(e.getMessage());
+			  tstatus = true;
+			  throw e;
+		  } finally {
+			  if (tstatus) {
+				  t1.rollback();
+			  }
+		  }
+	  } catch (Exception e) {
+		  // TODO Auto-generated catch block
+		  e.printStackTrace();
+	  }
+	  finally {
+		  client.release();
+	  }
+  }
+
+  // This test is trying load some documents, open a transaction, update only
+  // metadata,rollback transacton to see metadata info is not commited
+  @Test
+  public void testBulkWritewithMetadataTransactionNoCommit() throws KeyManagementException, NoSuchAlgorithmException, Exception {
+
+	  int count = 1;
+	  boolean tstatus = true;
+	  System.out.println("Inside testBulkWritewithMetadataTransactionNoCommit");
+	  try {		  
+		  client = getDatabaseClient("usr1", "password", getConnType());
+		  Transaction t1 = client.openTransaction();
+		  try {
+			  XMLDocumentManager docMgr = client.newXMLDocumentManager();
+			  Map<String, String> map = new HashMap<>();
+			  DocumentWriteSet writeset = docMgr.newWriteSet();
+			  for (int i = 0; i < 102; i++) {
+				  writeset.add(DIRECTORY + "sec" + i + ".xml", new DOMHandle(getDocumentContent("This is so sec" + i)));
+				  map.put(DIRECTORY + "sec" + i + ".xml", convertXMLDocumentToString(getDocumentContent("This is so sec" + i)));
+				  if (count % BATCH_SIZE == 0) {
+					  docMgr.write(writeset);
+					  writeset = docMgr.newWriteSet();
+				  }
+				  count++;
+			  }
+			  if (count % BATCH_SIZE > 0) {
+				  docMgr.write(writeset);
+			  }
+			  count = 1;
+			  Map<String, String> map2 = new HashMap<>();
+			  DocumentMetadataHandle mh = setMetadata();
+			  for (int i = 0; i < 102; i++) {
+				  writeset.add(DIRECTORY + "sec" + i + ".xml", mh, new DOMHandle(getDocumentContent("This is with metadata" + i)));
+				  map2.put(DIRECTORY + "sec" + i + ".xml", convertXMLDocumentToString(getDocumentContent("This is with metadata" + i)));
+				  if (count % BATCH_SIZE == 0) {
+					  docMgr.write(writeset, t1);
+					  writeset = docMgr.newWriteSet();
+				  }
+				  count++;
+			  }
+			  if (count % BATCH_SIZE > 0) {
+				  docMgr.write(writeset, t1);
+			  }
+			  String uris[] = new String[102];
+			  for (int i = 0; i < 102; i++) {
+				  uris[i] = DIRECTORY + "sec" + i + ".xml";
+			  }
+			  count = 0;
+			  DocumentPage page = docMgr.read(t1, uris);
+			  DOMHandle dh = new DOMHandle();
+			  DocumentMetadataHandle mh2 = new DocumentMetadataHandle();
+			  while (page.hasNext()) {
+				  DocumentRecord rec = page.next();
+				  validateRecord(rec, Format.XML);
+				  rec.getContent(dh);
+				  assertEquals("Comparing the content :", map2.get(rec.getUri()), convertXMLDocumentToString(dh.get()));
+				  docMgr.readMetadata(rec.getUri(), mh2, t1);
+				  validateMetadata(mh2);
+				  count++;
+			  }
+			  assertEquals("document count", 102, count);
+			  t1.rollback();
+			  tstatus = false;
+			  count = 0;
+			  page = docMgr.read(uris);
+			  dh = new DOMHandle();
+			  mh2 = new DocumentMetadataHandle();
+			  while (page.hasNext()) {
+				  DocumentRecord rec = page.next();
+				  validateRecord(rec, Format.XML);
+				  rec.getContent(dh);
+				  assertEquals("Comparing the content :", map.get(rec.getUri()), convertXMLDocumentToString(dh.get()));
+				  docMgr.readMetadata(rec.getUri(), mh2);
+				  validateDefaultMetadata(mh2);
+				  count++;
+			  }
+			  assertEquals("document count", 102, count);
+
+		  } catch (Exception e) {
+			  System.out.println(e.getMessage());
+			  tstatus = true;
+			  throw e;
+		  } finally {
+			  if (tstatus) {
+				  t1.rollback();
+			  }
+		  }
+	  } catch (Exception e) {
+		  // TODO Auto-generated catch block
+		  e.printStackTrace();
+	  }
+	  finally {
+		  client.release();
+	  }
+  }
+
+  @Test
+  public void testBulkWritewithMetadataTransactioninDiffClientConnection() throws KeyManagementException, NoSuchAlgorithmException, Exception {
+
+    int count = 1;
+    boolean tstatus = true;
+    client = getDatabaseClient("usr1", "password", getConnType());
+    DatabaseClient c = getDatabaseClient("usr1", "password", getConnType());
+    Transaction t1 = client.openTransaction();
+    try {
+      XMLDocumentManager docMgr = client.newXMLDocumentManager();
+      Map<String, String> map = new HashMap<>();
+      DocumentWriteSet writeset = docMgr.newWriteSet();
+      DocumentMetadataHandle mh = setMetadata();
+      for (int i = 0; i < 102; i++) {
+        writeset.add(DIRECTORY + "third" + i + ".xml", mh, new DOMHandle(getDocumentContent("This is third" + i)));
+        map.put(DIRECTORY + "third" + i + ".xml", convertXMLDocumentToString(getDocumentContent("This is third" + i)));
+        if (count % BATCH_SIZE == 0) {
+          docMgr.write(writeset, t1);
+          writeset = docMgr.newWriteSet();
+        }
+        count++;
+      }
+      if (count % BATCH_SIZE > 0) {
+        docMgr.write(writeset, t1);
+      }
+      String uris[] = new String[102];
+      for (int i = 0; i < 102; i++) {
+        uris[i] = DIRECTORY + "third" + i + ".xml";
+      }
+      count = 0;
+      XMLDocumentManager dMgr = c.newXMLDocumentManager();
+      DocumentPage page = dMgr.read(t1, uris);
+      DOMHandle dh = new DOMHandle();
+      DocumentMetadataHandle mh2 = new DocumentMetadataHandle();
+      while (page.hasNext()) {
+        DocumentRecord rec = page.next();
+        validateRecord(rec, Format.XML);
+        rec.getContent(dh);
+        assertEquals("Comparing the content :", map.get(rec.getUri()), convertXMLDocumentToString(dh.get()));
+        dMgr.readMetadata(rec.getUri(), mh2, t1);
+        validateMetadata(mh2);
+        count++;
+      }
+      assertEquals("document count", 102, count);
+      t1.commit();
+      tstatus = false;
+
+    } catch (Exception e) {
+      System.out.println(e.getMessage());
+      tstatus = true;
+      throw e;
+    } finally {
+      if (tstatus) {
+        t1.rollback();
+      }
+      c.release();
+    }
+
+  }
+
+  @Test
+  public void testBulkWritewithTransactionCommitTimeOut() throws KeyManagementException, NoSuchAlgorithmException, Exception {
+
+    int count = 1;
+    String docId[] = { "Sega-4MB.jpg" };
+    System.out.println("Inside testBulkWritewithTransactionCommitTimeOut");
+	  try {		  
+		  client = getDatabaseClient("usr1", "password", getConnType());
+    Transaction t = client.openTransaction("timeoutTrans", 1);
+    BinaryDocumentManager docMgr = client.newBinaryDocumentManager();
+
+    DocumentWriteSet writeset = docMgr.newWriteSet();
+    File file1 = null;
+    file1 = new File("src/test/java/com/marklogic/client/functionaltest/data/" + docId[0]);
+    FileHandle h1 = new FileHandle(file1);
+    for (int i = 0; i < ndocCount; i++) {
+      writeset.add(DIRECTORY + "binary" + i + ".jpg", h1);
+      if (count % BATCH_SIZE == 0) {
+        docMgr.write(writeset, t);
+        writeset = docMgr.newWriteSet();
+      }
+      count++;
+    }
+    if (count % BATCH_SIZE > 0) {
+      docMgr.write(writeset, t);
+    }
+    t.commit();
+    String uris[] = new String[ndocCount];
+    for (int i = 0; i < ndocCount; i++) {
+      uris[i] = DIRECTORY + "binary" + i + ".jpg";
+    }
+    count = 0;
+    FileHandle rh = new FileHandle();
+    DocumentPage page = docMgr.read(uris);
+    while (page.hasNext()) {
+      DocumentRecord rec = page.next();
+      validateRecord(rec, Format.BINARY);
+      rec.getContent(rh);
+      assertEquals("Content length :", file1.length(), rh.get().length());
+      count++;
+    }
+    assertEquals("document count", ndocCount, count);
+	  }
+	  catch (Exception e) {
+		  e.printStackTrace();		  
+	  }
+	  finally {
+		  client.release();
+	  }
+  }
+
+  /*
+   * Purpose: To test bulk delete within a transaction.
+   * 
+   * Test bulk insert documents with transaction open and then perform a bulk
+   * delete. Read documents before and after delete.
+   */
+  @Test
+  public void testBulkWriteDeleteWithTransactions() throws KeyManagementException, NoSuchAlgorithmException, Exception {
+    int count = 1;
+    boolean tstatus = true;
+    System.out.println("Inside testBulkWriteDeleteWithTransactions");
+    client = getDatabaseClient("usr1", "password", getConnType());
+    Transaction t1 = client.openTransaction();
+    try {
+      XMLDocumentManager docMgr = client.newXMLDocumentManager();
+      Map<String, String> map = new HashMap<>();
+      DocumentWriteSet writeset = docMgr.newWriteSet();
+      for (int i = 0; i < 102; i++) {
+        writeset.add(DIRECTORY + "bar" + i + ".xml", new DOMHandle(
+            getDocumentContent("This is so foo" + i)));
+        map.put(DIRECTORY + "bar" + i + ".xml",
+            convertXMLDocumentToString(getDocumentContent("This is so foo"
+                + i)));
+        if (count % BATCH_SIZE == 0) {
+          docMgr.write(writeset, t1);
+          writeset = docMgr.newWriteSet();
+        }
+        count++;
+      }
+      if (count % BATCH_SIZE > 0) {
+        docMgr.write(writeset, t1);
+      }
+      String uris[] = new String[102];
+      for (int i = 0; i < 102; i++) {
+        uris[i] = DIRECTORY + "bar" + i + ".xml";
+      }
+
+      count = 0;
+      DocumentPage page = docMgr.read(t1, uris);
+      DOMHandle dh = new DOMHandle();
+      while (page.hasNext()) {
+        DocumentRecord rec = page.next();
+        validateRecord(rec, Format.XML);
+        rec.getContent(dh);
+        assertEquals("Comparing the content :", map.get(rec.getUri()),
+            convertXMLDocumentToString(dh.get()));
+        count++;
+      }
+
+      assertEquals("document count", 102, count);
+      // Perform a bulk delete.
+      docMgr.delete(t1, uris);
+
+      count = 0;
+      page = docMgr.read(uris);
+      dh = new DOMHandle();
+      while (page.hasNext()) {
+        DocumentRecord rec = page.next();
+        validateRecord(rec, Format.XML);
+        rec.getContent(dh);
+        assertEquals("Comparing the content :", map.get(rec.getUri()),
+            convertXMLDocumentToString(dh.get()));
+        count++;
+      }
+      System.out.println("testBulkWriteDeleteWithTransactions document count = " + count);
+      assertEquals("document count", 0, count);
+
+    } catch (Exception e) {
+      System.out.println(e.getMessage());
+      tstatus = true;
+      throw e;
+    } finally {
+      if (tstatus) {
+        t1.rollback();
+      }
+      client.release();
+    }
+  }
+
+}