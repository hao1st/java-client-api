/*
 * Copyright 2014-2018 MarkLogic Corporation
 *
 * Licensed under the Apache License, Version 2.0 (the "License");
 * you may not use this file except in compliance with the License.
 * You may obtain a copy of the License at
 *
 *    http://www.apache.org/licenses/LICENSE-2.0
 *
 * Unless required by applicable law or agreed to in writing, software
 * distributed under the License is distributed on an "AS IS" BASIS,
 * WITHOUT WARRANTIES OR CONDITIONS OF ANY KIND, either express or implied.
 * See the License for the specific language governing permissions and
 * limitations under the License.
 */

package com.marklogic.client.functionaltest;

import static org.junit.Assert.assertFalse;
import static org.junit.Assert.assertTrue;

import java.io.File;
import java.io.IOException;

import org.json.JSONException;
import org.junit.After;
import org.junit.AfterClass;
import org.junit.BeforeClass;
import org.junit.Test;
import org.skyscreamer.jsonassert.JSONAssert;

import com.fasterxml.jackson.databind.ObjectMapper;
import com.fasterxml.jackson.databind.node.ObjectNode;
import com.marklogic.client.DatabaseClient;
import com.marklogic.client.DatabaseClientFactory;
import com.marklogic.client.DatabaseClientFactory.SecurityContext;
import com.marklogic.client.FailedRequestException;
import com.marklogic.client.Transaction;
import com.marklogic.client.admin.ExtensionLibrariesManager;
import com.marklogic.client.document.DocumentDescriptor;
import com.marklogic.client.document.DocumentMetadataPatchBuilder;
import com.marklogic.client.document.DocumentMetadataPatchBuilder.Cardinality;
import com.marklogic.client.document.DocumentPatchBuilder;
import com.marklogic.client.document.DocumentPatchBuilder.PathLanguage;
import com.marklogic.client.document.DocumentPatchBuilder.Position;
import com.marklogic.client.document.DocumentUriTemplate;
import com.marklogic.client.document.DocumentWriteSet;
import com.marklogic.client.document.JSONDocumentManager;
import com.marklogic.client.document.XMLDocumentManager;
import com.marklogic.client.io.DocumentMetadataHandle;
import com.marklogic.client.io.DocumentMetadataHandle.Capability;
import com.marklogic.client.io.DocumentMetadataHandle.DocumentCollections;
import com.marklogic.client.io.FileHandle;
import com.marklogic.client.io.Format;
import com.marklogic.client.io.SearchHandle;
import com.marklogic.client.io.StringHandle;
import com.marklogic.client.io.marker.DocumentPatchHandle;
import com.marklogic.client.query.ExtractedItem;
import com.marklogic.client.query.ExtractedResult;
import com.marklogic.client.query.MatchDocumentSummary;
import com.marklogic.client.query.QueryManager;
import com.marklogic.client.query.RawCombinedQueryDefinition;

public class TestPartialUpdate extends BasicJavaClientREST {
  private static String dbName = "TestPartialUpdateDB";
  private static String[] fNames = { "TestPartialUpdateDB-1" };

  // Additional port to test for Uber port
  private static int uberPort = 8000;
  private static String appServerHostname = null;

  @BeforeClass
  public static void setUp() throws Exception {
    System.out.println("In setup");
    configureRESTServer(dbName, fNames);
    setupAppServicesConstraint(dbName);
    addRangeElementAttributeIndex(dbName, "decimal", "http://cloudbank.com", "price", "", "amt", "http://marklogic.com/collation/");

    createUserRolesWithPrevilages("test-eval", "xdbc:eval", "xdbc:eval-in", "xdmp:eval-in", "any-uri", "xdbc:invoke");
    createUserRolesWithPrevilages("replaceRoleTest", "xdbc:eval", "xdbc:eval-in", "xdmp:eval-in", "any-uri", "xdbc:invoke");
    createRESTUser("eval-user", "x", "test-eval", "replaceRoleTest", "rest-admin", "rest-writer", "rest-reader");
    appServerHostname = getRestAppServerHostName();
  }

  @After
  public void testCleanUp() throws Exception {
    clearDB();
    System.out.println("Running clear script");
  }

  @Test
  public void testPartialUpdateXML() throws IOException {
    System.out.println("Running testPartialUpdateXML");

    String[] filenames = { "constraint1.xml", "constraint2.xml", "constraint3.xml", "constraint4.xml", "constraint5.xml" };

    SecurityContext secContext = new DatabaseClientFactory.DigestAuthContext("eval-user", "x");
    DatabaseClient client = DatabaseClientFactory.newClient(appServerHostname, uberPort, dbName, secContext, getConnType());

    // write docs
    for (String filename : filenames) {
      writeDocumentUsingInputStreamHandle(client, filename, "/partial-update/", "XML");
    }

    String docId = "/partial-update/constraint1.xml";
    XMLDocumentManager docMgr = client.newXMLDocumentManager();
    DocumentPatchBuilder patchBldr = docMgr.newPatchBuilder();

    patchBldr.insertFragment("/root", Position.LAST_CHILD, "<modified>2013-03-21</modified>");
    DocumentPatchHandle patchHandle = patchBldr.build();
    docMgr.patch(docId, patchHandle);
<<<<<<< HEAD
    this.waitForPropertyPropagate();
=======
    waitForPropertyPropagate();
>>>>>>> e9f6bd87

    String content = docMgr.read(docId, new StringHandle()).get();

    System.out.println(content);

    assertTrue("fragment is not inserted", content.contains("<modified>2013-03-21</modified></root>"));

    // Check boolean replaces with XML documents.
    String xmlDocId = "/replaceBoolXml";

    String xmlStr1 = new String("<?xml version=\"1.0\" encoding=\"utf-8\"?>");
    String xmlStr2 = new String("<resources><screen name=\"screen_small\">true</screen><screen name=\"adjust_view_bounds\">false</screen></resources>");
    StringBuffer xmlStrbuf = new StringBuffer().append(xmlStr1).append(xmlStr2);

    StringHandle contentHandle = new StringHandle();
    contentHandle.set(xmlStrbuf.toString());

    // write the document content
    docMgr.write(xmlDocId, contentHandle);
<<<<<<< HEAD
    this.waitForPropertyPropagate();
=======
    waitForPropertyPropagate();
>>>>>>> e9f6bd87

    // Read it back to make sure the write worked.
    String contentXml = docMgr.read(xmlDocId, new StringHandle()).get();

    assertTrue("XML Replace fragment is not inserted", contentXml.contains(xmlStr2));

    DocumentPatchBuilder patchBldrBool = docMgr.newPatchBuilder();
    patchBldrBool.pathLanguage(PathLanguage.XPATH);

    // Flip the boolean values for both screen types
    patchBldrBool.replaceValue("/resources/screen[@name=\"screen_small\"]", false);
    patchBldrBool.replaceValue("/resources/screen[@name=\"adjust_view_bounds\"]", new Boolean(true));

    DocumentPatchHandle patchHandleBool = patchBldrBool.build();
    docMgr.patch(xmlDocId, patchHandleBool);
<<<<<<< HEAD
    this.waitForPropertyPropagate();
=======
    waitForPropertyPropagate();
>>>>>>> e9f6bd87

    String content1 = docMgr.read(xmlDocId, new StringHandle()).get();
    System.out.println(content1);
    String xmlStr2Mod = new String("<resources><screen name=\"screen_small\">false</screen><screen name=\"adjust_view_bounds\">true</screen></resources>");

    assertTrue("XML fragment is not replaced", content1.contains(xmlStr2Mod));
    // release client
    client.release();
  }

  /*
   * Used to test Git issue # 94 along with uber-app server. use a bad user to
   * authenticate client. Should be throwing FailedRequestException Exception.
   * Message : Local message: write failed: Unauthorized. Server Message:
   * Unauthorized
   */
  @Test(expected = FailedRequestException.class)
  public void testJSONParserException() throws IOException
  {
    System.out.println("Running testPartialUpdateJSON");

    String[] filenames = { "json-original.json" };

    SecurityContext secContext = new DatabaseClientFactory.DigestAuthContext("bad-eval-user", "x");
    DatabaseClient client = DatabaseClientFactory.newClient(appServerHostname, uberPort, dbName, secContext, getConnType());

    // write docs
    for (String filename : filenames) {
      writeDocumentUsingInputStreamHandle(client, filename, "/partial-update/", "JSON");
    }
    // release client
    client.release();
  }

  @Test
  public void testPartialUpdateJSON() throws IOException {
    System.out.println("Running testPartialUpdateJSON");

    String[] filenames = { "json-original.json" };

    SecurityContext secContext = new DatabaseClientFactory.DigestAuthContext("eval-user", "x");
    DatabaseClient client = DatabaseClientFactory.newClient(appServerHostname, uberPort, dbName, secContext, getConnType());

    // write docs
    for (String filename : filenames) {
      writeDocumentUsingInputStreamHandle(client, filename, "/partial-update/", "JSON");
    }

    ObjectMapper mapper = new ObjectMapper();

    String docId = "/partial-update/json-original.json";
    JSONDocumentManager docMgr = client.newJSONDocumentManager();
    DocumentPatchBuilder patchBldr = docMgr.newPatchBuilder();
    patchBldr.pathLanguage(PathLanguage.JSONPATH);

    ObjectNode fragmentNode = mapper.createObjectNode();
    ObjectNode fragmentNode1 = mapper.createObjectNode();
    ObjectNode fragmentNode2 = mapper.createObjectNode();

    fragmentNode.put("insertedKey", 9);
    fragmentNode1.put("original", true);
    fragmentNode2.put("modified", false);

    String fragment = mapper.writeValueAsString(fragmentNode);
    String fragment1 = mapper.writeValueAsString(fragmentNode1);
    String fragment2 = mapper.writeValueAsString(fragmentNode2);

    String jsonpath = new String("$.employees[2]");
    patchBldr.insertFragment(jsonpath, Position.AFTER, fragment);
    patchBldr.insertFragment("$.employees[2]", Position.AFTER, fragment1);
    patchBldr.insertFragment("$.employees[0]", Position.AFTER, fragment2);

    DocumentPatchHandle patchHandle = patchBldr.build();
    docMgr.patch(docId, patchHandle);
<<<<<<< HEAD
    this.waitForPropertyPropagate();
=======
    waitForPropertyPropagate();
>>>>>>> e9f6bd87

    String content = docMgr.read(docId, new StringHandle()).get();

    System.out.println(content);

    assertTrue("fragment is not inserted", content.contains("{\"insertedKey\":9}"));
    assertTrue("Original fragment is not inserted or incorrect", content.contains("{\"original\":true}"));
    assertTrue("Modified fragment is not inserted or incorrect", content.contains("{\"modified\":false}"));

    // Test for replaceValue with booleans.
    DocumentPatchBuilder patchBldrBool = docMgr.newPatchBuilder();
    patchBldrBool.pathLanguage(PathLanguage.JSONPATH);

    // Replace original to false and modified to true.
    patchBldrBool.replaceValue("$.employees[5].original", false);
    patchBldrBool.replaceValue("$.employees[1].modified", new Boolean(true));

    DocumentPatchHandle patchHandleBool = patchBldrBool.build();
    docMgr.patch(docId, patchHandleBool);
<<<<<<< HEAD
    this.waitForPropertyPropagate();
=======
    waitForPropertyPropagate();
>>>>>>> e9f6bd87

    String content1 = docMgr.read(docId, new StringHandle()).get();

    System.out.println(content1);
    // Make sure the inserted content is present.
    assertTrue("Original fragment is not replaced", content1.contains("{\"original\":false}"));
    assertTrue("Modified fragment is not replaced", content1.contains("{\"modified\":true}"));

    // release client
    client.release();
  }

  @Test
  public void testPartialUpdateContent() throws IOException
  {
    System.out.println("Running testPartialUpdateContent");

    String filename = "constraint1.xml";

    SecurityContext secContext = new DatabaseClientFactory.DigestAuthContext("eval-user", "x");
    DatabaseClient client = DatabaseClientFactory.newClient(appServerHostname, uberPort, dbName, secContext, getConnType());

    // write docs
    writeDocumentUsingInputStreamHandle(client, filename, "/partial-update/", "XML");

    String docId = "/partial-update/constraint1.xml";

    // Creating Manager
    XMLDocumentManager xmlDocMgr = client.newXMLDocumentManager();
    XMLDocumentManager docMgr = client.newXMLDocumentManager();

    // //
    // Updating Content
    // //
    // Inserting Node
    DocumentPatchBuilder patchBldr = docMgr.newPatchBuilder();
    patchBldr.insertFragment("/root", Position.LAST_CHILD, "<modified>2013-03-21</modified>");
    DocumentPatchHandle patchHandle = patchBldr.build();
    docMgr.patch(docId, patchHandle);
<<<<<<< HEAD
    this.waitForPropertyPropagate();
=======
    waitForPropertyPropagate();
>>>>>>> e9f6bd87
    String contentBefore = xmlDocMgr.read(docId, new StringHandle()).get();

    System.out.println(" Before Updating " + contentBefore);

    // Updating inserted Node
    DocumentPatchBuilder xmlPatchBldr = xmlDocMgr.newPatchBuilder();
    DocumentPatchHandle xmlPatchForNode = xmlPatchBldr.replaceFragment("/root/modified", "<modified>2012-11-5</modified>").build();
    xmlDocMgr.patch(docId, xmlPatchForNode);
<<<<<<< HEAD
    this.waitForPropertyPropagate();
=======
    waitForPropertyPropagate();
>>>>>>> e9f6bd87
    String contentAfter = xmlDocMgr.read(docId, new StringHandle()).get();

    System.out.println("After Updating" + contentAfter);

    assertTrue("fragment is not inserted", contentAfter.contains("<modified>2012-11-5</modified></root>"));

    // //
    // Updating Doc Element
    // //
    String contentBeforeElement = xmlDocMgr.read(docId, new StringHandle()).get();
    System.out.println(" Before Updating " + contentBeforeElement);
    DocumentPatchHandle xmlPatchForElement = xmlPatchBldr.replaceValue("/root/popularity", 10).build();
    xmlDocMgr.patch(docId, xmlPatchForElement);
<<<<<<< HEAD
    this.waitForPropertyPropagate();
=======
    waitForPropertyPropagate();
>>>>>>> e9f6bd87
    contentAfter = xmlDocMgr.read(docId, new StringHandle()).get();

    System.out.println("After Updating" + contentAfter);

    // Check
    assertTrue("Element Value has not Changed", contentAfter.contains("<popularity>10</popularity>"));

    // //
    // Updating Doc Attribute
    // //
    String contentBeforeAttribute = xmlDocMgr.read(docId, new StringHandle()).get();
    System.out.println(" Before Updating " + contentBeforeAttribute);

    // Updating Attribute Value
    xmlPatchBldr.replaceValue("/root/*:price/@amt", 0.5);
    // xmlPatchBldr.replaceValue("/root/*:price/@xmlns","http://marklogic.com");
    DocumentPatchHandle xmlPatchForValue = xmlPatchBldr.build();
    xmlDocMgr.patch(docId, xmlPatchForValue);
<<<<<<< HEAD
    this.waitForPropertyPropagate();
=======
    waitForPropertyPropagate();
>>>>>>> e9f6bd87
    contentAfter = xmlDocMgr.read(docId, new StringHandle()).get();

    System.out.println("After Updating" + contentAfter);
    // Check
    assertTrue("Value of amt has not Changed", contentAfter.contains("<price amt=\"0.5\" xmlns=\"http://cloudbank.com\"/>"));

    // //
    // Updating Doc Namespace
    // //
    String contentBeforeNamespace = xmlDocMgr.read(docId, new StringHandle()).get();
    System.out.println(" Before Updating " + contentBeforeNamespace);

    // Changing Element Value
    DocumentPatchHandle xmlPatch = xmlPatchBldr.replaceValue("/root/*:date", "2006-02-02").build();
    xmlDocMgr.patch(docId, xmlPatch);
<<<<<<< HEAD
    this.waitForPropertyPropagate();
=======
    waitForPropertyPropagate();
>>>>>>> e9f6bd87
    contentAfter = xmlDocMgr.read(docId, new StringHandle()).get();

    System.out.println("After Updating" + contentAfter);
    // Check
    assertTrue("Element Value has not Changed", contentAfter.contains("<date xmlns=\"http://purl.org/dc/elements/1.1/\">2006-02-02</date>"));

    // release client
    client.release();
  }

  @Test
  public void testPartialUpdateDeletePath() throws IOException
  {
    System.out.println("Running testPartialUpdateDeletePath");

    SecurityContext secContext = new DatabaseClientFactory.DigestAuthContext("eval-user", "x");
    DatabaseClient client = DatabaseClientFactory.newClient(appServerHostname, uberPort, dbName, secContext, getConnType());

    // write docs
    String filename = "constraint1.xml";
    writeDocumentUsingInputStreamHandle(client, filename, "/partial-update/", "XML");
    String docId = "/partial-update/constraint1.xml";

    // Creating Manager
    XMLDocumentManager xmlDocMgr = client.newXMLDocumentManager();

    String contentBefore = xmlDocMgr.read(docId, new StringHandle()).get();
    System.out.println(" Before Updating " + contentBefore);

    // Deleting Element Value
    DocumentPatchBuilder xmlPatchBldr = xmlDocMgr.newPatchBuilder();
    // DocumentPatchHandle xmlPatch = xmlPatchBldr.replaceValue("/root/*:date",
    // "2006-02-02").build();
    DocumentPatchHandle xmlPatch = xmlPatchBldr.delete("/root/*:date").build();
    xmlDocMgr.patch(docId, xmlPatch);
<<<<<<< HEAD
    this.waitForPropertyPropagate();
=======
    waitForPropertyPropagate();
>>>>>>> e9f6bd87

    // Delete invalid Path
    try {
      xmlPatch = xmlPatchBldr.delete("InvalidPath").build();
      xmlDocMgr.patch(docId, xmlPatch);
<<<<<<< HEAD
      this.waitForPropertyPropagate();
=======
      waitForPropertyPropagate();
>>>>>>> e9f6bd87
    } catch (Exception e) {
      System.out.println(e.toString());
      assertTrue("Haven't deleted Invalid path", e.toString().contains(" invalid path: //InvalidPath"));
    }
    String contentAfter = xmlDocMgr.read(docId, new StringHandle()).get();

    System.out.println("After Updating" + contentAfter);
    assertFalse("Element is not Deleted", contentAfter.contains("<date xmlns=\"http://purl.org/dc/elements/1.1/\">2005-01-01</date>"));

    // release client
    client.release();
  }

  @Test
  public void testPartialUpdateFragments() throws Exception {
    System.out.println("Running testPartialUpdateFragments");
    SecurityContext secContext = new DatabaseClientFactory.DigestAuthContext("eval-user", "x");
    DatabaseClient client = DatabaseClientFactory.newClient(appServerHostname, uberPort, dbName, secContext, getConnType());

    // write docs
    String filename = "constraint1.xml";
    writeDocumentUsingInputStreamHandle(client, filename, "/partial-update/", "XML");
<<<<<<< HEAD
    this.waitForPropertyPropagate();
=======
    waitForPropertyPropagate();
>>>>>>> e9f6bd87
    String docId = "/partial-update/constraint1.xml";

    // Creating Manager
    XMLDocumentManager xmlDocMgr = client.newXMLDocumentManager();
    String contentBefore = xmlDocMgr.read(docId, new StringHandle()).get();
    System.out.println(" Before Updating " + contentBefore);
    // Inserting Fragments with valid path
    DocumentPatchBuilder patchBldr = xmlDocMgr.newPatchBuilder();
    patchBldr.insertFragment("/root/title", Position.BEFORE, "<start>Hi</start>\n  ");
    patchBldr.insertFragment("/root/id", Position.AFTER, "\n  <modified>2013-03-21</modified>");
    patchBldr.insertFragment("/root", Position.LAST_CHILD, "  <End>bye</End>\n");
    // Inserting Fragments with invalid path
    patchBldr.insertFragment("/root/someinvalidpath", Position.BEFORE, "<false>Entry</false>");
    DocumentPatchHandle patchHandle = patchBldr.build();
    xmlDocMgr.patch(docId, patchHandle);
<<<<<<< HEAD
    this.waitForPropertyPropagate();
=======
    waitForPropertyPropagate();
>>>>>>> e9f6bd87
    String content = xmlDocMgr.read(docId, new StringHandle()).get();

    System.out.println(content);

    assertTrue("fragment is not inserted Before", content.contains("<start>Hi</start>"));
    assertTrue("fragment is not inserted After", content.contains("<modified>2013-03-21</modified>"));
    assertTrue("fragment is not inserted as Last Child", content.contains("<End>bye</End>"));
    assertFalse("fragment with invalid path has entered", content.contains("<false>Entry</false>"));
    // release client
    client.release();
  }

  @Test
  public void testPartialUpdateInsertFragments() throws Exception {
    System.out.println("Running testPartialUpdateInsertFragments");
    SecurityContext secContext = new DatabaseClientFactory.DigestAuthContext("eval-user", "x");
    DatabaseClient client = DatabaseClientFactory.newClient(appServerHostname, uberPort, dbName, secContext, getConnType());

    // write docs
    String filename = "constraint1.xml";
    writeDocumentUsingInputStreamHandle(client, filename, "/partial-update/", "XML");
    String docId = "/partial-update/constraint1.xml";

    // Creating Manager
    XMLDocumentManager xmlDocMgr = client.newXMLDocumentManager();
    String contentBefore = xmlDocMgr.read(docId, new StringHandle()).get();
    System.out.println(" Before Updating " + contentBefore);
    // Replacing Fragments with valid path
    DocumentPatchBuilder patchBldr = xmlDocMgr.newPatchBuilder();
    patchBldr.replaceFragment("/root/title", "<replaced>foo</replaced>");
    // Replacing Fragments with invalid path
    patchBldr.replaceFragment("/root/invalidpath", "<replaced>FalseEntry</replaced>");
    patchBldr.replaceInsertFragment("/root/nonexist", "/root", Position.LAST_CHILD, "  <foo>bar</foo>\n ");
    DocumentPatchHandle patchHandle = patchBldr.build();
    xmlDocMgr.patch(docId, patchHandle);
<<<<<<< HEAD
    this.waitForPropertyPropagate();
=======
    waitForPropertyPropagate();
>>>>>>> e9f6bd87
    String content = xmlDocMgr.read(docId, new StringHandle()).get();

    System.out.println(content);

    assertTrue("fragment is not Replaced", content.contains("<replaced>foo</replaced>"));
    assertFalse("fragment is not Replaced", content.contains("<replaced>FalseEntry</replaced>"));
    assertTrue("replaceInsertFragment has Failed", content.contains("<foo>bar</foo>"));
    // release client
    client.release();
  }

  @Test
  public void testPartialUpdateInsertExistingFragments() throws Exception {
    System.out.println("Running testPartialUpdateInsertExistingFragments");
    SecurityContext secContext = new DatabaseClientFactory.DigestAuthContext("eval-user", "x");
    DatabaseClient client = DatabaseClientFactory.newClient(appServerHostname, uberPort, dbName, secContext, getConnType());

    // write docs
    String filename = "constraint1.xml";
    writeDocumentUsingInputStreamHandle(client, filename, "/partial-update/", "XML");
    String docId = "/partial-update/constraint1.xml";

    // Creating Manager
    XMLDocumentManager xmlDocMgr = client.newXMLDocumentManager();
    String contentBefore = xmlDocMgr.read(docId, new StringHandle()).get();
    System.out.println(" Before Updating " + contentBefore);
    // Replacing Fragments with valid path
    DocumentPatchBuilder patchBldr = xmlDocMgr.newPatchBuilder();
    patchBldr.replaceInsertFragment("/root/title", "/root", Position.LAST_CHILD, "<foo>LastChild</foo>");
    patchBldr.replaceInsertFragment("/root/id", "/root", Position.BEFORE, "<foo>Before</foo>");
    patchBldr.replaceInsertFragment("/root/p", "/root", Position.AFTER, "<foo>After</foo>");
    DocumentPatchHandle patchHandle = patchBldr.build();
    xmlDocMgr.patch(docId, patchHandle);
<<<<<<< HEAD
    this.waitForPropertyPropagate();
=======
    waitForPropertyPropagate();
>>>>>>> e9f6bd87
    String content = xmlDocMgr.read(docId, new StringHandle()).get();

    System.out.println(content);

    assertTrue("replaceInsertFragment Failed at Position.LAST_CHILD", content.contains("<foo>LastChild</foo>"));
    assertTrue("replaceInsertFragment Failed at Position.BEFORE", content.contains("<foo>Before</foo>"));
    assertTrue("replaceInsertFragment Failed at Position.AFTER", content.contains("<foo>After</foo>"));

    // release client
    client.release();
  }

  @Test
  public void testPartialUpdateReplaceApply() throws Exception {
    System.out.println("Running testPartialUpdateReplaceApply");
    SecurityContext secContext = new DatabaseClientFactory.DigestAuthContext("rest-admin", "x");
    DatabaseClient client = DatabaseClientFactory.newClient(appServerHostname, 8000, secContext, getConnType());
    ExtensionLibrariesManager libsMgr = client.newServerConfigManager().newExtensionLibrariesManager();

    libsMgr.write("/ext/patch/custom-lib.xqy", new FileHandle(new File("src/test/java/com/marklogic/client/functionaltest/data/custom-lib.xqy")).withFormat(Format.TEXT));
    libsMgr.write("/ext/patch/qatests.sjs", new FileHandle(new File("src/test/java/com/marklogic/client/functionaltest/data/qatests.sjs")).withFormat(Format.TEXT));
    // write docs
    String filename = "constraint6.xml";
    String filename2 = "constraint6.json";
    writeDocumentUsingInputStreamHandle(client, filename, "/partial-update/", "XML");
    writeDocumentUsingInputStreamHandle(client, filename2, "/partial-update/", "JSON");
    
    String docId = "/partial-update/constraint6.xml";

    // Creating Manager
    XMLDocumentManager xmlDocMgr = client.newXMLDocumentManager();
    String contentBefore = xmlDocMgr.read(docId, new StringHandle()).get();
    System.out.println(" Before Updating " + contentBefore);
    // Executing different operations on XML
    DocumentPatchBuilder patchBldr = xmlDocMgr.newPatchBuilder();
    patchBldr.replaceApply("/root/add", patchBldr.call().add(10));
    patchBldr.replaceApply("/root/subtract", patchBldr.call().subtract(2));
    patchBldr.replaceApply("/root/multiply", patchBldr.call().multiply(2));
    patchBldr.replaceApply("/root/divide", patchBldr.call().divideBy(2));
    patchBldr.replaceApply("/root/concatenateAfter", patchBldr.call().concatenateAfter(" ML7"));
    patchBldr.replaceApply("/root/concatenateBetween", patchBldr.call().concatenateBetween("ML ", " 7"));
    patchBldr.replaceApply("/root/concatenateBefore", patchBldr.call().concatenateBefore("ML "));
    patchBldr.replaceApply("/root/substringAfter", patchBldr.call().substringAfter("Version"));
    patchBldr.replaceApply("/root/substringBefore", patchBldr.call().substringBefore("Version"));
    patchBldr.replaceApply("/root/replaceRegex", patchBldr.call().replaceRegex("[a-m]", "1"));
    patchBldr.replaceApply("/root/applyLibrary", patchBldr.call().applyLibraryFragments("underwrite", "<applyLibrary>API</applyLibrary>")).library(
        "http://marklogic.com/ext/patch/custom-lib", "/ext/patch/custom-lib.xqy");
    DocumentPatchHandle patchHandle = patchBldr.build();
    xmlDocMgr.patch(docId, patchHandle);
<<<<<<< HEAD
    this.waitForPropertyPropagate();
=======
    waitForPropertyPropagate();
>>>>>>> e9f6bd87
    String content = xmlDocMgr.read(docId, new StringHandle()).get();

    System.out.println("After Update" + content);
    // Check
    assertTrue("Add Failed", content.contains("<add>15</add>"));
    assertTrue("Subtract Failed", content.contains("<subtract>3</subtract>"));
    assertTrue("Multiplication Failed", content.contains("<multiply>4</multiply>"));
    assertTrue("Division Failed", content.contains("<divide>10</divide>"));
    assertTrue("concatenateAfter Failed", content.contains("<concatenateAfter>Hi ML7</concatenateAfter>"));
    assertTrue("concatenateBefore Failed", content.contains("<concatenateBefore>ML 7</concatenateBefore>"));
    assertTrue("substringAfter Failed", content.contains(" <substringAfter> 7</substringAfter>"));
    assertTrue("substringBefore Failed", content.contains("<substringBefore>ML </substringBefore>"));
    assertTrue("concatenateBetween Failed", content.contains("<concatenateBetween>ML Version 7</concatenateBetween>"));
    assertTrue("Ragex Failed", content.contains("<replaceRegex>C111nt</replaceRegex>"));
    assertTrue("Apply Library Fragments Failed ", content.contains("<applyLibrary>APIAPI</applyLibrary>"));
    
    String docId2 = "/partial-update/constraint6.json";
    
    JSONDocumentManager jdm = client.newJSONDocumentManager();
    DocumentPatchBuilder patchBldrSJS = jdm.newPatchBuilder();
    patchBldrSJS.pathLanguage(PathLanguage.JSONPATH);
	
    patchBldrSJS.library("", "/ext/patch/qatests.sjs");
    patchBldrSJS.replaceApply("root.divide", 
    		patchBldrSJS.call().applyLibraryValues("Mymin", 18, 21));
    DocumentPatchHandle patchHandleSJS = patchBldrSJS.build();
    jdm.patch(docId2, patchHandleSJS);
    System.out.println(patchBldrSJS.build().toString());
    
    waitForPropertyPropagate();
    String content1 = xmlDocMgr.read(docId2, new StringHandle()).get();
    System.out.println("After Update on divide with fn() values " + content1);
    assertTrue("Division Failed", content1.contains("\"divide\":18"));
    
    // Work on the different element with different values and another patch update
    DocumentPatchBuilder patchBldrSJS1 = jdm.newPatchBuilder();
    patchBldrSJS1.pathLanguage(PathLanguage.JSONPATH);
	
    patchBldrSJS1.library("", "/ext/patch/qatests.sjs");
    patchBldrSJS1.replaceApply("root.add", 
    		patchBldrSJS1.call().applyLibraryValues("Mymin", -12, 21));
    ObjectMapper mapper = new ObjectMapper();
    ObjectNode fragmentNode = mapper.createObjectNode();
    fragmentNode = mapper.createObjectNode();
    fragmentNode.put("modulo", 2);
    String fragment = mapper.writeValueAsString(fragmentNode);
    patchBldrSJS1.insertFragment("root.divide", Position.AFTER, fragment);
    
    DocumentPatchHandle patchHandleSJS1 = patchBldrSJS1.build();
    jdm.patch(docId2, patchHandleSJS1);
    System.out.println(patchBldrSJS1.build().toString());
    
    waitForPropertyPropagate();
    String content2 = xmlDocMgr.read(docId2, new StringHandle()).get();
    System.out.println("After Update on add with fn() values " + content2);
    assertTrue("Add Failed", content2.contains("\"add\":-12"));
    assertTrue("Modulo Failed", content2.contains("\"modulo\":2"));
    
    // Error condition checks
    DocumentPatchBuilder patchBldrSJSErr = jdm.newPatchBuilder();
    patchBldrSJSErr.pathLanguage(PathLanguage.JSONPATH);
	
    patchBldrSJSErr.library("", "/ext/patch/qatests.sjs");
    patchBldrSJSErr.replaceApply("root.add", 
    		patchBldrSJSErr.call().applyLibraryValues("Mymin", new String("A"),  new String("A")));
    StringBuilder strErr = new StringBuilder();
    try {
    DocumentPatchHandle patchHandleSJSErr = patchBldrSJSErr.build();
    jdm.patch(docId2, patchHandleSJSErr);
    }
    catch (Exception ex) {
    	System.out.println(ex.getMessage());
    	strErr.append(ex.getMessage());
    }
    System.out.println(patchBldrSJSErr.build().toString());
    
    waitForPropertyPropagate();
    String content3 = xmlDocMgr.read(docId2, new StringHandle()).get();
    System.out.println("After Update on divide with fn() values " + content3);
    assertTrue("No exception should be available", strErr.toString().isEmpty());

    // release client
    libsMgr.delete("/ext/patch/custom-lib.xqy");
    libsMgr.delete("/ext/patch/qatests.sjs");
    client.release();
  }

  @Test
  public void testPartialUpdateCombination() throws Exception {
    System.out.println("Running testPartialUpdateCombination");
    SecurityContext secContext = new DatabaseClientFactory.DigestAuthContext("eval-user", "x");
    DatabaseClient client = DatabaseClientFactory.newClient(appServerHostname, uberPort, dbName, secContext, getConnType());

    // write docs
    String filename = "constraint1.xml";
    writeDocumentUsingInputStreamHandle(client, filename, "/partial-update/", "XML");
    String docId = "/partial-update/constraint1.xml";

    // Creating Manager
    XMLDocumentManager xmlDocMgr = client.newXMLDocumentManager();
    String contentBefore = xmlDocMgr.read(docId, new StringHandle()).get();
    System.out.println(" Before Updating " + contentBefore);

    DocumentPatchBuilder xmlPatchBldr = xmlDocMgr.newPatchBuilder();
    DocumentPatchHandle xmlPatch = xmlPatchBldr.insertFragment("/root", Position.LAST_CHILD, "<modified>2012-11-5</modified>").delete("/root/*:date")
        .replaceApply("/root/popularity", xmlPatchBldr.call().multiply(2)).build();
    xmlDocMgr.patch(docId, xmlPatch);
<<<<<<< HEAD
    this.waitForPropertyPropagate();
=======
    waitForPropertyPropagate();
>>>>>>> e9f6bd87
    String content = xmlDocMgr.read(docId, new StringHandle()).get();

    System.out.println(" After Updating " + content);
    // Check
    assertTrue("Multiplication Failed", content.contains("<popularity>10</popularity>"));
    assertFalse("Deletion Failed", content.contains("<date xmlns=\"http://purl.org/dc/elements/1.1/\">2005-01-01</date>"));
    assertTrue("Insertion Failed", content.contains("<modified>2012-11-5</modified>"));
    // release client
    client.release();
  }

  @Test
  public void testPartialUpdateCombinationTransc() throws Exception {
    System.out.println("Running testPartialUpdateCombination");
    SecurityContext secContext = new DatabaseClientFactory.DigestAuthContext("eval-user", "x");
    DatabaseClient client = DatabaseClientFactory.newClient(appServerHostname, uberPort, dbName, secContext, getConnType());
    Transaction t = client.openTransaction("Transac");
    // write docs
    String filename = "constraint1.xml";
    // writeDocumentUsingInputStreamHandle(client, filename, "/partial-update/",
    // "XML");
    writeDocumentUsingInputStreamHandle(client, filename, "/partial-update/", "XML");
    // t.commit();
    String docId = "/partial-update/constraint1.xml";

    // Creating Manager
    XMLDocumentManager xmlDocMgr = client.newXMLDocumentManager();
    String contentBefore = xmlDocMgr.read(docId, new StringHandle()).get();
    System.out.println(" Before Updating " + contentBefore);
    // Transaction t1 = client.openTransaction();
    DocumentPatchBuilder xmlPatchBldr = xmlDocMgr.newPatchBuilder();
    DocumentPatchHandle xmlPatch = xmlPatchBldr.insertFragment("/root", Position.LAST_CHILD, "<modified>2012-11-5</modified>").delete("/root/*:date")
        .replaceApply("/root/popularity", xmlPatchBldr.call().multiply(2)).build();
    xmlDocMgr.patch(docId, xmlPatch, t);
    t.commit();
<<<<<<< HEAD
    this.waitForPropertyPropagate();
=======
    waitForPropertyPropagate();
>>>>>>> e9f6bd87
    String content = xmlDocMgr.read(docId, new StringHandle()).get();

    System.out.println(" After Updating " + content);

    // Check
    assertTrue("Multiplication Failed", content.contains("<popularity>10</popularity>"));
    assertFalse("Deletion Failed", content.contains("<date xmlns=\"http://purl.org/dc/elements/1.1/\">2005-01-01</date>"));
    assertTrue("Insertion Failed", content.contains("<modified>2012-11-5</modified>"));

    // release client
    client.release();
  }

  @Test
  public void testPartialUpdateCombinationTranscRevert() throws Exception {
    System.out.println("Running testPartialUpdateCombinationTranscRevert");
    SecurityContext secContext = new DatabaseClientFactory.DigestAuthContext("eval-user", "x");
    DatabaseClient client = DatabaseClientFactory.newClient(appServerHostname, uberPort, dbName, secContext, getConnType());
    // write docs
    String[] filenames = { "constraint1.xml", "constraint2.xml" };
    for (String filename : filenames) {
      writeDocumentUsingInputStreamHandle(client, filename, "/partial-update/", "XML");
    }
    String docId1 = "/partial-update/constraint1.xml";
    String docId2 = "/partial-update/constraint2.xml";
    // Creating Manager
    XMLDocumentManager xmlDocMgr1 = client.newXMLDocumentManager();
    XMLDocumentManager xmlDocMgr2 = client.newXMLDocumentManager();
    String contentBefore1 = xmlDocMgr1.read(docId1, new StringHandle()).get();
    String contentBefore2 = xmlDocMgr2.read(docId2, new StringHandle()).get();
    System.out.println(" Before Updating Document 1 " + contentBefore1);
    System.out.println(" Before Updating Document 2 " + contentBefore2);

    DocumentPatchBuilder xmlPatchBldr1 = xmlDocMgr1.newPatchBuilder();
    DocumentPatchBuilder xmlPatchBldr2 = xmlDocMgr2.newPatchBuilder();

    DocumentPatchHandle xmlPatch1 = xmlPatchBldr1.insertFragment("/root", Position.LAST_CHILD, "<modified>2012-11-5</modified>").build();
    DocumentPatchHandle xmlPatch2 = xmlPatchBldr2.insertFragment("/root", Position.LAST_CHILD, "<modified>2012-11-5</modified>").build();

    Transaction t1 = client.openTransaction();
    xmlDocMgr1.patch(docId1, xmlPatch1, t1);
    t1.commit();
<<<<<<< HEAD
    this.waitForPropertyPropagate();
=======
    waitForPropertyPropagate();
>>>>>>> e9f6bd87
    String content1 = xmlDocMgr1.read(docId1, new StringHandle()).get();
    System.out.println(" After Updating Documant 1 : Transaction Commit" + content1);
    Transaction t2 = client.openTransaction();
    xmlDocMgr1.patch(docId2, xmlPatch2, t2);
    t2.rollback();
<<<<<<< HEAD
    this.waitForPropertyPropagate();
=======
    waitForPropertyPropagate();
>>>>>>> e9f6bd87

    String content2 = xmlDocMgr2.read(docId2, new StringHandle()).get();
    System.out.println(" After Updating Document 2 : Transaction Rollback" + content2);

    // release client
    client.release();
  }

  /*
   * We have Git issue #199 that tracks multiple patch on same JSONPath index.
   * This test uses different path index. This test was modified to account for
   * the correct path index elements.
   */
  @Test
  public void testPartialUpdateCombinationJSON() throws Exception {
    System.out.println("Running testPartialUpdateCombinationJSON");
    DatabaseClient client = getDatabaseClient("rest-writer", "x", getConnType());

    // write docs
    String[] filenames = { "json-original.json" };
    for (String filename : filenames) {
      writeDocumentUsingInputStreamHandle(client, filename, "/partial-update/", "JSON");
    }
    String docId = "/partial-update/json-original.json";

    ObjectMapper mapper = new ObjectMapper();

    JSONDocumentManager docMgr = client.newJSONDocumentManager();
    DocumentPatchBuilder patchBldr = docMgr.newPatchBuilder();
    patchBldr.pathLanguage(PathLanguage.JSONPATH);
    String content1 = docMgr.read(docId, new StringHandle()).get();

    System.out.println("Before" + content1);
    ObjectNode fragmentNode = mapper.createObjectNode();
    fragmentNode = mapper.createObjectNode();
    fragmentNode.put("insertedKey", 9);
    String fragment = mapper.writeValueAsString(fragmentNode);
    // Original - patchBldr.insertFragment("$.employees", Position.LAST_CHILD,
    // fragment).delete("$.employees[2]").replaceApply("$.employees[1].firstName",
    // patchBldr.call().concatenateAfter("Hi"));
    patchBldr.insertFragment("$.employees[0]", Position.AFTER, fragment).delete("$.employees[2]").replaceApply("$.employees[1].firstName", patchBldr.call().concatenateAfter("Hi"));
    DocumentPatchHandle patchHandle = patchBldr.build();
    docMgr.patch(docId, patchHandle);
<<<<<<< HEAD
    this.waitForPropertyPropagate();
=======
    waitForPropertyPropagate();
>>>>>>> e9f6bd87

    String content = docMgr.read(docId, new StringHandle()).get();

    System.out.println("After" + content);

    assertTrue("fragment is not inserted", content.contains("{\"insertedKey\":9}"));
    assertTrue("fragment is not inserted", content.contains("{\"firstName\":\"AnnHi\", \"lastName\":\"Smith\"}"));
    assertFalse("fragment is not deleted", content.contains("{\"firstName\":\"Bob\", \"lastName\":\"Foo\"}"));

    // release client
    client.release();
  }

  @Test
  public void testPartialUpdateMetadata() throws Exception {
    System.out.println("Running testPartialUpdateMetadata");
    SecurityContext secContext = new DatabaseClientFactory.DigestAuthContext("eval-user", "x");
    DatabaseClient client = DatabaseClientFactory.newClient(appServerHostname, uberPort, dbName, secContext, getConnType());

    // write docs
    String filename = "constraint1.xml";
    writeDocumentUsingInputStreamHandle(client, filename, "/partial-update/", "XML");
    String docId = "/partial-update/constraint1.xml";

    // Creating Manager
    XMLDocumentManager xmlDocMgr = client.newXMLDocumentManager();
    String contentMetadata = xmlDocMgr.readMetadata(docId, new StringHandle()).get();
    System.out.println(" Before Updating " + contentMetadata);

    DocumentMetadataPatchBuilder patchBldr = xmlDocMgr.newPatchBuilder(Format.XML);
    patchBldr.addCollection("/document/collection3");
    patchBldr.addPermission("replaceRoleTest", Capability.READ);
    patchBldr.addPropertyValue("Hello", "Hi");
    DocumentPatchHandle patchHandle = patchBldr.build();
    xmlDocMgr.patch(docId, patchHandle);
<<<<<<< HEAD
    this.waitForPropertyPropagate();
=======
    waitForPropertyPropagate();
>>>>>>> e9f6bd87

    String contentMetadata1 = xmlDocMgr.readMetadata(docId, new StringHandle()).get();
    System.out.println(" After Changing " + contentMetadata1);

    // Check
    assertTrue("Collection not added", contentMetadata1.contains("<rapi:collection>/document/collection3</rapi:collection>"));
    assertTrue("Permission not added", contentMetadata1.contains("<rapi:role-name>replaceRoleTest</rapi:role-name>"));    
    assertTrue("Property not added", contentMetadata1.contains("<Hello xsi:type=\"xs:string\">Hi</Hello>"));

    // //
    // replacing Metadata Values
    // //
    DocumentMetadataPatchBuilder patchBldrRep = xmlDocMgr.newPatchBuilder(Format.XML);
    patchBldrRep.replaceCollection("/document/collection3", "/document/collection4");
    patchBldrRep.replacePermission("admin", Capability.UPDATE);
    patchBldrRep.replacePropertyValue("Hello", "Bye");
    DocumentPatchHandle patchHandleRep = patchBldrRep.build();
    xmlDocMgr.patch(docId, patchHandleRep);
<<<<<<< HEAD
    this.waitForPropertyPropagate();
=======
    waitForPropertyPropagate();
>>>>>>> e9f6bd87
    String contentMetadataRep = xmlDocMgr.readMetadata(docId, new StringHandle()).get();
    System.out.println(" After Updating " + contentMetadataRep);

    // Check
    assertTrue("Collection not added", contentMetadataRep.contains("<rapi:collection>/document/collection4</rapi:collection>"));
    assertTrue("Permission not added", contentMetadata1.contains("<rapi:role-name>replaceRoleTest</rapi:role-name>"));
    assertTrue("Property not added", contentMetadataRep.contains("<Hello xsi:type=\"xs:string\">Bye</Hello>"));

    // //
    // Deleting Metadata Values
    // //
    DocumentMetadataPatchBuilder patchBldrDel = xmlDocMgr.newPatchBuilder(Format.XML);
    patchBldrDel.deleteCollection("/document/collection4");
    patchBldrDel.deletePermission("replaceRoleTest");
    patchBldrDel.deleteProperty("Hello");
    DocumentPatchHandle patchHandleDel = patchBldrDel.build();
    xmlDocMgr.patch(docId, patchHandleDel);
<<<<<<< HEAD
    this.waitForPropertyPropagate();
=======
    waitForPropertyPropagate();
>>>>>>> e9f6bd87
    String contentMetadataDel = xmlDocMgr.readMetadata(docId, new StringHandle()).get();
    System.out.println(" After Deleting " + contentMetadataDel);

    // Check
    assertFalse("Collection not deleted", contentMetadataDel.contains("<rapi:collection>/document/collection4</rapi:collection>"));
    assertFalse("Permission not deleted", contentMetadataDel.contains("<rapi:role-name>admin</rapi:role-name>"));
    assertFalse("Property not deleted", contentMetadataDel.contains("<Hello xsi:type=\"xs:string\">Bye</Hello>"));

    // release client
    client.release();
  }

  @Test
  public void testPartialUpdateXMLDscriptor() throws IOException {
    System.out.println("Running testPartialUpdateXMLDescriptor");

    String[] filenames = { "constraint1.xml", "constraint2.xml", "constraint3.xml", "constraint4.xml", "constraint5.xml" };

    SecurityContext secContext = new DatabaseClientFactory.DigestAuthContext("eval-user", "x");
    DatabaseClient client = DatabaseClientFactory.newClient(appServerHostname, uberPort, dbName, secContext, getConnType());

    // write docs
    for (String filename : filenames) {
      writeDocumentUsingInputStreamHandle(client, filename, "/partial-update/", "XML");
    }

    String docId = "/partial-update/constraint1.xml";
    // create doc manager
    XMLDocumentManager docMgr = client.newXMLDocumentManager();

    // Create Document Descriptor
    DocumentDescriptor desc = docMgr.newDescriptor(docId);
    DocumentPatchBuilder patchBldr = docMgr.newPatchBuilder();
    patchBldr.insertFragment("/root", Position.LAST_CHILD, "<modified>2013-03-21</modified>");
    DocumentPatchHandle patchHandle = patchBldr.build();

    docMgr.patch(desc, patchHandle);
<<<<<<< HEAD
    this.waitForPropertyPropagate();
=======
    waitForPropertyPropagate();
>>>>>>> e9f6bd87

    String content = docMgr.read(docId, new StringHandle()).get();

    System.out.println("After" + content);

    assertTrue("fragment is not inserted", content.contains("<modified>2013-03-21</modified></root>"));

    // release client
    client.release();
  }

  @Test
  public void testPartialUpdateJSONDescriptor() throws IOException {
    System.out.println("Running testPartialUpdateJSONDescriptor");

    String[] filenames = { "json-original.json" };

    SecurityContext secContext = new DatabaseClientFactory.DigestAuthContext("eval-user", "x");
    DatabaseClient client = DatabaseClientFactory.newClient(appServerHostname, uberPort, dbName, secContext, getConnType());

    // write docs
    for (String filename : filenames) {
      writeDocumentUsingInputStreamHandle(client, filename, "/partial-update/", "JSON");
    }

    ObjectMapper mapper = new ObjectMapper();
    String docId = "/partial-update/json-original.json";
    // create doc manager
    JSONDocumentManager docMgr = client.newJSONDocumentManager();

    // Create Document Descriptor
    DocumentDescriptor desc = docMgr.newDescriptor(docId);

    DocumentPatchBuilder patchBldr = docMgr.newPatchBuilder();
    patchBldr.pathLanguage(PathLanguage.JSONPATH);
    ObjectNode fragmentNode = mapper.createObjectNode();
    fragmentNode = mapper.createObjectNode();
    fragmentNode.put("insertedKey", 9);
    String fragment = mapper.writeValueAsString(fragmentNode);

    patchBldr.insertFragment("$.employees[2]", Position.AFTER, fragment);
    DocumentPatchHandle patchHandle = patchBldr.build();

    docMgr.patch(desc, patchHandle);
<<<<<<< HEAD
    this.waitForPropertyPropagate();
=======
    waitForPropertyPropagate();
>>>>>>> e9f6bd87

    String content = docMgr.read(docId, new StringHandle()).get();

    System.out.println("After" + content);

    assertTrue("fragment is not inserted", content.contains("{\"insertedKey\":9}]"));

    // release client
    client.release();
  }

  @Test
  public void testPartialUpdateXMLDscriptorTranc() throws IOException {
    System.out.println("Running testPartialUpdateXMLDescriptorTranc");

    String[] filenames = { "constraint1.xml", "constraint2.xml", "constraint3.xml", "constraint4.xml", "constraint5.xml" };

    SecurityContext secContext = new DatabaseClientFactory.DigestAuthContext("eval-user", "x");
    DatabaseClient client = DatabaseClientFactory.newClient(appServerHostname, uberPort, dbName, secContext, getConnType());

    // write docs
    for (String filename : filenames) {
      writeDocumentUsingInputStreamHandle(client, filename, "/partial-update/", "XML");
    }

    String docId = "/partial-update/constraint1.xml";
    // create doc manager
    XMLDocumentManager docMgr = client.newXMLDocumentManager();
    // create template
    DocumentUriTemplate template = docMgr.newDocumentUriTemplate("xml");
    template.withDirectory(docId);

    DocumentDescriptor desc = docMgr.newDescriptor(template.getDirectory());
    DocumentPatchBuilder patchBldr = docMgr.newPatchBuilder();
    patchBldr.insertFragment("/root", Position.LAST_CHILD, "<modified>2013-03-21</modified>");
    DocumentPatchHandle patchHandle = patchBldr.build();
    Transaction t = client.openTransaction("Tranc");
    docMgr.patch(desc, patchHandle, t);
    t.commit();
<<<<<<< HEAD
    this.waitForPropertyPropagate();
=======
    waitForPropertyPropagate();
>>>>>>> e9f6bd87
    String content = docMgr.read(docId, new StringHandle()).get();

    System.out.println("After" + content);

    assertTrue("fragment is not inserted", content.contains("<modified>2013-03-21</modified></root>"));

    // release client
    client.release();
  }

  @Test
  public void testPartialUpdateJSONDescriptorTranc() throws IOException {
    System.out.println("Running testPartialUpdateJSONDescriptorTranc");

    String[] filenames = { "json-original.json" };

    SecurityContext secContext = new DatabaseClientFactory.DigestAuthContext("eval-user", "x");
    DatabaseClient client = DatabaseClientFactory.newClient(appServerHostname, uberPort, dbName, secContext, getConnType());

    // write docs
    for (String filename : filenames) {
      writeDocumentUsingInputStreamHandle(client, filename, "/partial-update/", "JSON");
    }
    ObjectMapper mapper = new ObjectMapper();
    String docId = "/partial-update/json-original.json";
    // create doc manager
    JSONDocumentManager docMgr = client.newJSONDocumentManager();
    // create template
    DocumentUriTemplate template = docMgr.newDocumentUriTemplate("JSON");
    template.withDirectory(docId);
    // Create Document Descriptor
    DocumentDescriptor desc = docMgr.newDescriptor(template.getDirectory());
    DocumentPatchBuilder patchBldr = docMgr.newPatchBuilder();

    ObjectNode fragmentNode = mapper.createObjectNode();
    fragmentNode = mapper.createObjectNode();
    fragmentNode.put("insertedKey", 9);
    String fragment = mapper.writeValueAsString(fragmentNode);
    patchBldr.pathLanguage(PathLanguage.JSONPATH);
    patchBldr.insertFragment("$.employees[2]", Position.AFTER, fragment);
    DocumentPatchHandle patchHandle = patchBldr.build();
    // Transaction t = client.openTransaction("Tranc");
    docMgr.patch(desc, patchHandle);// ,t);
    // t.commit();
<<<<<<< HEAD
    this.waitForPropertyPropagate();
=======
    waitForPropertyPropagate();
>>>>>>> e9f6bd87
    String content = docMgr.read(docId, new StringHandle()).get();

    System.out.println("After" + content);

    assertTrue("fragment is not inserted", content.contains("{\"insertedKey\":9}]"));

    // release client
    client.release();
  }

  @Test
  public void testPartialUpdateCardinality() throws IOException {
    System.out.println("Running testPartialUpdateCardinality");

    String filename = "constraint1.xml";

    SecurityContext secContext = new DatabaseClientFactory.DigestAuthContext("eval-user", "x");
    DatabaseClient client = DatabaseClientFactory.newClient(appServerHostname, uberPort, dbName, secContext, getConnType());

    // write docs
    writeDocumentUsingInputStreamHandle(client, filename, "/partial-update/", "XML");

    String docId = "/partial-update/constraint1.xml";

    // Creating Manager
    XMLDocumentManager xmlDocMgr = client.newXMLDocumentManager();
    XMLDocumentManager docMgr = client.newXMLDocumentManager();

    // Inserting Node
    DocumentPatchBuilder patchBldr = docMgr.newPatchBuilder();
    patchBldr.insertFragment("/root", Position.LAST_CHILD, Cardinality.ONE, "<modified>2013-03-21</modified>");
    DocumentPatchHandle patchHandle = patchBldr.build();
    docMgr.patch(docId, patchHandle);
<<<<<<< HEAD
    this.waitForPropertyPropagate();
=======
    waitForPropertyPropagate();
>>>>>>> e9f6bd87
    String contentBefore = xmlDocMgr.read(docId, new StringHandle()).get();

    System.out.println(" Content after Updating with Cardinality.ONE : " + contentBefore);
    assertTrue("Insertion Failed ", contentBefore.contains("</modified></root>"));
    // Updating again
    DocumentPatchBuilder xmlPatchBldr = xmlDocMgr.newPatchBuilder();
    DocumentPatchHandle xmlPatchForNode = xmlPatchBldr.insertFragment("/root/id", Position.BEFORE, Cardinality.ONE_OR_MORE, "<modified>1989-04-06</modified>").build();
    xmlDocMgr.patch(docId, xmlPatchForNode);
<<<<<<< HEAD
    this.waitForPropertyPropagate();
=======
    waitForPropertyPropagate();
>>>>>>> e9f6bd87
    String contentAfter = xmlDocMgr.read(docId, new StringHandle()).get();

    System.out.println("Content after Updating with Cardinality.ONE_OR_MORE" + contentAfter);
    assertTrue("Insertion Failed ", contentAfter.contains("1989-04-06"));
    // Updating again
    DocumentPatchBuilder xmlPatchBldr1 = xmlDocMgr.newPatchBuilder();
    DocumentPatchHandle xmlPatchForNode1 = xmlPatchBldr1.insertFragment("/root/id", Position.AFTER, Cardinality.ZERO_OR_ONE, "<modified>2013-07-29</modified>").build();
    xmlDocMgr.patch(docId, xmlPatchForNode1);
<<<<<<< HEAD
    this.waitForPropertyPropagate();
=======
    waitForPropertyPropagate();
>>>>>>> e9f6bd87
    contentAfter = xmlDocMgr.read(docId, new StringHandle()).get();

    System.out.println("Content after Updating with Cardinality.ZERO_OR_ONE" + contentAfter);
    assertTrue("Insertion Failed ", contentAfter.contains("</id><modified>2013-07-29"));

    // release client
    client.release();
  }

  /*
   * Purpose: This test is used to validate all of the patch builder functions
   * on a JSON document using JSONPath expressions.
   * 
   * Function tested: replaceValue.
   */
  @Test
  public void testPartialUpdateReplaceValueJSON() throws IOException, JSONException
  {
    System.out.println("Running testPartialUpdateReplaceValueJSON");

    String[] filenames = { "json-original.json" };

    SecurityContext secContext = new DatabaseClientFactory.DigestAuthContext("eval-user", "x");
    DatabaseClient client = DatabaseClientFactory.newClient(appServerHostname, uberPort, dbName, secContext, getConnType());

    // write docs
    for (String filename : filenames) {
      writeDocumentUsingInputStreamHandle(client, filename, "/partial-update/", "JSON");
    }

    String docId = "/partial-update/json-original.json";
    JSONDocumentManager docMgr = client.newJSONDocumentManager();
    DocumentPatchBuilder patchBldr = docMgr.newPatchBuilder();
    patchBldr.pathLanguage(PathLanguage.JSONPATH);

    // Replace the third employee's first name. Change it to Jack. Issue #161 -
    // Using filters causes Bad Request Exceptions.
    patchBldr.replaceValue("$.employees[2].firstName", "Jack");

    DocumentPatchHandle patchHandle = patchBldr.build();
    docMgr.patch(docId, patchHandle);
<<<<<<< HEAD
    this.waitForPropertyPropagate();
=======
    waitForPropertyPropagate();
>>>>>>> e9f6bd87

    String content = docMgr.read(docId, new StringHandle()).get();

    System.out.println(content);

    String exp = "{\"employees\": [{\"firstName\":\"John\", \"lastName\":\"Doe\"}," +
        "{\"firstName\":\"Ann\", \"lastName\":\"Smith\"}," +
        "{\"firstName\":\"Jack\", \"lastName\":\"Foo\"}]}";
    JSONAssert.assertEquals(exp, content, false);

    // release client
    client.release();
  }

  /*
   * Purpose: This test is used to validate all of the patch builder functions
   * on a JSON document using JSONPath expressions.
   * 
   * Functions tested : replaceFragment.
   */
  @Test
  public void testPartialUpdateReplaceFragmentJSON() throws IOException, JSONException
  {
    System.out.println("Running testPartialUpdateReplaceValueJSON");

    String[] filenames = { "json-original.json" };

    SecurityContext secContext = new DatabaseClientFactory.DigestAuthContext("eval-user", "x");
    DatabaseClient client = DatabaseClientFactory.newClient(appServerHostname, uberPort, dbName, secContext, getConnType());

    // write docs
    for (String filename : filenames) {
      writeDocumentUsingInputStreamHandle(client, filename, "/partial-update/", "JSON");
    }

    String docId = "/partial-update/json-original.json";
    JSONDocumentManager docMgr = client.newJSONDocumentManager();
    DocumentPatchBuilder patchBldr = docMgr.newPatchBuilder();
    patchBldr.pathLanguage(PathLanguage.JSONPATH);

    // Replace the third employee. Issue #161 - Using filters causes Bad Request
    // Exceptions.
    patchBldr.replaceFragment("$.employees[2]", "{\"firstName\":\"Albert\", \"lastName\":\"Einstein\"}");

    DocumentPatchHandle patchHandle = patchBldr.build();
    docMgr.patch(docId, patchHandle);
<<<<<<< HEAD
    this.waitForPropertyPropagate();
=======
    waitForPropertyPropagate();
>>>>>>> e9f6bd87

    String content = docMgr.read(docId, new StringHandle()).get();

    System.out.println(content);

    String exp = "{\"employees\": [{\"firstName\":\"John\", \"lastName\":\"Doe\"}," +
        "{\"firstName\":\"Ann\", \"lastName\":\"Smith\"}," +
        "{\"firstName\":\"Albert\", \"lastName\":\"Einstein\"}]}";
    JSONAssert.assertEquals(exp, content, false);

    // release client
    client.release();
  }

  /*
   * Purpose: This test is used to validate all of the patch builder functions
   * on a JSON document using JSONPath expressions.
   * 
   * Functions tested : replaceInsertFragment. An new fragment is inserted when
   * unknown index is used.
   */
  @Test
  public void testPartialUpdateReplaceInsertFragmentNewJSON() throws IOException, JSONException
  {
    System.out.println("Running testPartialUpdateReplaceInsertFragmentExistingJSON");

    String[] filenames = { "json-original.json" };

    SecurityContext secContext = new DatabaseClientFactory.DigestAuthContext("eval-user", "x");
    DatabaseClient client = DatabaseClientFactory.newClient(appServerHostname, uberPort, dbName, secContext, getConnType());

    // write docs
    for (String filename : filenames) {
      writeDocumentUsingInputStreamHandle(client, filename, "/partial-update/", "JSON");
    }

    String docId = "/partial-update/json-original.json";
    JSONDocumentManager docMgr = client.newJSONDocumentManager();
    DocumentPatchBuilder patchBldr = docMgr.newPatchBuilder();
    patchBldr.pathLanguage(PathLanguage.JSONPATH);

    // Mark an unknown location in argument 1, and then insert new node relative
    // to argument 2.
    patchBldr.replaceInsertFragment("$.employees[3]", "$.employees[0]", Position.BEFORE, "{\"firstName\":\"Albert\", \"lastName\":\"Einstein\"}");

    DocumentPatchHandle patchHandle = patchBldr.build();
    docMgr.patch(docId, patchHandle);
<<<<<<< HEAD
    this.waitForPropertyPropagate();
=======
    waitForPropertyPropagate();
>>>>>>> e9f6bd87

    String content = docMgr.read(docId, new StringHandle()).get();

    System.out.println(content);

    String exp = "{\"employees\": [{\"firstName\":\"John\", \"lastName\":\"Doe\"}," +
        "{\"firstName\":\"Ann\", \"lastName\":\"Smith\"}," +
        "{\"firstName\":\"Albert\", \"lastName\":\"Einstein\"}," +
        "{\"firstName\":\"Bob\", \"lastName\":\"Foo\"}]}";
    JSONAssert.assertEquals(exp, content, false);

    // release client
    client.release();
  }

  /*
   * Purpose: This test is used to validate all of the patch builder functions
   * on a JSON document using JSONPath expressions.
   * 
   * Functions tested : replaceInsertFragment. An existing fragment replaced
   * with another fragment.
   */
  @Test
  public void testPartialUpdateReplaceInsertFragmentExistingJSON() throws IOException, JSONException
  {
    System.out.println("Running testPartialUpdateReplaceInsertFragmentExistingJSON");

    String[] filenames = { "json-original.json" };

    SecurityContext secContext = new DatabaseClientFactory.DigestAuthContext("eval-user", "x");
    DatabaseClient client = DatabaseClientFactory.newClient(appServerHostname, uberPort, dbName, secContext, getConnType());

    // write docs
    for (String filename : filenames) {
      writeDocumentUsingInputStreamHandle(client, filename, "/partial-update/", "JSON");
    }

    String docId = "/partial-update/json-original.json";
    JSONDocumentManager docMgr = client.newJSONDocumentManager();
    DocumentPatchBuilder patchBldr = docMgr.newPatchBuilder();
    patchBldr.pathLanguage(PathLanguage.JSONPATH);

    // Replace the third employee. Issue #161 - Using filters causes Bad Request
    // Exceptions.
    patchBldr.replaceInsertFragment("$.employees[2]", "$.employees[2]", Position.LAST_CHILD, "{\"firstName\":\"Albert\", \"lastName\":\"Einstein\"}");

    DocumentPatchHandle patchHandle = patchBldr.build();
    docMgr.patch(docId, patchHandle);
<<<<<<< HEAD
    this.waitForPropertyPropagate();
=======
    waitForPropertyPropagate();
>>>>>>> e9f6bd87

    String content = docMgr.read(docId, new StringHandle()).get();

    System.out.println(content);

    String exp = "{\"employees\": [{\"firstName\":\"John\", \"lastName\":\"Doe\"}," +
        "{\"firstName\":\"Ann\", \"lastName\":\"Smith\"}," +
        "{\"firstName\":\"Albert\", \"lastName\":\"Einstein\"}]}";
    JSONAssert.assertEquals(exp, content, false);

    // release client
    client.release();
  }

  /*
   * Purpose: This test is used to validate all of the patch builder functions
   * on a JSON document using JSONPath expressions.
   * 
   * Function tested: delete.
   */
  @Test
  public void testPartialUpdateDeleteJSON() throws IOException, JSONException
  {
    System.out.println("Running testPartialUpdateReplaceValueJSON");

    String[] filenames = { "json-original.json" };

    SecurityContext secContext = new DatabaseClientFactory.DigestAuthContext("eval-user", "x");
    DatabaseClient client = DatabaseClientFactory.newClient(appServerHostname, uberPort, dbName, secContext, getConnType());

    // write docs
    for (String filename : filenames) {
      writeDocumentUsingInputStreamHandle(client, filename, "/partial-update/", "JSON");
    }

    String docId = "/partial-update/json-original.json";
    JSONDocumentManager docMgr = client.newJSONDocumentManager();
    DocumentPatchBuilder patchBldr = docMgr.newPatchBuilder();
    patchBldr.pathLanguage(PathLanguage.JSONPATH);

    // Delete the third employee's first name. Issue #161 - Using filters causes
    // Bad Request Exceptions.
    patchBldr.delete("$.employees[2].firstName", DocumentMetadataPatchBuilder.Cardinality.ZERO_OR_MORE);

    DocumentPatchHandle patchHandle = patchBldr.build();
    docMgr.patch(docId, patchHandle);
<<<<<<< HEAD
    this.waitForPropertyPropagate();
=======
    waitForPropertyPropagate();
>>>>>>> e9f6bd87

    String content = docMgr.read(docId, new StringHandle()).get();

    System.out.println(content);

    String exp = "{\"employees\": [{\"firstName\":\"John\", \"lastName\":\"Doe\"}," +
        "{\"firstName\":\"Ann\", \"lastName\":\"Smith\"}," +
        "{\"lastName\":\"Foo\"}]}";
    JSONAssert.assertEquals(exp, content, false);

    // release client
    client.release();
  }
  
  // Sanity test to make sure that restricted Xpath predicate functions can be used to patch documents. 
  @Test
  public void testRestrictedXPath() throws IOException, JSONException {
      System.out.println("Running testRestrictedXPaths");
      final String DIRECTORY = "/RXath/";
      final int BATCH_SIZE = 10;
      StringBuilder content1 = new StringBuilder();
      content1.append("{\"World\":[{\"CountyId\": \"0001\",");
      content1.append("\"Govt\": \"Presidential\",");
      content1.append("\"name\": \"USA\",");
      content1.append("\"Pop\": 328,");
      content1.append("\"Regions\":{\"Contiental\":[");
      content1.append("{ \"RegionId\": \"1001\", \"Direction\": \"NE\" },");
      content1.append("{ \"RegionId\": \"1002\", \"Direction\": \"SE\" },");
      content1.append("{ \"RegionId\": \"1003\", \"Direction\": \"NW\" },");
      content1.append("{ \"RegionId\": \"1004\", \"Direction\": \"SW\" }");
      content1.append("]}}]}");

      SecurityContext secContext = new DatabaseClientFactory.DigestAuthContext("eval-user", "x");
      DatabaseClient client = DatabaseClientFactory.newClient(appServerHostname, uberPort, dbName, secContext, getConnType());
      int count = 1;
      XMLDocumentManager docMgr = client.newXMLDocumentManager();
      // Write docs
      String docStr = content1.toString();
      DocumentWriteSet writeset1 = docMgr.newWriteSet();
      for (int i = 0; i < 11; i++) {
          writeset1.add(DIRECTORY + "World-01-" + i + ".json", new StringHandle(docStr));

          if (count % BATCH_SIZE == 0) {
              docMgr.write(writeset1);
              writeset1 = docMgr.newWriteSet();
          }
          count++;
      }
      if (count % BATCH_SIZE > 0) {
          docMgr.write(writeset1);
      }
      QueryManager queryMgr = client.newQueryManager();
      
      String head = "<search:search xmlns:search=\"http://marklogic.com/appservices/search\">";
      String tail = "</search:search>";
      // object-node - Number Node
      String qtext1 = "<search:qtext>1001</search:qtext>";
      String options1 ="<search:options>" +
                      "<search:extract-document-data selected=\"include\">" +
                      "<search:extract-path>/World//number-node()</search:extract-path>" +
                      "</search:extract-document-data>" +
                      "</search:options>";

      String combinedSearch = head + qtext1 + options1 + tail;
      RawCombinedQueryDefinition rawCombinedQueryDefinition =
              queryMgr.newRawCombinedQueryDefinition(new StringHandle(combinedSearch).withMimetype("application/xml"));

      // create handle
      SearchHandle resSearchHandle = queryMgr.search(rawCombinedQueryDefinition, new SearchHandle());
      MatchDocumentSummary[] summaries = resSearchHandle.getMatchResults();
      for (MatchDocumentSummary summary : summaries) {
          ExtractedResult extracted = summary.getExtracted();
          if ( Format.JSON == summary.getFormat() ) {
              for (ExtractedItem item : extracted) {
                  String extractItem = item.getAs(String.class);
                  System.out.println("Extracted item from Number node element search " + extractItem);
                  assertTrue("Extracted Number node items incorrect", extractItem.matches("\\{\"Pop\":328\\}"));
              }
          }
      }

      String docId = "/RXath/World-01-2.json";
      JSONDocumentManager JdocMgr = client.newJSONDocumentManager();
      DocumentPatchBuilder patchBldr = JdocMgr.newPatchBuilder();
      
      // Replace 328 in the population to be 500.
      patchBldr.pathLanguage(PathLanguage.XPATH);
      patchBldr.replaceValue("/World//number-node()", 500);

      DocumentPatchHandle patchHandle = patchBldr.build();
      docMgr.patch(docId, patchHandle);
<<<<<<< HEAD
      this.waitForPropertyPropagate();
=======
      waitForPropertyPropagate();
>>>>>>> e9f6bd87
      
      // Verify the results again. Poppulation should be 500 for second document
      String content = docMgr.read(docId, new StringHandle()).get();
      System.out.println("Patched Number node element is " + content);
      assertTrue("Patched Number node element incorrect", content.contains("\"Pop\":500"));
  }

  /*
   * Purpose: This test is used to validate Git issue 132. Apply a patch to
   * existing collections or permissions on a document using JSONPath
   * expressions.
   * 
   * Functions tested : replaceInsertFragment. An new fragment is inserted when
   * unknown index is used.
   */
  @Test
  public void testMetaDataUpdateJSON() throws IOException, JSONException
  {
    System.out.println("Running testPartialUpdateReplaceInsertFragmentExistingJSON");

    String[] filenames = { "json-original.json" };

    SecurityContext secContext = new DatabaseClientFactory.DigestAuthContext("eval-user", "x");
    DatabaseClient client = DatabaseClientFactory.newClient(appServerHostname, uberPort, dbName, secContext, getConnType());
    DocumentMetadataHandle mhRead = new DocumentMetadataHandle();

    // write docs
    for (String filename : filenames) {
      writeDocumentUsingInputStreamHandle(client, filename, "/partial-update/", "JSON");
    }

    String docId = "/partial-update/json-original.json";
    JSONDocumentManager docMgr = client.newJSONDocumentManager();
    DocumentMetadataPatchBuilder patchBldr = docMgr.newPatchBuilder(Format.JSON);

    // Adding the initial meta-data, since there are none.
    patchBldr.addCollection("JSONPatch1", "JSONPatch3");
    patchBldr.addPermission("test-eval", DocumentMetadataHandle.Capability.READ, DocumentMetadataHandle.Capability.EXECUTE);

    DocumentMetadataPatchBuilder.PatchHandle patchHandle = patchBldr.build();
    docMgr.patch(docId, patchHandle);
<<<<<<< HEAD
    this.waitForPropertyPropagate();
=======
    waitForPropertyPropagate();
>>>>>>> e9f6bd87

    String content = docMgr.read(docId, new StringHandle()).get();

    System.out.println(content);
    String exp = "{\"employees\": [{\"firstName\":\"John\", \"lastName\":\"Doe\"}," +
        "{\"firstName\":\"Ann\", \"lastName\":\"Smith\"}," +
        "{\"lastName\":\"Foo\"}]}";
    JSONAssert.assertEquals(exp, content, false);

    // Validate the changed meta-data.
    docMgr.readMetadata(docId, mhRead);

    // Collections
    DocumentCollections collections = mhRead.getCollections();
    String actualCollections = getDocumentCollectionsString(collections);
    System.out.println("Returned collections: " + actualCollections);

    assertTrue("Document collections difference in size value", actualCollections.contains("size:2"));
    assertTrue("JSONPatch1 not found", actualCollections.contains("JSONPatch1"));
    assertTrue("JSONPatch3 not found", actualCollections.contains("JSONPatch3"));

    // Construct a Patch From Raw JSON
    /*
     * This is the JSON Format of meta-data for a document: Used for debugging
     * and JSON Path estimation. { "collections" : [ string ], "permissions" : [
     * { "role-name" : string, "capabilities" : [ string ] } ], "properties" : {
     * property-name : property-value }, "quality" : integer }
     */

    /*
     * This is the format for INSERT patch. Refer to Guides. { "patch": [ {
     * "insert": { "context": "$.parent.child1", "position": "before",
     * "content": { "INSERT1": "INSERTED1" } }},
     */

    /*
     * This is the current meta-data in JSON format - For debugging purpose
     * {"collections":["JSONPatch1","JSONPatch3"],
     * "permissions":[{"role-name":"rest-writer",
     * "capabilities":["execute","read","update"]},{"role-name":"test-eval",
     * "capabilities":["execute","read"]},{"role-name":"rest-reader",
     * "capabilities":["read"]}], "properties":{},"quality":0}
     */

    // String str = new
    // String("{\"patch\": [{ \"insert\": {\"context\": \"collections\",\"position\": \"before\",\"content\": { \"shapes\":\"squares\" }}}]}");

    // release client
    client.release();
  }

  @AfterClass
  public static void tearDown() throws Exception {
    cleanupRESTServer(dbName, fNames);
    deleteRESTUser("eval-user");
    deleteUserRole("test-eval");
    deleteUserRole("replaceRoleTest");
  }
}
<|MERGE_RESOLUTION|>--- conflicted
+++ resolved
@@ -1,1654 +1,1498 @@
-/*
- * Copyright 2014-2018 MarkLogic Corporation
- *
- * Licensed under the Apache License, Version 2.0 (the "License");
- * you may not use this file except in compliance with the License.
- * You may obtain a copy of the License at
- *
- *    http://www.apache.org/licenses/LICENSE-2.0
- *
- * Unless required by applicable law or agreed to in writing, software
- * distributed under the License is distributed on an "AS IS" BASIS,
- * WITHOUT WARRANTIES OR CONDITIONS OF ANY KIND, either express or implied.
- * See the License for the specific language governing permissions and
- * limitations under the License.
- */
-
-package com.marklogic.client.functionaltest;
-
-import static org.junit.Assert.assertFalse;
-import static org.junit.Assert.assertTrue;
-
-import java.io.File;
-import java.io.IOException;
-
-import org.json.JSONException;
-import org.junit.After;
-import org.junit.AfterClass;
-import org.junit.BeforeClass;
-import org.junit.Test;
-import org.skyscreamer.jsonassert.JSONAssert;
-
-import com.fasterxml.jackson.databind.ObjectMapper;
-import com.fasterxml.jackson.databind.node.ObjectNode;
-import com.marklogic.client.DatabaseClient;
-import com.marklogic.client.DatabaseClientFactory;
-import com.marklogic.client.DatabaseClientFactory.SecurityContext;
-import com.marklogic.client.FailedRequestException;
-import com.marklogic.client.Transaction;
-import com.marklogic.client.admin.ExtensionLibrariesManager;
-import com.marklogic.client.document.DocumentDescriptor;
-import com.marklogic.client.document.DocumentMetadataPatchBuilder;
-import com.marklogic.client.document.DocumentMetadataPatchBuilder.Cardinality;
-import com.marklogic.client.document.DocumentPatchBuilder;
-import com.marklogic.client.document.DocumentPatchBuilder.PathLanguage;
-import com.marklogic.client.document.DocumentPatchBuilder.Position;
-import com.marklogic.client.document.DocumentUriTemplate;
-import com.marklogic.client.document.DocumentWriteSet;
-import com.marklogic.client.document.JSONDocumentManager;
-import com.marklogic.client.document.XMLDocumentManager;
-import com.marklogic.client.io.DocumentMetadataHandle;
-import com.marklogic.client.io.DocumentMetadataHandle.Capability;
-import com.marklogic.client.io.DocumentMetadataHandle.DocumentCollections;
-import com.marklogic.client.io.FileHandle;
-import com.marklogic.client.io.Format;
-import com.marklogic.client.io.SearchHandle;
-import com.marklogic.client.io.StringHandle;
-import com.marklogic.client.io.marker.DocumentPatchHandle;
-import com.marklogic.client.query.ExtractedItem;
-import com.marklogic.client.query.ExtractedResult;
-import com.marklogic.client.query.MatchDocumentSummary;
-import com.marklogic.client.query.QueryManager;
-import com.marklogic.client.query.RawCombinedQueryDefinition;
-
-public class TestPartialUpdate extends BasicJavaClientREST {
-  private static String dbName = "TestPartialUpdateDB";
-  private static String[] fNames = { "TestPartialUpdateDB-1" };
-
-  // Additional port to test for Uber port
-  private static int uberPort = 8000;
-  private static String appServerHostname = null;
-
-  @BeforeClass
-  public static void setUp() throws Exception {
-    System.out.println("In setup");
-    configureRESTServer(dbName, fNames);
-    setupAppServicesConstraint(dbName);
-    addRangeElementAttributeIndex(dbName, "decimal", "http://cloudbank.com", "price", "", "amt", "http://marklogic.com/collation/");
-
-    createUserRolesWithPrevilages("test-eval", "xdbc:eval", "xdbc:eval-in", "xdmp:eval-in", "any-uri", "xdbc:invoke");
-    createUserRolesWithPrevilages("replaceRoleTest", "xdbc:eval", "xdbc:eval-in", "xdmp:eval-in", "any-uri", "xdbc:invoke");
-    createRESTUser("eval-user", "x", "test-eval", "replaceRoleTest", "rest-admin", "rest-writer", "rest-reader");
-    appServerHostname = getRestAppServerHostName();
-  }
-
-  @After
-  public void testCleanUp() throws Exception {
-    clearDB();
-    System.out.println("Running clear script");
-  }
-
-  @Test
-  public void testPartialUpdateXML() throws IOException {
-    System.out.println("Running testPartialUpdateXML");
-
-    String[] filenames = { "constraint1.xml", "constraint2.xml", "constraint3.xml", "constraint4.xml", "constraint5.xml" };
-
-    SecurityContext secContext = new DatabaseClientFactory.DigestAuthContext("eval-user", "x");
-    DatabaseClient client = DatabaseClientFactory.newClient(appServerHostname, uberPort, dbName, secContext, getConnType());
-
-    // write docs
-    for (String filename : filenames) {
-      writeDocumentUsingInputStreamHandle(client, filename, "/partial-update/", "XML");
-    }
-
-    String docId = "/partial-update/constraint1.xml";
-    XMLDocumentManager docMgr = client.newXMLDocumentManager();
-    DocumentPatchBuilder patchBldr = docMgr.newPatchBuilder();
-
-    patchBldr.insertFragment("/root", Position.LAST_CHILD, "<modified>2013-03-21</modified>");
-    DocumentPatchHandle patchHandle = patchBldr.build();
-    docMgr.patch(docId, patchHandle);
-<<<<<<< HEAD
-    this.waitForPropertyPropagate();
-=======
-    waitForPropertyPropagate();
->>>>>>> e9f6bd87
-
-    String content = docMgr.read(docId, new StringHandle()).get();
-
-    System.out.println(content);
-
-    assertTrue("fragment is not inserted", content.contains("<modified>2013-03-21</modified></root>"));
-
-    // Check boolean replaces with XML documents.
-    String xmlDocId = "/replaceBoolXml";
-
-    String xmlStr1 = new String("<?xml version=\"1.0\" encoding=\"utf-8\"?>");
-    String xmlStr2 = new String("<resources><screen name=\"screen_small\">true</screen><screen name=\"adjust_view_bounds\">false</screen></resources>");
-    StringBuffer xmlStrbuf = new StringBuffer().append(xmlStr1).append(xmlStr2);
-
-    StringHandle contentHandle = new StringHandle();
-    contentHandle.set(xmlStrbuf.toString());
-
-    // write the document content
-    docMgr.write(xmlDocId, contentHandle);
-<<<<<<< HEAD
-    this.waitForPropertyPropagate();
-=======
-    waitForPropertyPropagate();
->>>>>>> e9f6bd87
-
-    // Read it back to make sure the write worked.
-    String contentXml = docMgr.read(xmlDocId, new StringHandle()).get();
-
-    assertTrue("XML Replace fragment is not inserted", contentXml.contains(xmlStr2));
-
-    DocumentPatchBuilder patchBldrBool = docMgr.newPatchBuilder();
-    patchBldrBool.pathLanguage(PathLanguage.XPATH);
-
-    // Flip the boolean values for both screen types
-    patchBldrBool.replaceValue("/resources/screen[@name=\"screen_small\"]", false);
-    patchBldrBool.replaceValue("/resources/screen[@name=\"adjust_view_bounds\"]", new Boolean(true));
-
-    DocumentPatchHandle patchHandleBool = patchBldrBool.build();
-    docMgr.patch(xmlDocId, patchHandleBool);
-<<<<<<< HEAD
-    this.waitForPropertyPropagate();
-=======
-    waitForPropertyPropagate();
->>>>>>> e9f6bd87
-
-    String content1 = docMgr.read(xmlDocId, new StringHandle()).get();
-    System.out.println(content1);
-    String xmlStr2Mod = new String("<resources><screen name=\"screen_small\">false</screen><screen name=\"adjust_view_bounds\">true</screen></resources>");
-
-    assertTrue("XML fragment is not replaced", content1.contains(xmlStr2Mod));
-    // release client
-    client.release();
-  }
-
-  /*
-   * Used to test Git issue # 94 along with uber-app server. use a bad user to
-   * authenticate client. Should be throwing FailedRequestException Exception.
-   * Message : Local message: write failed: Unauthorized. Server Message:
-   * Unauthorized
-   */
-  @Test(expected = FailedRequestException.class)
-  public void testJSONParserException() throws IOException
-  {
-    System.out.println("Running testPartialUpdateJSON");
-
-    String[] filenames = { "json-original.json" };
-
-    SecurityContext secContext = new DatabaseClientFactory.DigestAuthContext("bad-eval-user", "x");
-    DatabaseClient client = DatabaseClientFactory.newClient(appServerHostname, uberPort, dbName, secContext, getConnType());
-
-    // write docs
-    for (String filename : filenames) {
-      writeDocumentUsingInputStreamHandle(client, filename, "/partial-update/", "JSON");
-    }
-    // release client
-    client.release();
-  }
-
-  @Test
-  public void testPartialUpdateJSON() throws IOException {
-    System.out.println("Running testPartialUpdateJSON");
-
-    String[] filenames = { "json-original.json" };
-
-    SecurityContext secContext = new DatabaseClientFactory.DigestAuthContext("eval-user", "x");
-    DatabaseClient client = DatabaseClientFactory.newClient(appServerHostname, uberPort, dbName, secContext, getConnType());
-
-    // write docs
-    for (String filename : filenames) {
-      writeDocumentUsingInputStreamHandle(client, filename, "/partial-update/", "JSON");
-    }
-
-    ObjectMapper mapper = new ObjectMapper();
-
-    String docId = "/partial-update/json-original.json";
-    JSONDocumentManager docMgr = client.newJSONDocumentManager();
-    DocumentPatchBuilder patchBldr = docMgr.newPatchBuilder();
-    patchBldr.pathLanguage(PathLanguage.JSONPATH);
-
-    ObjectNode fragmentNode = mapper.createObjectNode();
-    ObjectNode fragmentNode1 = mapper.createObjectNode();
-    ObjectNode fragmentNode2 = mapper.createObjectNode();
-
-    fragmentNode.put("insertedKey", 9);
-    fragmentNode1.put("original", true);
-    fragmentNode2.put("modified", false);
-
-    String fragment = mapper.writeValueAsString(fragmentNode);
-    String fragment1 = mapper.writeValueAsString(fragmentNode1);
-    String fragment2 = mapper.writeValueAsString(fragmentNode2);
-
-    String jsonpath = new String("$.employees[2]");
-    patchBldr.insertFragment(jsonpath, Position.AFTER, fragment);
-    patchBldr.insertFragment("$.employees[2]", Position.AFTER, fragment1);
-    patchBldr.insertFragment("$.employees[0]", Position.AFTER, fragment2);
-
-    DocumentPatchHandle patchHandle = patchBldr.build();
-    docMgr.patch(docId, patchHandle);
-<<<<<<< HEAD
-    this.waitForPropertyPropagate();
-=======
-    waitForPropertyPropagate();
->>>>>>> e9f6bd87
-
-    String content = docMgr.read(docId, new StringHandle()).get();
-
-    System.out.println(content);
-
-    assertTrue("fragment is not inserted", content.contains("{\"insertedKey\":9}"));
-    assertTrue("Original fragment is not inserted or incorrect", content.contains("{\"original\":true}"));
-    assertTrue("Modified fragment is not inserted or incorrect", content.contains("{\"modified\":false}"));
-
-    // Test for replaceValue with booleans.
-    DocumentPatchBuilder patchBldrBool = docMgr.newPatchBuilder();
-    patchBldrBool.pathLanguage(PathLanguage.JSONPATH);
-
-    // Replace original to false and modified to true.
-    patchBldrBool.replaceValue("$.employees[5].original", false);
-    patchBldrBool.replaceValue("$.employees[1].modified", new Boolean(true));
-
-    DocumentPatchHandle patchHandleBool = patchBldrBool.build();
-    docMgr.patch(docId, patchHandleBool);
-<<<<<<< HEAD
-    this.waitForPropertyPropagate();
-=======
-    waitForPropertyPropagate();
->>>>>>> e9f6bd87
-
-    String content1 = docMgr.read(docId, new StringHandle()).get();
-
-    System.out.println(content1);
-    // Make sure the inserted content is present.
-    assertTrue("Original fragment is not replaced", content1.contains("{\"original\":false}"));
-    assertTrue("Modified fragment is not replaced", content1.contains("{\"modified\":true}"));
-
-    // release client
-    client.release();
-  }
-
-  @Test
-  public void testPartialUpdateContent() throws IOException
-  {
-    System.out.println("Running testPartialUpdateContent");
-
-    String filename = "constraint1.xml";
-
-    SecurityContext secContext = new DatabaseClientFactory.DigestAuthContext("eval-user", "x");
-    DatabaseClient client = DatabaseClientFactory.newClient(appServerHostname, uberPort, dbName, secContext, getConnType());
-
-    // write docs
-    writeDocumentUsingInputStreamHandle(client, filename, "/partial-update/", "XML");
-
-    String docId = "/partial-update/constraint1.xml";
-
-    // Creating Manager
-    XMLDocumentManager xmlDocMgr = client.newXMLDocumentManager();
-    XMLDocumentManager docMgr = client.newXMLDocumentManager();
-
-    // //
-    // Updating Content
-    // //
-    // Inserting Node
-    DocumentPatchBuilder patchBldr = docMgr.newPatchBuilder();
-    patchBldr.insertFragment("/root", Position.LAST_CHILD, "<modified>2013-03-21</modified>");
-    DocumentPatchHandle patchHandle = patchBldr.build();
-    docMgr.patch(docId, patchHandle);
-<<<<<<< HEAD
-    this.waitForPropertyPropagate();
-=======
-    waitForPropertyPropagate();
->>>>>>> e9f6bd87
-    String contentBefore = xmlDocMgr.read(docId, new StringHandle()).get();
-
-    System.out.println(" Before Updating " + contentBefore);
-
-    // Updating inserted Node
-    DocumentPatchBuilder xmlPatchBldr = xmlDocMgr.newPatchBuilder();
-    DocumentPatchHandle xmlPatchForNode = xmlPatchBldr.replaceFragment("/root/modified", "<modified>2012-11-5</modified>").build();
-    xmlDocMgr.patch(docId, xmlPatchForNode);
-<<<<<<< HEAD
-    this.waitForPropertyPropagate();
-=======
-    waitForPropertyPropagate();
->>>>>>> e9f6bd87
-    String contentAfter = xmlDocMgr.read(docId, new StringHandle()).get();
-
-    System.out.println("After Updating" + contentAfter);
-
-    assertTrue("fragment is not inserted", contentAfter.contains("<modified>2012-11-5</modified></root>"));
-
-    // //
-    // Updating Doc Element
-    // //
-    String contentBeforeElement = xmlDocMgr.read(docId, new StringHandle()).get();
-    System.out.println(" Before Updating " + contentBeforeElement);
-    DocumentPatchHandle xmlPatchForElement = xmlPatchBldr.replaceValue("/root/popularity", 10).build();
-    xmlDocMgr.patch(docId, xmlPatchForElement);
-<<<<<<< HEAD
-    this.waitForPropertyPropagate();
-=======
-    waitForPropertyPropagate();
->>>>>>> e9f6bd87
-    contentAfter = xmlDocMgr.read(docId, new StringHandle()).get();
-
-    System.out.println("After Updating" + contentAfter);
-
-    // Check
-    assertTrue("Element Value has not Changed", contentAfter.contains("<popularity>10</popularity>"));
-
-    // //
-    // Updating Doc Attribute
-    // //
-    String contentBeforeAttribute = xmlDocMgr.read(docId, new StringHandle()).get();
-    System.out.println(" Before Updating " + contentBeforeAttribute);
-
-    // Updating Attribute Value
-    xmlPatchBldr.replaceValue("/root/*:price/@amt", 0.5);
-    // xmlPatchBldr.replaceValue("/root/*:price/@xmlns","http://marklogic.com");
-    DocumentPatchHandle xmlPatchForValue = xmlPatchBldr.build();
-    xmlDocMgr.patch(docId, xmlPatchForValue);
-<<<<<<< HEAD
-    this.waitForPropertyPropagate();
-=======
-    waitForPropertyPropagate();
->>>>>>> e9f6bd87
-    contentAfter = xmlDocMgr.read(docId, new StringHandle()).get();
-
-    System.out.println("After Updating" + contentAfter);
-    // Check
-    assertTrue("Value of amt has not Changed", contentAfter.contains("<price amt=\"0.5\" xmlns=\"http://cloudbank.com\"/>"));
-
-    // //
-    // Updating Doc Namespace
-    // //
-    String contentBeforeNamespace = xmlDocMgr.read(docId, new StringHandle()).get();
-    System.out.println(" Before Updating " + contentBeforeNamespace);
-
-    // Changing Element Value
-    DocumentPatchHandle xmlPatch = xmlPatchBldr.replaceValue("/root/*:date", "2006-02-02").build();
-    xmlDocMgr.patch(docId, xmlPatch);
-<<<<<<< HEAD
-    this.waitForPropertyPropagate();
-=======
-    waitForPropertyPropagate();
->>>>>>> e9f6bd87
-    contentAfter = xmlDocMgr.read(docId, new StringHandle()).get();
-
-    System.out.println("After Updating" + contentAfter);
-    // Check
-    assertTrue("Element Value has not Changed", contentAfter.contains("<date xmlns=\"http://purl.org/dc/elements/1.1/\">2006-02-02</date>"));
-
-    // release client
-    client.release();
-  }
-
-  @Test
-  public void testPartialUpdateDeletePath() throws IOException
-  {
-    System.out.println("Running testPartialUpdateDeletePath");
-
-    SecurityContext secContext = new DatabaseClientFactory.DigestAuthContext("eval-user", "x");
-    DatabaseClient client = DatabaseClientFactory.newClient(appServerHostname, uberPort, dbName, secContext, getConnType());
-
-    // write docs
-    String filename = "constraint1.xml";
-    writeDocumentUsingInputStreamHandle(client, filename, "/partial-update/", "XML");
-    String docId = "/partial-update/constraint1.xml";
-
-    // Creating Manager
-    XMLDocumentManager xmlDocMgr = client.newXMLDocumentManager();
-
-    String contentBefore = xmlDocMgr.read(docId, new StringHandle()).get();
-    System.out.println(" Before Updating " + contentBefore);
-
-    // Deleting Element Value
-    DocumentPatchBuilder xmlPatchBldr = xmlDocMgr.newPatchBuilder();
-    // DocumentPatchHandle xmlPatch = xmlPatchBldr.replaceValue("/root/*:date",
-    // "2006-02-02").build();
-    DocumentPatchHandle xmlPatch = xmlPatchBldr.delete("/root/*:date").build();
-    xmlDocMgr.patch(docId, xmlPatch);
-<<<<<<< HEAD
-    this.waitForPropertyPropagate();
-=======
-    waitForPropertyPropagate();
->>>>>>> e9f6bd87
-
-    // Delete invalid Path
-    try {
-      xmlPatch = xmlPatchBldr.delete("InvalidPath").build();
-      xmlDocMgr.patch(docId, xmlPatch);
-<<<<<<< HEAD
-      this.waitForPropertyPropagate();
-=======
-      waitForPropertyPropagate();
->>>>>>> e9f6bd87
-    } catch (Exception e) {
-      System.out.println(e.toString());
-      assertTrue("Haven't deleted Invalid path", e.toString().contains(" invalid path: //InvalidPath"));
-    }
-    String contentAfter = xmlDocMgr.read(docId, new StringHandle()).get();
-
-    System.out.println("After Updating" + contentAfter);
-    assertFalse("Element is not Deleted", contentAfter.contains("<date xmlns=\"http://purl.org/dc/elements/1.1/\">2005-01-01</date>"));
-
-    // release client
-    client.release();
-  }
-
-  @Test
-  public void testPartialUpdateFragments() throws Exception {
-    System.out.println("Running testPartialUpdateFragments");
-    SecurityContext secContext = new DatabaseClientFactory.DigestAuthContext("eval-user", "x");
-    DatabaseClient client = DatabaseClientFactory.newClient(appServerHostname, uberPort, dbName, secContext, getConnType());
-
-    // write docs
-    String filename = "constraint1.xml";
-    writeDocumentUsingInputStreamHandle(client, filename, "/partial-update/", "XML");
-<<<<<<< HEAD
-    this.waitForPropertyPropagate();
-=======
-    waitForPropertyPropagate();
->>>>>>> e9f6bd87
-    String docId = "/partial-update/constraint1.xml";
-
-    // Creating Manager
-    XMLDocumentManager xmlDocMgr = client.newXMLDocumentManager();
-    String contentBefore = xmlDocMgr.read(docId, new StringHandle()).get();
-    System.out.println(" Before Updating " + contentBefore);
-    // Inserting Fragments with valid path
-    DocumentPatchBuilder patchBldr = xmlDocMgr.newPatchBuilder();
-    patchBldr.insertFragment("/root/title", Position.BEFORE, "<start>Hi</start>\n  ");
-    patchBldr.insertFragment("/root/id", Position.AFTER, "\n  <modified>2013-03-21</modified>");
-    patchBldr.insertFragment("/root", Position.LAST_CHILD, "  <End>bye</End>\n");
-    // Inserting Fragments with invalid path
-    patchBldr.insertFragment("/root/someinvalidpath", Position.BEFORE, "<false>Entry</false>");
-    DocumentPatchHandle patchHandle = patchBldr.build();
-    xmlDocMgr.patch(docId, patchHandle);
-<<<<<<< HEAD
-    this.waitForPropertyPropagate();
-=======
-    waitForPropertyPropagate();
->>>>>>> e9f6bd87
-    String content = xmlDocMgr.read(docId, new StringHandle()).get();
-
-    System.out.println(content);
-
-    assertTrue("fragment is not inserted Before", content.contains("<start>Hi</start>"));
-    assertTrue("fragment is not inserted After", content.contains("<modified>2013-03-21</modified>"));
-    assertTrue("fragment is not inserted as Last Child", content.contains("<End>bye</End>"));
-    assertFalse("fragment with invalid path has entered", content.contains("<false>Entry</false>"));
-    // release client
-    client.release();
-  }
-
-  @Test
-  public void testPartialUpdateInsertFragments() throws Exception {
-    System.out.println("Running testPartialUpdateInsertFragments");
-    SecurityContext secContext = new DatabaseClientFactory.DigestAuthContext("eval-user", "x");
-    DatabaseClient client = DatabaseClientFactory.newClient(appServerHostname, uberPort, dbName, secContext, getConnType());
-
-    // write docs
-    String filename = "constraint1.xml";
-    writeDocumentUsingInputStreamHandle(client, filename, "/partial-update/", "XML");
-    String docId = "/partial-update/constraint1.xml";
-
-    // Creating Manager
-    XMLDocumentManager xmlDocMgr = client.newXMLDocumentManager();
-    String contentBefore = xmlDocMgr.read(docId, new StringHandle()).get();
-    System.out.println(" Before Updating " + contentBefore);
-    // Replacing Fragments with valid path
-    DocumentPatchBuilder patchBldr = xmlDocMgr.newPatchBuilder();
-    patchBldr.replaceFragment("/root/title", "<replaced>foo</replaced>");
-    // Replacing Fragments with invalid path
-    patchBldr.replaceFragment("/root/invalidpath", "<replaced>FalseEntry</replaced>");
-    patchBldr.replaceInsertFragment("/root/nonexist", "/root", Position.LAST_CHILD, "  <foo>bar</foo>\n ");
-    DocumentPatchHandle patchHandle = patchBldr.build();
-    xmlDocMgr.patch(docId, patchHandle);
-<<<<<<< HEAD
-    this.waitForPropertyPropagate();
-=======
-    waitForPropertyPropagate();
->>>>>>> e9f6bd87
-    String content = xmlDocMgr.read(docId, new StringHandle()).get();
-
-    System.out.println(content);
-
-    assertTrue("fragment is not Replaced", content.contains("<replaced>foo</replaced>"));
-    assertFalse("fragment is not Replaced", content.contains("<replaced>FalseEntry</replaced>"));
-    assertTrue("replaceInsertFragment has Failed", content.contains("<foo>bar</foo>"));
-    // release client
-    client.release();
-  }
-
-  @Test
-  public void testPartialUpdateInsertExistingFragments() throws Exception {
-    System.out.println("Running testPartialUpdateInsertExistingFragments");
-    SecurityContext secContext = new DatabaseClientFactory.DigestAuthContext("eval-user", "x");
-    DatabaseClient client = DatabaseClientFactory.newClient(appServerHostname, uberPort, dbName, secContext, getConnType());
-
-    // write docs
-    String filename = "constraint1.xml";
-    writeDocumentUsingInputStreamHandle(client, filename, "/partial-update/", "XML");
-    String docId = "/partial-update/constraint1.xml";
-
-    // Creating Manager
-    XMLDocumentManager xmlDocMgr = client.newXMLDocumentManager();
-    String contentBefore = xmlDocMgr.read(docId, new StringHandle()).get();
-    System.out.println(" Before Updating " + contentBefore);
-    // Replacing Fragments with valid path
-    DocumentPatchBuilder patchBldr = xmlDocMgr.newPatchBuilder();
-    patchBldr.replaceInsertFragment("/root/title", "/root", Position.LAST_CHILD, "<foo>LastChild</foo>");
-    patchBldr.replaceInsertFragment("/root/id", "/root", Position.BEFORE, "<foo>Before</foo>");
-    patchBldr.replaceInsertFragment("/root/p", "/root", Position.AFTER, "<foo>After</foo>");
-    DocumentPatchHandle patchHandle = patchBldr.build();
-    xmlDocMgr.patch(docId, patchHandle);
-<<<<<<< HEAD
-    this.waitForPropertyPropagate();
-=======
-    waitForPropertyPropagate();
->>>>>>> e9f6bd87
-    String content = xmlDocMgr.read(docId, new StringHandle()).get();
-
-    System.out.println(content);
-
-    assertTrue("replaceInsertFragment Failed at Position.LAST_CHILD", content.contains("<foo>LastChild</foo>"));
-    assertTrue("replaceInsertFragment Failed at Position.BEFORE", content.contains("<foo>Before</foo>"));
-    assertTrue("replaceInsertFragment Failed at Position.AFTER", content.contains("<foo>After</foo>"));
-
-    // release client
-    client.release();
-  }
-
-  @Test
-  public void testPartialUpdateReplaceApply() throws Exception {
-    System.out.println("Running testPartialUpdateReplaceApply");
-    SecurityContext secContext = new DatabaseClientFactory.DigestAuthContext("rest-admin", "x");
-    DatabaseClient client = DatabaseClientFactory.newClient(appServerHostname, 8000, secContext, getConnType());
-    ExtensionLibrariesManager libsMgr = client.newServerConfigManager().newExtensionLibrariesManager();
-
-    libsMgr.write("/ext/patch/custom-lib.xqy", new FileHandle(new File("src/test/java/com/marklogic/client/functionaltest/data/custom-lib.xqy")).withFormat(Format.TEXT));
-    libsMgr.write("/ext/patch/qatests.sjs", new FileHandle(new File("src/test/java/com/marklogic/client/functionaltest/data/qatests.sjs")).withFormat(Format.TEXT));
-    // write docs
-    String filename = "constraint6.xml";
-    String filename2 = "constraint6.json";
-    writeDocumentUsingInputStreamHandle(client, filename, "/partial-update/", "XML");
-    writeDocumentUsingInputStreamHandle(client, filename2, "/partial-update/", "JSON");
-    
-    String docId = "/partial-update/constraint6.xml";
-
-    // Creating Manager
-    XMLDocumentManager xmlDocMgr = client.newXMLDocumentManager();
-    String contentBefore = xmlDocMgr.read(docId, new StringHandle()).get();
-    System.out.println(" Before Updating " + contentBefore);
-    // Executing different operations on XML
-    DocumentPatchBuilder patchBldr = xmlDocMgr.newPatchBuilder();
-    patchBldr.replaceApply("/root/add", patchBldr.call().add(10));
-    patchBldr.replaceApply("/root/subtract", patchBldr.call().subtract(2));
-    patchBldr.replaceApply("/root/multiply", patchBldr.call().multiply(2));
-    patchBldr.replaceApply("/root/divide", patchBldr.call().divideBy(2));
-    patchBldr.replaceApply("/root/concatenateAfter", patchBldr.call().concatenateAfter(" ML7"));
-    patchBldr.replaceApply("/root/concatenateBetween", patchBldr.call().concatenateBetween("ML ", " 7"));
-    patchBldr.replaceApply("/root/concatenateBefore", patchBldr.call().concatenateBefore("ML "));
-    patchBldr.replaceApply("/root/substringAfter", patchBldr.call().substringAfter("Version"));
-    patchBldr.replaceApply("/root/substringBefore", patchBldr.call().substringBefore("Version"));
-    patchBldr.replaceApply("/root/replaceRegex", patchBldr.call().replaceRegex("[a-m]", "1"));
-    patchBldr.replaceApply("/root/applyLibrary", patchBldr.call().applyLibraryFragments("underwrite", "<applyLibrary>API</applyLibrary>")).library(
-        "http://marklogic.com/ext/patch/custom-lib", "/ext/patch/custom-lib.xqy");
-    DocumentPatchHandle patchHandle = patchBldr.build();
-    xmlDocMgr.patch(docId, patchHandle);
-<<<<<<< HEAD
-    this.waitForPropertyPropagate();
-=======
-    waitForPropertyPropagate();
->>>>>>> e9f6bd87
-    String content = xmlDocMgr.read(docId, new StringHandle()).get();
-
-    System.out.println("After Update" + content);
-    // Check
-    assertTrue("Add Failed", content.contains("<add>15</add>"));
-    assertTrue("Subtract Failed", content.contains("<subtract>3</subtract>"));
-    assertTrue("Multiplication Failed", content.contains("<multiply>4</multiply>"));
-    assertTrue("Division Failed", content.contains("<divide>10</divide>"));
-    assertTrue("concatenateAfter Failed", content.contains("<concatenateAfter>Hi ML7</concatenateAfter>"));
-    assertTrue("concatenateBefore Failed", content.contains("<concatenateBefore>ML 7</concatenateBefore>"));
-    assertTrue("substringAfter Failed", content.contains(" <substringAfter> 7</substringAfter>"));
-    assertTrue("substringBefore Failed", content.contains("<substringBefore>ML </substringBefore>"));
-    assertTrue("concatenateBetween Failed", content.contains("<concatenateBetween>ML Version 7</concatenateBetween>"));
-    assertTrue("Ragex Failed", content.contains("<replaceRegex>C111nt</replaceRegex>"));
-    assertTrue("Apply Library Fragments Failed ", content.contains("<applyLibrary>APIAPI</applyLibrary>"));
-    
-    String docId2 = "/partial-update/constraint6.json";
-    
-    JSONDocumentManager jdm = client.newJSONDocumentManager();
-    DocumentPatchBuilder patchBldrSJS = jdm.newPatchBuilder();
-    patchBldrSJS.pathLanguage(PathLanguage.JSONPATH);
-	
-    patchBldrSJS.library("", "/ext/patch/qatests.sjs");
-    patchBldrSJS.replaceApply("root.divide", 
-    		patchBldrSJS.call().applyLibraryValues("Mymin", 18, 21));
-    DocumentPatchHandle patchHandleSJS = patchBldrSJS.build();
-    jdm.patch(docId2, patchHandleSJS);
-    System.out.println(patchBldrSJS.build().toString());
-    
-    waitForPropertyPropagate();
-    String content1 = xmlDocMgr.read(docId2, new StringHandle()).get();
-    System.out.println("After Update on divide with fn() values " + content1);
-    assertTrue("Division Failed", content1.contains("\"divide\":18"));
-    
-    // Work on the different element with different values and another patch update
-    DocumentPatchBuilder patchBldrSJS1 = jdm.newPatchBuilder();
-    patchBldrSJS1.pathLanguage(PathLanguage.JSONPATH);
-	
-    patchBldrSJS1.library("", "/ext/patch/qatests.sjs");
-    patchBldrSJS1.replaceApply("root.add", 
-    		patchBldrSJS1.call().applyLibraryValues("Mymin", -12, 21));
-    ObjectMapper mapper = new ObjectMapper();
-    ObjectNode fragmentNode = mapper.createObjectNode();
-    fragmentNode = mapper.createObjectNode();
-    fragmentNode.put("modulo", 2);
-    String fragment = mapper.writeValueAsString(fragmentNode);
-    patchBldrSJS1.insertFragment("root.divide", Position.AFTER, fragment);
-    
-    DocumentPatchHandle patchHandleSJS1 = patchBldrSJS1.build();
-    jdm.patch(docId2, patchHandleSJS1);
-    System.out.println(patchBldrSJS1.build().toString());
-    
-    waitForPropertyPropagate();
-    String content2 = xmlDocMgr.read(docId2, new StringHandle()).get();
-    System.out.println("After Update on add with fn() values " + content2);
-    assertTrue("Add Failed", content2.contains("\"add\":-12"));
-    assertTrue("Modulo Failed", content2.contains("\"modulo\":2"));
-    
-    // Error condition checks
-    DocumentPatchBuilder patchBldrSJSErr = jdm.newPatchBuilder();
-    patchBldrSJSErr.pathLanguage(PathLanguage.JSONPATH);
-	
-    patchBldrSJSErr.library("", "/ext/patch/qatests.sjs");
-    patchBldrSJSErr.replaceApply("root.add", 
-    		patchBldrSJSErr.call().applyLibraryValues("Mymin", new String("A"),  new String("A")));
-    StringBuilder strErr = new StringBuilder();
-    try {
-    DocumentPatchHandle patchHandleSJSErr = patchBldrSJSErr.build();
-    jdm.patch(docId2, patchHandleSJSErr);
-    }
-    catch (Exception ex) {
-    	System.out.println(ex.getMessage());
-    	strErr.append(ex.getMessage());
-    }
-    System.out.println(patchBldrSJSErr.build().toString());
-    
-    waitForPropertyPropagate();
-    String content3 = xmlDocMgr.read(docId2, new StringHandle()).get();
-    System.out.println("After Update on divide with fn() values " + content3);
-    assertTrue("No exception should be available", strErr.toString().isEmpty());
-
-    // release client
-    libsMgr.delete("/ext/patch/custom-lib.xqy");
-    libsMgr.delete("/ext/patch/qatests.sjs");
-    client.release();
-  }
-
-  @Test
-  public void testPartialUpdateCombination() throws Exception {
-    System.out.println("Running testPartialUpdateCombination");
-    SecurityContext secContext = new DatabaseClientFactory.DigestAuthContext("eval-user", "x");
-    DatabaseClient client = DatabaseClientFactory.newClient(appServerHostname, uberPort, dbName, secContext, getConnType());
-
-    // write docs
-    String filename = "constraint1.xml";
-    writeDocumentUsingInputStreamHandle(client, filename, "/partial-update/", "XML");
-    String docId = "/partial-update/constraint1.xml";
-
-    // Creating Manager
-    XMLDocumentManager xmlDocMgr = client.newXMLDocumentManager();
-    String contentBefore = xmlDocMgr.read(docId, new StringHandle()).get();
-    System.out.println(" Before Updating " + contentBefore);
-
-    DocumentPatchBuilder xmlPatchBldr = xmlDocMgr.newPatchBuilder();
-    DocumentPatchHandle xmlPatch = xmlPatchBldr.insertFragment("/root", Position.LAST_CHILD, "<modified>2012-11-5</modified>").delete("/root/*:date")
-        .replaceApply("/root/popularity", xmlPatchBldr.call().multiply(2)).build();
-    xmlDocMgr.patch(docId, xmlPatch);
-<<<<<<< HEAD
-    this.waitForPropertyPropagate();
-=======
-    waitForPropertyPropagate();
->>>>>>> e9f6bd87
-    String content = xmlDocMgr.read(docId, new StringHandle()).get();
-
-    System.out.println(" After Updating " + content);
-    // Check
-    assertTrue("Multiplication Failed", content.contains("<popularity>10</popularity>"));
-    assertFalse("Deletion Failed", content.contains("<date xmlns=\"http://purl.org/dc/elements/1.1/\">2005-01-01</date>"));
-    assertTrue("Insertion Failed", content.contains("<modified>2012-11-5</modified>"));
-    // release client
-    client.release();
-  }
-
-  @Test
-  public void testPartialUpdateCombinationTransc() throws Exception {
-    System.out.println("Running testPartialUpdateCombination");
-    SecurityContext secContext = new DatabaseClientFactory.DigestAuthContext("eval-user", "x");
-    DatabaseClient client = DatabaseClientFactory.newClient(appServerHostname, uberPort, dbName, secContext, getConnType());
-    Transaction t = client.openTransaction("Transac");
-    // write docs
-    String filename = "constraint1.xml";
-    // writeDocumentUsingInputStreamHandle(client, filename, "/partial-update/",
-    // "XML");
-    writeDocumentUsingInputStreamHandle(client, filename, "/partial-update/", "XML");
-    // t.commit();
-    String docId = "/partial-update/constraint1.xml";
-
-    // Creating Manager
-    XMLDocumentManager xmlDocMgr = client.newXMLDocumentManager();
-    String contentBefore = xmlDocMgr.read(docId, new StringHandle()).get();
-    System.out.println(" Before Updating " + contentBefore);
-    // Transaction t1 = client.openTransaction();
-    DocumentPatchBuilder xmlPatchBldr = xmlDocMgr.newPatchBuilder();
-    DocumentPatchHandle xmlPatch = xmlPatchBldr.insertFragment("/root", Position.LAST_CHILD, "<modified>2012-11-5</modified>").delete("/root/*:date")
-        .replaceApply("/root/popularity", xmlPatchBldr.call().multiply(2)).build();
-    xmlDocMgr.patch(docId, xmlPatch, t);
-    t.commit();
-<<<<<<< HEAD
-    this.waitForPropertyPropagate();
-=======
-    waitForPropertyPropagate();
->>>>>>> e9f6bd87
-    String content = xmlDocMgr.read(docId, new StringHandle()).get();
-
-    System.out.println(" After Updating " + content);
-
-    // Check
-    assertTrue("Multiplication Failed", content.contains("<popularity>10</popularity>"));
-    assertFalse("Deletion Failed", content.contains("<date xmlns=\"http://purl.org/dc/elements/1.1/\">2005-01-01</date>"));
-    assertTrue("Insertion Failed", content.contains("<modified>2012-11-5</modified>"));
-
-    // release client
-    client.release();
-  }
-
-  @Test
-  public void testPartialUpdateCombinationTranscRevert() throws Exception {
-    System.out.println("Running testPartialUpdateCombinationTranscRevert");
-    SecurityContext secContext = new DatabaseClientFactory.DigestAuthContext("eval-user", "x");
-    DatabaseClient client = DatabaseClientFactory.newClient(appServerHostname, uberPort, dbName, secContext, getConnType());
-    // write docs
-    String[] filenames = { "constraint1.xml", "constraint2.xml" };
-    for (String filename : filenames) {
-      writeDocumentUsingInputStreamHandle(client, filename, "/partial-update/", "XML");
-    }
-    String docId1 = "/partial-update/constraint1.xml";
-    String docId2 = "/partial-update/constraint2.xml";
-    // Creating Manager
-    XMLDocumentManager xmlDocMgr1 = client.newXMLDocumentManager();
-    XMLDocumentManager xmlDocMgr2 = client.newXMLDocumentManager();
-    String contentBefore1 = xmlDocMgr1.read(docId1, new StringHandle()).get();
-    String contentBefore2 = xmlDocMgr2.read(docId2, new StringHandle()).get();
-    System.out.println(" Before Updating Document 1 " + contentBefore1);
-    System.out.println(" Before Updating Document 2 " + contentBefore2);
-
-    DocumentPatchBuilder xmlPatchBldr1 = xmlDocMgr1.newPatchBuilder();
-    DocumentPatchBuilder xmlPatchBldr2 = xmlDocMgr2.newPatchBuilder();
-
-    DocumentPatchHandle xmlPatch1 = xmlPatchBldr1.insertFragment("/root", Position.LAST_CHILD, "<modified>2012-11-5</modified>").build();
-    DocumentPatchHandle xmlPatch2 = xmlPatchBldr2.insertFragment("/root", Position.LAST_CHILD, "<modified>2012-11-5</modified>").build();
-
-    Transaction t1 = client.openTransaction();
-    xmlDocMgr1.patch(docId1, xmlPatch1, t1);
-    t1.commit();
-<<<<<<< HEAD
-    this.waitForPropertyPropagate();
-=======
-    waitForPropertyPropagate();
->>>>>>> e9f6bd87
-    String content1 = xmlDocMgr1.read(docId1, new StringHandle()).get();
-    System.out.println(" After Updating Documant 1 : Transaction Commit" + content1);
-    Transaction t2 = client.openTransaction();
-    xmlDocMgr1.patch(docId2, xmlPatch2, t2);
-    t2.rollback();
-<<<<<<< HEAD
-    this.waitForPropertyPropagate();
-=======
-    waitForPropertyPropagate();
->>>>>>> e9f6bd87
-
-    String content2 = xmlDocMgr2.read(docId2, new StringHandle()).get();
-    System.out.println(" After Updating Document 2 : Transaction Rollback" + content2);
-
-    // release client
-    client.release();
-  }
-
-  /*
-   * We have Git issue #199 that tracks multiple patch on same JSONPath index.
-   * This test uses different path index. This test was modified to account for
-   * the correct path index elements.
-   */
-  @Test
-  public void testPartialUpdateCombinationJSON() throws Exception {
-    System.out.println("Running testPartialUpdateCombinationJSON");
-    DatabaseClient client = getDatabaseClient("rest-writer", "x", getConnType());
-
-    // write docs
-    String[] filenames = { "json-original.json" };
-    for (String filename : filenames) {
-      writeDocumentUsingInputStreamHandle(client, filename, "/partial-update/", "JSON");
-    }
-    String docId = "/partial-update/json-original.json";
-
-    ObjectMapper mapper = new ObjectMapper();
-
-    JSONDocumentManager docMgr = client.newJSONDocumentManager();
-    DocumentPatchBuilder patchBldr = docMgr.newPatchBuilder();
-    patchBldr.pathLanguage(PathLanguage.JSONPATH);
-    String content1 = docMgr.read(docId, new StringHandle()).get();
-
-    System.out.println("Before" + content1);
-    ObjectNode fragmentNode = mapper.createObjectNode();
-    fragmentNode = mapper.createObjectNode();
-    fragmentNode.put("insertedKey", 9);
-    String fragment = mapper.writeValueAsString(fragmentNode);
-    // Original - patchBldr.insertFragment("$.employees", Position.LAST_CHILD,
-    // fragment).delete("$.employees[2]").replaceApply("$.employees[1].firstName",
-    // patchBldr.call().concatenateAfter("Hi"));
-    patchBldr.insertFragment("$.employees[0]", Position.AFTER, fragment).delete("$.employees[2]").replaceApply("$.employees[1].firstName", patchBldr.call().concatenateAfter("Hi"));
-    DocumentPatchHandle patchHandle = patchBldr.build();
-    docMgr.patch(docId, patchHandle);
-<<<<<<< HEAD
-    this.waitForPropertyPropagate();
-=======
-    waitForPropertyPropagate();
->>>>>>> e9f6bd87
-
-    String content = docMgr.read(docId, new StringHandle()).get();
-
-    System.out.println("After" + content);
-
-    assertTrue("fragment is not inserted", content.contains("{\"insertedKey\":9}"));
-    assertTrue("fragment is not inserted", content.contains("{\"firstName\":\"AnnHi\", \"lastName\":\"Smith\"}"));
-    assertFalse("fragment is not deleted", content.contains("{\"firstName\":\"Bob\", \"lastName\":\"Foo\"}"));
-
-    // release client
-    client.release();
-  }
-
-  @Test
-  public void testPartialUpdateMetadata() throws Exception {
-    System.out.println("Running testPartialUpdateMetadata");
-    SecurityContext secContext = new DatabaseClientFactory.DigestAuthContext("eval-user", "x");
-    DatabaseClient client = DatabaseClientFactory.newClient(appServerHostname, uberPort, dbName, secContext, getConnType());
-
-    // write docs
-    String filename = "constraint1.xml";
-    writeDocumentUsingInputStreamHandle(client, filename, "/partial-update/", "XML");
-    String docId = "/partial-update/constraint1.xml";
-
-    // Creating Manager
-    XMLDocumentManager xmlDocMgr = client.newXMLDocumentManager();
-    String contentMetadata = xmlDocMgr.readMetadata(docId, new StringHandle()).get();
-    System.out.println(" Before Updating " + contentMetadata);
-
-    DocumentMetadataPatchBuilder patchBldr = xmlDocMgr.newPatchBuilder(Format.XML);
-    patchBldr.addCollection("/document/collection3");
-    patchBldr.addPermission("replaceRoleTest", Capability.READ);
-    patchBldr.addPropertyValue("Hello", "Hi");
-    DocumentPatchHandle patchHandle = patchBldr.build();
-    xmlDocMgr.patch(docId, patchHandle);
-<<<<<<< HEAD
-    this.waitForPropertyPropagate();
-=======
-    waitForPropertyPropagate();
->>>>>>> e9f6bd87
-
-    String contentMetadata1 = xmlDocMgr.readMetadata(docId, new StringHandle()).get();
-    System.out.println(" After Changing " + contentMetadata1);
-
-    // Check
-    assertTrue("Collection not added", contentMetadata1.contains("<rapi:collection>/document/collection3</rapi:collection>"));
-    assertTrue("Permission not added", contentMetadata1.contains("<rapi:role-name>replaceRoleTest</rapi:role-name>"));    
-    assertTrue("Property not added", contentMetadata1.contains("<Hello xsi:type=\"xs:string\">Hi</Hello>"));
-
-    // //
-    // replacing Metadata Values
-    // //
-    DocumentMetadataPatchBuilder patchBldrRep = xmlDocMgr.newPatchBuilder(Format.XML);
-    patchBldrRep.replaceCollection("/document/collection3", "/document/collection4");
-    patchBldrRep.replacePermission("admin", Capability.UPDATE);
-    patchBldrRep.replacePropertyValue("Hello", "Bye");
-    DocumentPatchHandle patchHandleRep = patchBldrRep.build();
-    xmlDocMgr.patch(docId, patchHandleRep);
-<<<<<<< HEAD
-    this.waitForPropertyPropagate();
-=======
-    waitForPropertyPropagate();
->>>>>>> e9f6bd87
-    String contentMetadataRep = xmlDocMgr.readMetadata(docId, new StringHandle()).get();
-    System.out.println(" After Updating " + contentMetadataRep);
-
-    // Check
-    assertTrue("Collection not added", contentMetadataRep.contains("<rapi:collection>/document/collection4</rapi:collection>"));
-    assertTrue("Permission not added", contentMetadata1.contains("<rapi:role-name>replaceRoleTest</rapi:role-name>"));
-    assertTrue("Property not added", contentMetadataRep.contains("<Hello xsi:type=\"xs:string\">Bye</Hello>"));
-
-    // //
-    // Deleting Metadata Values
-    // //
-    DocumentMetadataPatchBuilder patchBldrDel = xmlDocMgr.newPatchBuilder(Format.XML);
-    patchBldrDel.deleteCollection("/document/collection4");
-    patchBldrDel.deletePermission("replaceRoleTest");
-    patchBldrDel.deleteProperty("Hello");
-    DocumentPatchHandle patchHandleDel = patchBldrDel.build();
-    xmlDocMgr.patch(docId, patchHandleDel);
-<<<<<<< HEAD
-    this.waitForPropertyPropagate();
-=======
-    waitForPropertyPropagate();
->>>>>>> e9f6bd87
-    String contentMetadataDel = xmlDocMgr.readMetadata(docId, new StringHandle()).get();
-    System.out.println(" After Deleting " + contentMetadataDel);
-
-    // Check
-    assertFalse("Collection not deleted", contentMetadataDel.contains("<rapi:collection>/document/collection4</rapi:collection>"));
-    assertFalse("Permission not deleted", contentMetadataDel.contains("<rapi:role-name>admin</rapi:role-name>"));
-    assertFalse("Property not deleted", contentMetadataDel.contains("<Hello xsi:type=\"xs:string\">Bye</Hello>"));
-
-    // release client
-    client.release();
-  }
-
-  @Test
-  public void testPartialUpdateXMLDscriptor() throws IOException {
-    System.out.println("Running testPartialUpdateXMLDescriptor");
-
-    String[] filenames = { "constraint1.xml", "constraint2.xml", "constraint3.xml", "constraint4.xml", "constraint5.xml" };
-
-    SecurityContext secContext = new DatabaseClientFactory.DigestAuthContext("eval-user", "x");
-    DatabaseClient client = DatabaseClientFactory.newClient(appServerHostname, uberPort, dbName, secContext, getConnType());
-
-    // write docs
-    for (String filename : filenames) {
-      writeDocumentUsingInputStreamHandle(client, filename, "/partial-update/", "XML");
-    }
-
-    String docId = "/partial-update/constraint1.xml";
-    // create doc manager
-    XMLDocumentManager docMgr = client.newXMLDocumentManager();
-
-    // Create Document Descriptor
-    DocumentDescriptor desc = docMgr.newDescriptor(docId);
-    DocumentPatchBuilder patchBldr = docMgr.newPatchBuilder();
-    patchBldr.insertFragment("/root", Position.LAST_CHILD, "<modified>2013-03-21</modified>");
-    DocumentPatchHandle patchHandle = patchBldr.build();
-
-    docMgr.patch(desc, patchHandle);
-<<<<<<< HEAD
-    this.waitForPropertyPropagate();
-=======
-    waitForPropertyPropagate();
->>>>>>> e9f6bd87
-
-    String content = docMgr.read(docId, new StringHandle()).get();
-
-    System.out.println("After" + content);
-
-    assertTrue("fragment is not inserted", content.contains("<modified>2013-03-21</modified></root>"));
-
-    // release client
-    client.release();
-  }
-
-  @Test
-  public void testPartialUpdateJSONDescriptor() throws IOException {
-    System.out.println("Running testPartialUpdateJSONDescriptor");
-
-    String[] filenames = { "json-original.json" };
-
-    SecurityContext secContext = new DatabaseClientFactory.DigestAuthContext("eval-user", "x");
-    DatabaseClient client = DatabaseClientFactory.newClient(appServerHostname, uberPort, dbName, secContext, getConnType());
-
-    // write docs
-    for (String filename : filenames) {
-      writeDocumentUsingInputStreamHandle(client, filename, "/partial-update/", "JSON");
-    }
-
-    ObjectMapper mapper = new ObjectMapper();
-    String docId = "/partial-update/json-original.json";
-    // create doc manager
-    JSONDocumentManager docMgr = client.newJSONDocumentManager();
-
-    // Create Document Descriptor
-    DocumentDescriptor desc = docMgr.newDescriptor(docId);
-
-    DocumentPatchBuilder patchBldr = docMgr.newPatchBuilder();
-    patchBldr.pathLanguage(PathLanguage.JSONPATH);
-    ObjectNode fragmentNode = mapper.createObjectNode();
-    fragmentNode = mapper.createObjectNode();
-    fragmentNode.put("insertedKey", 9);
-    String fragment = mapper.writeValueAsString(fragmentNode);
-
-    patchBldr.insertFragment("$.employees[2]", Position.AFTER, fragment);
-    DocumentPatchHandle patchHandle = patchBldr.build();
-
-    docMgr.patch(desc, patchHandle);
-<<<<<<< HEAD
-    this.waitForPropertyPropagate();
-=======
-    waitForPropertyPropagate();
->>>>>>> e9f6bd87
-
-    String content = docMgr.read(docId, new StringHandle()).get();
-
-    System.out.println("After" + content);
-
-    assertTrue("fragment is not inserted", content.contains("{\"insertedKey\":9}]"));
-
-    // release client
-    client.release();
-  }
-
-  @Test
-  public void testPartialUpdateXMLDscriptorTranc() throws IOException {
-    System.out.println("Running testPartialUpdateXMLDescriptorTranc");
-
-    String[] filenames = { "constraint1.xml", "constraint2.xml", "constraint3.xml", "constraint4.xml", "constraint5.xml" };
-
-    SecurityContext secContext = new DatabaseClientFactory.DigestAuthContext("eval-user", "x");
-    DatabaseClient client = DatabaseClientFactory.newClient(appServerHostname, uberPort, dbName, secContext, getConnType());
-
-    // write docs
-    for (String filename : filenames) {
-      writeDocumentUsingInputStreamHandle(client, filename, "/partial-update/", "XML");
-    }
-
-    String docId = "/partial-update/constraint1.xml";
-    // create doc manager
-    XMLDocumentManager docMgr = client.newXMLDocumentManager();
-    // create template
-    DocumentUriTemplate template = docMgr.newDocumentUriTemplate("xml");
-    template.withDirectory(docId);
-
-    DocumentDescriptor desc = docMgr.newDescriptor(template.getDirectory());
-    DocumentPatchBuilder patchBldr = docMgr.newPatchBuilder();
-    patchBldr.insertFragment("/root", Position.LAST_CHILD, "<modified>2013-03-21</modified>");
-    DocumentPatchHandle patchHandle = patchBldr.build();
-    Transaction t = client.openTransaction("Tranc");
-    docMgr.patch(desc, patchHandle, t);
-    t.commit();
-<<<<<<< HEAD
-    this.waitForPropertyPropagate();
-=======
-    waitForPropertyPropagate();
->>>>>>> e9f6bd87
-    String content = docMgr.read(docId, new StringHandle()).get();
-
-    System.out.println("After" + content);
-
-    assertTrue("fragment is not inserted", content.contains("<modified>2013-03-21</modified></root>"));
-
-    // release client
-    client.release();
-  }
-
-  @Test
-  public void testPartialUpdateJSONDescriptorTranc() throws IOException {
-    System.out.println("Running testPartialUpdateJSONDescriptorTranc");
-
-    String[] filenames = { "json-original.json" };
-
-    SecurityContext secContext = new DatabaseClientFactory.DigestAuthContext("eval-user", "x");
-    DatabaseClient client = DatabaseClientFactory.newClient(appServerHostname, uberPort, dbName, secContext, getConnType());
-
-    // write docs
-    for (String filename : filenames) {
-      writeDocumentUsingInputStreamHandle(client, filename, "/partial-update/", "JSON");
-    }
-    ObjectMapper mapper = new ObjectMapper();
-    String docId = "/partial-update/json-original.json";
-    // create doc manager
-    JSONDocumentManager docMgr = client.newJSONDocumentManager();
-    // create template
-    DocumentUriTemplate template = docMgr.newDocumentUriTemplate("JSON");
-    template.withDirectory(docId);
-    // Create Document Descriptor
-    DocumentDescriptor desc = docMgr.newDescriptor(template.getDirectory());
-    DocumentPatchBuilder patchBldr = docMgr.newPatchBuilder();
-
-    ObjectNode fragmentNode = mapper.createObjectNode();
-    fragmentNode = mapper.createObjectNode();
-    fragmentNode.put("insertedKey", 9);
-    String fragment = mapper.writeValueAsString(fragmentNode);
-    patchBldr.pathLanguage(PathLanguage.JSONPATH);
-    patchBldr.insertFragment("$.employees[2]", Position.AFTER, fragment);
-    DocumentPatchHandle patchHandle = patchBldr.build();
-    // Transaction t = client.openTransaction("Tranc");
-    docMgr.patch(desc, patchHandle);// ,t);
-    // t.commit();
-<<<<<<< HEAD
-    this.waitForPropertyPropagate();
-=======
-    waitForPropertyPropagate();
->>>>>>> e9f6bd87
-    String content = docMgr.read(docId, new StringHandle()).get();
-
-    System.out.println("After" + content);
-
-    assertTrue("fragment is not inserted", content.contains("{\"insertedKey\":9}]"));
-
-    // release client
-    client.release();
-  }
-
-  @Test
-  public void testPartialUpdateCardinality() throws IOException {
-    System.out.println("Running testPartialUpdateCardinality");
-
-    String filename = "constraint1.xml";
-
-    SecurityContext secContext = new DatabaseClientFactory.DigestAuthContext("eval-user", "x");
-    DatabaseClient client = DatabaseClientFactory.newClient(appServerHostname, uberPort, dbName, secContext, getConnType());
-
-    // write docs
-    writeDocumentUsingInputStreamHandle(client, filename, "/partial-update/", "XML");
-
-    String docId = "/partial-update/constraint1.xml";
-
-    // Creating Manager
-    XMLDocumentManager xmlDocMgr = client.newXMLDocumentManager();
-    XMLDocumentManager docMgr = client.newXMLDocumentManager();
-
-    // Inserting Node
-    DocumentPatchBuilder patchBldr = docMgr.newPatchBuilder();
-    patchBldr.insertFragment("/root", Position.LAST_CHILD, Cardinality.ONE, "<modified>2013-03-21</modified>");
-    DocumentPatchHandle patchHandle = patchBldr.build();
-    docMgr.patch(docId, patchHandle);
-<<<<<<< HEAD
-    this.waitForPropertyPropagate();
-=======
-    waitForPropertyPropagate();
->>>>>>> e9f6bd87
-    String contentBefore = xmlDocMgr.read(docId, new StringHandle()).get();
-
-    System.out.println(" Content after Updating with Cardinality.ONE : " + contentBefore);
-    assertTrue("Insertion Failed ", contentBefore.contains("</modified></root>"));
-    // Updating again
-    DocumentPatchBuilder xmlPatchBldr = xmlDocMgr.newPatchBuilder();
-    DocumentPatchHandle xmlPatchForNode = xmlPatchBldr.insertFragment("/root/id", Position.BEFORE, Cardinality.ONE_OR_MORE, "<modified>1989-04-06</modified>").build();
-    xmlDocMgr.patch(docId, xmlPatchForNode);
-<<<<<<< HEAD
-    this.waitForPropertyPropagate();
-=======
-    waitForPropertyPropagate();
->>>>>>> e9f6bd87
-    String contentAfter = xmlDocMgr.read(docId, new StringHandle()).get();
-
-    System.out.println("Content after Updating with Cardinality.ONE_OR_MORE" + contentAfter);
-    assertTrue("Insertion Failed ", contentAfter.contains("1989-04-06"));
-    // Updating again
-    DocumentPatchBuilder xmlPatchBldr1 = xmlDocMgr.newPatchBuilder();
-    DocumentPatchHandle xmlPatchForNode1 = xmlPatchBldr1.insertFragment("/root/id", Position.AFTER, Cardinality.ZERO_OR_ONE, "<modified>2013-07-29</modified>").build();
-    xmlDocMgr.patch(docId, xmlPatchForNode1);
-<<<<<<< HEAD
-    this.waitForPropertyPropagate();
-=======
-    waitForPropertyPropagate();
->>>>>>> e9f6bd87
-    contentAfter = xmlDocMgr.read(docId, new StringHandle()).get();
-
-    System.out.println("Content after Updating with Cardinality.ZERO_OR_ONE" + contentAfter);
-    assertTrue("Insertion Failed ", contentAfter.contains("</id><modified>2013-07-29"));
-
-    // release client
-    client.release();
-  }
-
-  /*
-   * Purpose: This test is used to validate all of the patch builder functions
-   * on a JSON document using JSONPath expressions.
-   * 
-   * Function tested: replaceValue.
-   */
-  @Test
-  public void testPartialUpdateReplaceValueJSON() throws IOException, JSONException
-  {
-    System.out.println("Running testPartialUpdateReplaceValueJSON");
-
-    String[] filenames = { "json-original.json" };
-
-    SecurityContext secContext = new DatabaseClientFactory.DigestAuthContext("eval-user", "x");
-    DatabaseClient client = DatabaseClientFactory.newClient(appServerHostname, uberPort, dbName, secContext, getConnType());
-
-    // write docs
-    for (String filename : filenames) {
-      writeDocumentUsingInputStreamHandle(client, filename, "/partial-update/", "JSON");
-    }
-
-    String docId = "/partial-update/json-original.json";
-    JSONDocumentManager docMgr = client.newJSONDocumentManager();
-    DocumentPatchBuilder patchBldr = docMgr.newPatchBuilder();
-    patchBldr.pathLanguage(PathLanguage.JSONPATH);
-
-    // Replace the third employee's first name. Change it to Jack. Issue #161 -
-    // Using filters causes Bad Request Exceptions.
-    patchBldr.replaceValue("$.employees[2].firstName", "Jack");
-
-    DocumentPatchHandle patchHandle = patchBldr.build();
-    docMgr.patch(docId, patchHandle);
-<<<<<<< HEAD
-    this.waitForPropertyPropagate();
-=======
-    waitForPropertyPropagate();
->>>>>>> e9f6bd87
-
-    String content = docMgr.read(docId, new StringHandle()).get();
-
-    System.out.println(content);
-
-    String exp = "{\"employees\": [{\"firstName\":\"John\", \"lastName\":\"Doe\"}," +
-        "{\"firstName\":\"Ann\", \"lastName\":\"Smith\"}," +
-        "{\"firstName\":\"Jack\", \"lastName\":\"Foo\"}]}";
-    JSONAssert.assertEquals(exp, content, false);
-
-    // release client
-    client.release();
-  }
-
-  /*
-   * Purpose: This test is used to validate all of the patch builder functions
-   * on a JSON document using JSONPath expressions.
-   * 
-   * Functions tested : replaceFragment.
-   */
-  @Test
-  public void testPartialUpdateReplaceFragmentJSON() throws IOException, JSONException
-  {
-    System.out.println("Running testPartialUpdateReplaceValueJSON");
-
-    String[] filenames = { "json-original.json" };
-
-    SecurityContext secContext = new DatabaseClientFactory.DigestAuthContext("eval-user", "x");
-    DatabaseClient client = DatabaseClientFactory.newClient(appServerHostname, uberPort, dbName, secContext, getConnType());
-
-    // write docs
-    for (String filename : filenames) {
-      writeDocumentUsingInputStreamHandle(client, filename, "/partial-update/", "JSON");
-    }
-
-    String docId = "/partial-update/json-original.json";
-    JSONDocumentManager docMgr = client.newJSONDocumentManager();
-    DocumentPatchBuilder patchBldr = docMgr.newPatchBuilder();
-    patchBldr.pathLanguage(PathLanguage.JSONPATH);
-
-    // Replace the third employee. Issue #161 - Using filters causes Bad Request
-    // Exceptions.
-    patchBldr.replaceFragment("$.employees[2]", "{\"firstName\":\"Albert\", \"lastName\":\"Einstein\"}");
-
-    DocumentPatchHandle patchHandle = patchBldr.build();
-    docMgr.patch(docId, patchHandle);
-<<<<<<< HEAD
-    this.waitForPropertyPropagate();
-=======
-    waitForPropertyPropagate();
->>>>>>> e9f6bd87
-
-    String content = docMgr.read(docId, new StringHandle()).get();
-
-    System.out.println(content);
-
-    String exp = "{\"employees\": [{\"firstName\":\"John\", \"lastName\":\"Doe\"}," +
-        "{\"firstName\":\"Ann\", \"lastName\":\"Smith\"}," +
-        "{\"firstName\":\"Albert\", \"lastName\":\"Einstein\"}]}";
-    JSONAssert.assertEquals(exp, content, false);
-
-    // release client
-    client.release();
-  }
-
-  /*
-   * Purpose: This test is used to validate all of the patch builder functions
-   * on a JSON document using JSONPath expressions.
-   * 
-   * Functions tested : replaceInsertFragment. An new fragment is inserted when
-   * unknown index is used.
-   */
-  @Test
-  public void testPartialUpdateReplaceInsertFragmentNewJSON() throws IOException, JSONException
-  {
-    System.out.println("Running testPartialUpdateReplaceInsertFragmentExistingJSON");
-
-    String[] filenames = { "json-original.json" };
-
-    SecurityContext secContext = new DatabaseClientFactory.DigestAuthContext("eval-user", "x");
-    DatabaseClient client = DatabaseClientFactory.newClient(appServerHostname, uberPort, dbName, secContext, getConnType());
-
-    // write docs
-    for (String filename : filenames) {
-      writeDocumentUsingInputStreamHandle(client, filename, "/partial-update/", "JSON");
-    }
-
-    String docId = "/partial-update/json-original.json";
-    JSONDocumentManager docMgr = client.newJSONDocumentManager();
-    DocumentPatchBuilder patchBldr = docMgr.newPatchBuilder();
-    patchBldr.pathLanguage(PathLanguage.JSONPATH);
-
-    // Mark an unknown location in argument 1, and then insert new node relative
-    // to argument 2.
-    patchBldr.replaceInsertFragment("$.employees[3]", "$.employees[0]", Position.BEFORE, "{\"firstName\":\"Albert\", \"lastName\":\"Einstein\"}");
-
-    DocumentPatchHandle patchHandle = patchBldr.build();
-    docMgr.patch(docId, patchHandle);
-<<<<<<< HEAD
-    this.waitForPropertyPropagate();
-=======
-    waitForPropertyPropagate();
->>>>>>> e9f6bd87
-
-    String content = docMgr.read(docId, new StringHandle()).get();
-
-    System.out.println(content);
-
-    String exp = "{\"employees\": [{\"firstName\":\"John\", \"lastName\":\"Doe\"}," +
-        "{\"firstName\":\"Ann\", \"lastName\":\"Smith\"}," +
-        "{\"firstName\":\"Albert\", \"lastName\":\"Einstein\"}," +
-        "{\"firstName\":\"Bob\", \"lastName\":\"Foo\"}]}";
-    JSONAssert.assertEquals(exp, content, false);
-
-    // release client
-    client.release();
-  }
-
-  /*
-   * Purpose: This test is used to validate all of the patch builder functions
-   * on a JSON document using JSONPath expressions.
-   * 
-   * Functions tested : replaceInsertFragment. An existing fragment replaced
-   * with another fragment.
-   */
-  @Test
-  public void testPartialUpdateReplaceInsertFragmentExistingJSON() throws IOException, JSONException
-  {
-    System.out.println("Running testPartialUpdateReplaceInsertFragmentExistingJSON");
-
-    String[] filenames = { "json-original.json" };
-
-    SecurityContext secContext = new DatabaseClientFactory.DigestAuthContext("eval-user", "x");
-    DatabaseClient client = DatabaseClientFactory.newClient(appServerHostname, uberPort, dbName, secContext, getConnType());
-
-    // write docs
-    for (String filename : filenames) {
-      writeDocumentUsingInputStreamHandle(client, filename, "/partial-update/", "JSON");
-    }
-
-    String docId = "/partial-update/json-original.json";
-    JSONDocumentManager docMgr = client.newJSONDocumentManager();
-    DocumentPatchBuilder patchBldr = docMgr.newPatchBuilder();
-    patchBldr.pathLanguage(PathLanguage.JSONPATH);
-
-    // Replace the third employee. Issue #161 - Using filters causes Bad Request
-    // Exceptions.
-    patchBldr.replaceInsertFragment("$.employees[2]", "$.employees[2]", Position.LAST_CHILD, "{\"firstName\":\"Albert\", \"lastName\":\"Einstein\"}");
-
-    DocumentPatchHandle patchHandle = patchBldr.build();
-    docMgr.patch(docId, patchHandle);
-<<<<<<< HEAD
-    this.waitForPropertyPropagate();
-=======
-    waitForPropertyPropagate();
->>>>>>> e9f6bd87
-
-    String content = docMgr.read(docId, new StringHandle()).get();
-
-    System.out.println(content);
-
-    String exp = "{\"employees\": [{\"firstName\":\"John\", \"lastName\":\"Doe\"}," +
-        "{\"firstName\":\"Ann\", \"lastName\":\"Smith\"}," +
-        "{\"firstName\":\"Albert\", \"lastName\":\"Einstein\"}]}";
-    JSONAssert.assertEquals(exp, content, false);
-
-    // release client
-    client.release();
-  }
-
-  /*
-   * Purpose: This test is used to validate all of the patch builder functions
-   * on a JSON document using JSONPath expressions.
-   * 
-   * Function tested: delete.
-   */
-  @Test
-  public void testPartialUpdateDeleteJSON() throws IOException, JSONException
-  {
-    System.out.println("Running testPartialUpdateReplaceValueJSON");
-
-    String[] filenames = { "json-original.json" };
-
-    SecurityContext secContext = new DatabaseClientFactory.DigestAuthContext("eval-user", "x");
-    DatabaseClient client = DatabaseClientFactory.newClient(appServerHostname, uberPort, dbName, secContext, getConnType());
-
-    // write docs
-    for (String filename : filenames) {
-      writeDocumentUsingInputStreamHandle(client, filename, "/partial-update/", "JSON");
-    }
-
-    String docId = "/partial-update/json-original.json";
-    JSONDocumentManager docMgr = client.newJSONDocumentManager();
-    DocumentPatchBuilder patchBldr = docMgr.newPatchBuilder();
-    patchBldr.pathLanguage(PathLanguage.JSONPATH);
-
-    // Delete the third employee's first name. Issue #161 - Using filters causes
-    // Bad Request Exceptions.
-    patchBldr.delete("$.employees[2].firstName", DocumentMetadataPatchBuilder.Cardinality.ZERO_OR_MORE);
-
-    DocumentPatchHandle patchHandle = patchBldr.build();
-    docMgr.patch(docId, patchHandle);
-<<<<<<< HEAD
-    this.waitForPropertyPropagate();
-=======
-    waitForPropertyPropagate();
->>>>>>> e9f6bd87
-
-    String content = docMgr.read(docId, new StringHandle()).get();
-
-    System.out.println(content);
-
-    String exp = "{\"employees\": [{\"firstName\":\"John\", \"lastName\":\"Doe\"}," +
-        "{\"firstName\":\"Ann\", \"lastName\":\"Smith\"}," +
-        "{\"lastName\":\"Foo\"}]}";
-    JSONAssert.assertEquals(exp, content, false);
-
-    // release client
-    client.release();
-  }
-  
-  // Sanity test to make sure that restricted Xpath predicate functions can be used to patch documents. 
-  @Test
-  public void testRestrictedXPath() throws IOException, JSONException {
-      System.out.println("Running testRestrictedXPaths");
-      final String DIRECTORY = "/RXath/";
-      final int BATCH_SIZE = 10;
-      StringBuilder content1 = new StringBuilder();
-      content1.append("{\"World\":[{\"CountyId\": \"0001\",");
-      content1.append("\"Govt\": \"Presidential\",");
-      content1.append("\"name\": \"USA\",");
-      content1.append("\"Pop\": 328,");
-      content1.append("\"Regions\":{\"Contiental\":[");
-      content1.append("{ \"RegionId\": \"1001\", \"Direction\": \"NE\" },");
-      content1.append("{ \"RegionId\": \"1002\", \"Direction\": \"SE\" },");
-      content1.append("{ \"RegionId\": \"1003\", \"Direction\": \"NW\" },");
-      content1.append("{ \"RegionId\": \"1004\", \"Direction\": \"SW\" }");
-      content1.append("]}}]}");
-
-      SecurityContext secContext = new DatabaseClientFactory.DigestAuthContext("eval-user", "x");
-      DatabaseClient client = DatabaseClientFactory.newClient(appServerHostname, uberPort, dbName, secContext, getConnType());
-      int count = 1;
-      XMLDocumentManager docMgr = client.newXMLDocumentManager();
-      // Write docs
-      String docStr = content1.toString();
-      DocumentWriteSet writeset1 = docMgr.newWriteSet();
-      for (int i = 0; i < 11; i++) {
-          writeset1.add(DIRECTORY + "World-01-" + i + ".json", new StringHandle(docStr));
-
-          if (count % BATCH_SIZE == 0) {
-              docMgr.write(writeset1);
-              writeset1 = docMgr.newWriteSet();
-          }
-          count++;
-      }
-      if (count % BATCH_SIZE > 0) {
-          docMgr.write(writeset1);
-      }
-      QueryManager queryMgr = client.newQueryManager();
-      
-      String head = "<search:search xmlns:search=\"http://marklogic.com/appservices/search\">";
-      String tail = "</search:search>";
-      // object-node - Number Node
-      String qtext1 = "<search:qtext>1001</search:qtext>";
-      String options1 ="<search:options>" +
-                      "<search:extract-document-data selected=\"include\">" +
-                      "<search:extract-path>/World//number-node()</search:extract-path>" +
-                      "</search:extract-document-data>" +
-                      "</search:options>";
-
-      String combinedSearch = head + qtext1 + options1 + tail;
-      RawCombinedQueryDefinition rawCombinedQueryDefinition =
-              queryMgr.newRawCombinedQueryDefinition(new StringHandle(combinedSearch).withMimetype("application/xml"));
-
-      // create handle
-      SearchHandle resSearchHandle = queryMgr.search(rawCombinedQueryDefinition, new SearchHandle());
-      MatchDocumentSummary[] summaries = resSearchHandle.getMatchResults();
-      for (MatchDocumentSummary summary : summaries) {
-          ExtractedResult extracted = summary.getExtracted();
-          if ( Format.JSON == summary.getFormat() ) {
-              for (ExtractedItem item : extracted) {
-                  String extractItem = item.getAs(String.class);
-                  System.out.println("Extracted item from Number node element search " + extractItem);
-                  assertTrue("Extracted Number node items incorrect", extractItem.matches("\\{\"Pop\":328\\}"));
-              }
-          }
-      }
-
-      String docId = "/RXath/World-01-2.json";
-      JSONDocumentManager JdocMgr = client.newJSONDocumentManager();
-      DocumentPatchBuilder patchBldr = JdocMgr.newPatchBuilder();
-      
-      // Replace 328 in the population to be 500.
-      patchBldr.pathLanguage(PathLanguage.XPATH);
-      patchBldr.replaceValue("/World//number-node()", 500);
-
-      DocumentPatchHandle patchHandle = patchBldr.build();
-      docMgr.patch(docId, patchHandle);
-<<<<<<< HEAD
-      this.waitForPropertyPropagate();
-=======
-      waitForPropertyPropagate();
->>>>>>> e9f6bd87
-      
-      // Verify the results again. Poppulation should be 500 for second document
-      String content = docMgr.read(docId, new StringHandle()).get();
-      System.out.println("Patched Number node element is " + content);
-      assertTrue("Patched Number node element incorrect", content.contains("\"Pop\":500"));
-  }
-
-  /*
-   * Purpose: This test is used to validate Git issue 132. Apply a patch to
-   * existing collections or permissions on a document using JSONPath
-   * expressions.
-   * 
-   * Functions tested : replaceInsertFragment. An new fragment is inserted when
-   * unknown index is used.
-   */
-  @Test
-  public void testMetaDataUpdateJSON() throws IOException, JSONException
-  {
-    System.out.println("Running testPartialUpdateReplaceInsertFragmentExistingJSON");
-
-    String[] filenames = { "json-original.json" };
-
-    SecurityContext secContext = new DatabaseClientFactory.DigestAuthContext("eval-user", "x");
-    DatabaseClient client = DatabaseClientFactory.newClient(appServerHostname, uberPort, dbName, secContext, getConnType());
-    DocumentMetadataHandle mhRead = new DocumentMetadataHandle();
-
-    // write docs
-    for (String filename : filenames) {
-      writeDocumentUsingInputStreamHandle(client, filename, "/partial-update/", "JSON");
-    }
-
-    String docId = "/partial-update/json-original.json";
-    JSONDocumentManager docMgr = client.newJSONDocumentManager();
-    DocumentMetadataPatchBuilder patchBldr = docMgr.newPatchBuilder(Format.JSON);
-
-    // Adding the initial meta-data, since there are none.
-    patchBldr.addCollection("JSONPatch1", "JSONPatch3");
-    patchBldr.addPermission("test-eval", DocumentMetadataHandle.Capability.READ, DocumentMetadataHandle.Capability.EXECUTE);
-
-    DocumentMetadataPatchBuilder.PatchHandle patchHandle = patchBldr.build();
-    docMgr.patch(docId, patchHandle);
-<<<<<<< HEAD
-    this.waitForPropertyPropagate();
-=======
-    waitForPropertyPropagate();
->>>>>>> e9f6bd87
-
-    String content = docMgr.read(docId, new StringHandle()).get();
-
-    System.out.println(content);
-    String exp = "{\"employees\": [{\"firstName\":\"John\", \"lastName\":\"Doe\"}," +
-        "{\"firstName\":\"Ann\", \"lastName\":\"Smith\"}," +
-        "{\"lastName\":\"Foo\"}]}";
-    JSONAssert.assertEquals(exp, content, false);
-
-    // Validate the changed meta-data.
-    docMgr.readMetadata(docId, mhRead);
-
-    // Collections
-    DocumentCollections collections = mhRead.getCollections();
-    String actualCollections = getDocumentCollectionsString(collections);
-    System.out.println("Returned collections: " + actualCollections);
-
-    assertTrue("Document collections difference in size value", actualCollections.contains("size:2"));
-    assertTrue("JSONPatch1 not found", actualCollections.contains("JSONPatch1"));
-    assertTrue("JSONPatch3 not found", actualCollections.contains("JSONPatch3"));
-
-    // Construct a Patch From Raw JSON
-    /*
-     * This is the JSON Format of meta-data for a document: Used for debugging
-     * and JSON Path estimation. { "collections" : [ string ], "permissions" : [
-     * { "role-name" : string, "capabilities" : [ string ] } ], "properties" : {
-     * property-name : property-value }, "quality" : integer }
-     */
-
-    /*
-     * This is the format for INSERT patch. Refer to Guides. { "patch": [ {
-     * "insert": { "context": "$.parent.child1", "position": "before",
-     * "content": { "INSERT1": "INSERTED1" } }},
-     */
-
-    /*
-     * This is the current meta-data in JSON format - For debugging purpose
-     * {"collections":["JSONPatch1","JSONPatch3"],
-     * "permissions":[{"role-name":"rest-writer",
-     * "capabilities":["execute","read","update"]},{"role-name":"test-eval",
-     * "capabilities":["execute","read"]},{"role-name":"rest-reader",
-     * "capabilities":["read"]}], "properties":{},"quality":0}
-     */
-
-    // String str = new
-    // String("{\"patch\": [{ \"insert\": {\"context\": \"collections\",\"position\": \"before\",\"content\": { \"shapes\":\"squares\" }}}]}");
-
-    // release client
-    client.release();
-  }
-
-  @AfterClass
-  public static void tearDown() throws Exception {
-    cleanupRESTServer(dbName, fNames);
-    deleteRESTUser("eval-user");
-    deleteUserRole("test-eval");
-    deleteUserRole("replaceRoleTest");
-  }
-}
+/*
+ * Copyright 2014-2018 MarkLogic Corporation
+ *
+ * Licensed under the Apache License, Version 2.0 (the "License");
+ * you may not use this file except in compliance with the License.
+ * You may obtain a copy of the License at
+ *
+ *    http://www.apache.org/licenses/LICENSE-2.0
+ *
+ * Unless required by applicable law or agreed to in writing, software
+ * distributed under the License is distributed on an "AS IS" BASIS,
+ * WITHOUT WARRANTIES OR CONDITIONS OF ANY KIND, either express or implied.
+ * See the License for the specific language governing permissions and
+ * limitations under the License.
+ */
+
+package com.marklogic.client.functionaltest;
+
+import static org.junit.Assert.assertFalse;
+import static org.junit.Assert.assertTrue;
+
+import java.io.File;
+import java.io.IOException;
+
+import org.json.JSONException;
+import org.junit.After;
+import org.junit.AfterClass;
+import org.junit.BeforeClass;
+import org.junit.Test;
+import org.skyscreamer.jsonassert.JSONAssert;
+
+import com.fasterxml.jackson.databind.ObjectMapper;
+import com.fasterxml.jackson.databind.node.ObjectNode;
+import com.marklogic.client.DatabaseClient;
+import com.marklogic.client.DatabaseClientFactory;
+import com.marklogic.client.DatabaseClientFactory.SecurityContext;
+import com.marklogic.client.FailedRequestException;
+import com.marklogic.client.Transaction;
+import com.marklogic.client.admin.ExtensionLibrariesManager;
+import com.marklogic.client.document.DocumentDescriptor;
+import com.marklogic.client.document.DocumentMetadataPatchBuilder;
+import com.marklogic.client.document.DocumentMetadataPatchBuilder.Cardinality;
+import com.marklogic.client.document.DocumentPatchBuilder;
+import com.marklogic.client.document.DocumentPatchBuilder.PathLanguage;
+import com.marklogic.client.document.DocumentPatchBuilder.Position;
+import com.marklogic.client.document.DocumentUriTemplate;
+import com.marklogic.client.document.DocumentWriteSet;
+import com.marklogic.client.document.JSONDocumentManager;
+import com.marklogic.client.document.XMLDocumentManager;
+import com.marklogic.client.io.DocumentMetadataHandle;
+import com.marklogic.client.io.DocumentMetadataHandle.Capability;
+import com.marklogic.client.io.DocumentMetadataHandle.DocumentCollections;
+import com.marklogic.client.io.FileHandle;
+import com.marklogic.client.io.Format;
+import com.marklogic.client.io.SearchHandle;
+import com.marklogic.client.io.StringHandle;
+import com.marklogic.client.io.marker.DocumentPatchHandle;
+import com.marklogic.client.query.ExtractedItem;
+import com.marklogic.client.query.ExtractedResult;
+import com.marklogic.client.query.MatchDocumentSummary;
+import com.marklogic.client.query.QueryManager;
+import com.marklogic.client.query.RawCombinedQueryDefinition;
+
+public class TestPartialUpdate extends BasicJavaClientREST {
+  private static String dbName = "TestPartialUpdateDB";
+  private static String[] fNames = { "TestPartialUpdateDB-1" };
+
+  // Additional port to test for Uber port
+  private static int uberPort = 8000;
+  private static String appServerHostname = null;
+
+  @BeforeClass
+  public static void setUp() throws Exception {
+    System.out.println("In setup");
+    configureRESTServer(dbName, fNames);
+    setupAppServicesConstraint(dbName);
+    addRangeElementAttributeIndex(dbName, "decimal", "http://cloudbank.com", "price", "", "amt", "http://marklogic.com/collation/");
+
+    createUserRolesWithPrevilages("test-eval", "xdbc:eval", "xdbc:eval-in", "xdmp:eval-in", "any-uri", "xdbc:invoke");
+    createUserRolesWithPrevilages("replaceRoleTest", "xdbc:eval", "xdbc:eval-in", "xdmp:eval-in", "any-uri", "xdbc:invoke");
+    createRESTUser("eval-user", "x", "test-eval", "replaceRoleTest", "rest-admin", "rest-writer", "rest-reader");
+    appServerHostname = getRestAppServerHostName();
+  }
+
+  @After
+  public void testCleanUp() throws Exception {
+    clearDB();
+    System.out.println("Running clear script");
+  }
+
+  @Test
+  public void testPartialUpdateXML() throws IOException {
+    System.out.println("Running testPartialUpdateXML");
+
+    String[] filenames = { "constraint1.xml", "constraint2.xml", "constraint3.xml", "constraint4.xml", "constraint5.xml" };
+
+    SecurityContext secContext = new DatabaseClientFactory.DigestAuthContext("eval-user", "x");
+    DatabaseClient client = DatabaseClientFactory.newClient(appServerHostname, uberPort, dbName, secContext, getConnType());
+
+    // write docs
+    for (String filename : filenames) {
+      writeDocumentUsingInputStreamHandle(client, filename, "/partial-update/", "XML");
+    }
+
+    String docId = "/partial-update/constraint1.xml";
+    XMLDocumentManager docMgr = client.newXMLDocumentManager();
+    DocumentPatchBuilder patchBldr = docMgr.newPatchBuilder();
+
+    patchBldr.insertFragment("/root", Position.LAST_CHILD, "<modified>2013-03-21</modified>");
+    DocumentPatchHandle patchHandle = patchBldr.build();
+    docMgr.patch(docId, patchHandle);
+    waitForPropertyPropagate();
+
+    String content = docMgr.read(docId, new StringHandle()).get();
+
+    System.out.println(content);
+
+    assertTrue("fragment is not inserted", content.contains("<modified>2013-03-21</modified></root>"));
+
+    // Check boolean replaces with XML documents.
+    String xmlDocId = "/replaceBoolXml";
+
+    String xmlStr1 = new String("<?xml version=\"1.0\" encoding=\"utf-8\"?>");
+    String xmlStr2 = new String("<resources><screen name=\"screen_small\">true</screen><screen name=\"adjust_view_bounds\">false</screen></resources>");
+    StringBuffer xmlStrbuf = new StringBuffer().append(xmlStr1).append(xmlStr2);
+
+    StringHandle contentHandle = new StringHandle();
+    contentHandle.set(xmlStrbuf.toString());
+
+    // write the document content
+    docMgr.write(xmlDocId, contentHandle);
+    waitForPropertyPropagate();
+
+    // Read it back to make sure the write worked.
+    String contentXml = docMgr.read(xmlDocId, new StringHandle()).get();
+
+    assertTrue("XML Replace fragment is not inserted", contentXml.contains(xmlStr2));
+
+    DocumentPatchBuilder patchBldrBool = docMgr.newPatchBuilder();
+    patchBldrBool.pathLanguage(PathLanguage.XPATH);
+
+    // Flip the boolean values for both screen types
+    patchBldrBool.replaceValue("/resources/screen[@name=\"screen_small\"]", false);
+    patchBldrBool.replaceValue("/resources/screen[@name=\"adjust_view_bounds\"]", new Boolean(true));
+
+    DocumentPatchHandle patchHandleBool = patchBldrBool.build();
+    docMgr.patch(xmlDocId, patchHandleBool);
+    waitForPropertyPropagate();
+
+    String content1 = docMgr.read(xmlDocId, new StringHandle()).get();
+    System.out.println(content1);
+    String xmlStr2Mod = new String("<resources><screen name=\"screen_small\">false</screen><screen name=\"adjust_view_bounds\">true</screen></resources>");
+
+    assertTrue("XML fragment is not replaced", content1.contains(xmlStr2Mod));
+    // release client
+    client.release();
+  }
+
+  /*
+   * Used to test Git issue # 94 along with uber-app server. use a bad user to
+   * authenticate client. Should be throwing FailedRequestException Exception.
+   * Message : Local message: write failed: Unauthorized. Server Message:
+   * Unauthorized
+   */
+  @Test(expected = FailedRequestException.class)
+  public void testJSONParserException() throws IOException
+  {
+    System.out.println("Running testPartialUpdateJSON");
+
+    String[] filenames = { "json-original.json" };
+
+    SecurityContext secContext = new DatabaseClientFactory.DigestAuthContext("bad-eval-user", "x");
+    DatabaseClient client = DatabaseClientFactory.newClient(appServerHostname, uberPort, dbName, secContext, getConnType());
+
+    // write docs
+    for (String filename : filenames) {
+      writeDocumentUsingInputStreamHandle(client, filename, "/partial-update/", "JSON");
+    }
+    // release client
+    client.release();
+  }
+
+  @Test
+  public void testPartialUpdateJSON() throws IOException {
+    System.out.println("Running testPartialUpdateJSON");
+
+    String[] filenames = { "json-original.json" };
+
+    SecurityContext secContext = new DatabaseClientFactory.DigestAuthContext("eval-user", "x");
+    DatabaseClient client = DatabaseClientFactory.newClient(appServerHostname, uberPort, dbName, secContext, getConnType());
+
+    // write docs
+    for (String filename : filenames) {
+      writeDocumentUsingInputStreamHandle(client, filename, "/partial-update/", "JSON");
+    }
+
+    ObjectMapper mapper = new ObjectMapper();
+
+    String docId = "/partial-update/json-original.json";
+    JSONDocumentManager docMgr = client.newJSONDocumentManager();
+    DocumentPatchBuilder patchBldr = docMgr.newPatchBuilder();
+    patchBldr.pathLanguage(PathLanguage.JSONPATH);
+
+    ObjectNode fragmentNode = mapper.createObjectNode();
+    ObjectNode fragmentNode1 = mapper.createObjectNode();
+    ObjectNode fragmentNode2 = mapper.createObjectNode();
+
+    fragmentNode.put("insertedKey", 9);
+    fragmentNode1.put("original", true);
+    fragmentNode2.put("modified", false);
+
+    String fragment = mapper.writeValueAsString(fragmentNode);
+    String fragment1 = mapper.writeValueAsString(fragmentNode1);
+    String fragment2 = mapper.writeValueAsString(fragmentNode2);
+
+    String jsonpath = new String("$.employees[2]");
+    patchBldr.insertFragment(jsonpath, Position.AFTER, fragment);
+    patchBldr.insertFragment("$.employees[2]", Position.AFTER, fragment1);
+    patchBldr.insertFragment("$.employees[0]", Position.AFTER, fragment2);
+
+    DocumentPatchHandle patchHandle = patchBldr.build();
+    docMgr.patch(docId, patchHandle);
+    waitForPropertyPropagate();
+
+    String content = docMgr.read(docId, new StringHandle()).get();
+
+    System.out.println(content);
+
+    assertTrue("fragment is not inserted", content.contains("{\"insertedKey\":9}"));
+    assertTrue("Original fragment is not inserted or incorrect", content.contains("{\"original\":true}"));
+    assertTrue("Modified fragment is not inserted or incorrect", content.contains("{\"modified\":false}"));
+
+    // Test for replaceValue with booleans.
+    DocumentPatchBuilder patchBldrBool = docMgr.newPatchBuilder();
+    patchBldrBool.pathLanguage(PathLanguage.JSONPATH);
+
+    // Replace original to false and modified to true.
+    patchBldrBool.replaceValue("$.employees[5].original", false);
+    patchBldrBool.replaceValue("$.employees[1].modified", new Boolean(true));
+
+    DocumentPatchHandle patchHandleBool = patchBldrBool.build();
+    docMgr.patch(docId, patchHandleBool);
+    waitForPropertyPropagate();
+
+    String content1 = docMgr.read(docId, new StringHandle()).get();
+
+    System.out.println(content1);
+    // Make sure the inserted content is present.
+    assertTrue("Original fragment is not replaced", content1.contains("{\"original\":false}"));
+    assertTrue("Modified fragment is not replaced", content1.contains("{\"modified\":true}"));
+
+    // release client
+    client.release();
+  }
+
+  @Test
+  public void testPartialUpdateContent() throws IOException
+  {
+    System.out.println("Running testPartialUpdateContent");
+
+    String filename = "constraint1.xml";
+
+    SecurityContext secContext = new DatabaseClientFactory.DigestAuthContext("eval-user", "x");
+    DatabaseClient client = DatabaseClientFactory.newClient(appServerHostname, uberPort, dbName, secContext, getConnType());
+
+    // write docs
+    writeDocumentUsingInputStreamHandle(client, filename, "/partial-update/", "XML");
+
+    String docId = "/partial-update/constraint1.xml";
+
+    // Creating Manager
+    XMLDocumentManager xmlDocMgr = client.newXMLDocumentManager();
+    XMLDocumentManager docMgr = client.newXMLDocumentManager();
+
+    // //
+    // Updating Content
+    // //
+    // Inserting Node
+    DocumentPatchBuilder patchBldr = docMgr.newPatchBuilder();
+    patchBldr.insertFragment("/root", Position.LAST_CHILD, "<modified>2013-03-21</modified>");
+    DocumentPatchHandle patchHandle = patchBldr.build();
+    docMgr.patch(docId, patchHandle);
+    waitForPropertyPropagate();
+    String contentBefore = xmlDocMgr.read(docId, new StringHandle()).get();
+
+    System.out.println(" Before Updating " + contentBefore);
+
+    // Updating inserted Node
+    DocumentPatchBuilder xmlPatchBldr = xmlDocMgr.newPatchBuilder();
+    DocumentPatchHandle xmlPatchForNode = xmlPatchBldr.replaceFragment("/root/modified", "<modified>2012-11-5</modified>").build();
+    xmlDocMgr.patch(docId, xmlPatchForNode);
+    waitForPropertyPropagate();
+    String contentAfter = xmlDocMgr.read(docId, new StringHandle()).get();
+
+    System.out.println("After Updating" + contentAfter);
+
+    assertTrue("fragment is not inserted", contentAfter.contains("<modified>2012-11-5</modified></root>"));
+
+    // //
+    // Updating Doc Element
+    // //
+    String contentBeforeElement = xmlDocMgr.read(docId, new StringHandle()).get();
+    System.out.println(" Before Updating " + contentBeforeElement);
+    DocumentPatchHandle xmlPatchForElement = xmlPatchBldr.replaceValue("/root/popularity", 10).build();
+    xmlDocMgr.patch(docId, xmlPatchForElement);
+    waitForPropertyPropagate();
+    contentAfter = xmlDocMgr.read(docId, new StringHandle()).get();
+
+    System.out.println("After Updating" + contentAfter);
+
+    // Check
+    assertTrue("Element Value has not Changed", contentAfter.contains("<popularity>10</popularity>"));
+
+    // //
+    // Updating Doc Attribute
+    // //
+    String contentBeforeAttribute = xmlDocMgr.read(docId, new StringHandle()).get();
+    System.out.println(" Before Updating " + contentBeforeAttribute);
+
+    // Updating Attribute Value
+    xmlPatchBldr.replaceValue("/root/*:price/@amt", 0.5);
+    // xmlPatchBldr.replaceValue("/root/*:price/@xmlns","http://marklogic.com");
+    DocumentPatchHandle xmlPatchForValue = xmlPatchBldr.build();
+    xmlDocMgr.patch(docId, xmlPatchForValue);
+    waitForPropertyPropagate();
+    contentAfter = xmlDocMgr.read(docId, new StringHandle()).get();
+
+    System.out.println("After Updating" + contentAfter);
+    // Check
+    assertTrue("Value of amt has not Changed", contentAfter.contains("<price amt=\"0.5\" xmlns=\"http://cloudbank.com\"/>"));
+
+    // //
+    // Updating Doc Namespace
+    // //
+    String contentBeforeNamespace = xmlDocMgr.read(docId, new StringHandle()).get();
+    System.out.println(" Before Updating " + contentBeforeNamespace);
+
+    // Changing Element Value
+    DocumentPatchHandle xmlPatch = xmlPatchBldr.replaceValue("/root/*:date", "2006-02-02").build();
+    xmlDocMgr.patch(docId, xmlPatch);
+    waitForPropertyPropagate();
+    contentAfter = xmlDocMgr.read(docId, new StringHandle()).get();
+
+    System.out.println("After Updating" + contentAfter);
+    // Check
+    assertTrue("Element Value has not Changed", contentAfter.contains("<date xmlns=\"http://purl.org/dc/elements/1.1/\">2006-02-02</date>"));
+
+    // release client
+    client.release();
+  }
+
+  @Test
+  public void testPartialUpdateDeletePath() throws IOException
+  {
+    System.out.println("Running testPartialUpdateDeletePath");
+
+    SecurityContext secContext = new DatabaseClientFactory.DigestAuthContext("eval-user", "x");
+    DatabaseClient client = DatabaseClientFactory.newClient(appServerHostname, uberPort, dbName, secContext, getConnType());
+
+    // write docs
+    String filename = "constraint1.xml";
+    writeDocumentUsingInputStreamHandle(client, filename, "/partial-update/", "XML");
+    String docId = "/partial-update/constraint1.xml";
+
+    // Creating Manager
+    XMLDocumentManager xmlDocMgr = client.newXMLDocumentManager();
+
+    String contentBefore = xmlDocMgr.read(docId, new StringHandle()).get();
+    System.out.println(" Before Updating " + contentBefore);
+
+    // Deleting Element Value
+    DocumentPatchBuilder xmlPatchBldr = xmlDocMgr.newPatchBuilder();
+    // DocumentPatchHandle xmlPatch = xmlPatchBldr.replaceValue("/root/*:date",
+    // "2006-02-02").build();
+    DocumentPatchHandle xmlPatch = xmlPatchBldr.delete("/root/*:date").build();
+    xmlDocMgr.patch(docId, xmlPatch);
+    waitForPropertyPropagate();
+
+    // Delete invalid Path
+    try {
+      xmlPatch = xmlPatchBldr.delete("InvalidPath").build();
+      xmlDocMgr.patch(docId, xmlPatch);
+      waitForPropertyPropagate();
+    } catch (Exception e) {
+      System.out.println(e.toString());
+      assertTrue("Haven't deleted Invalid path", e.toString().contains(" invalid path: //InvalidPath"));
+    }
+    String contentAfter = xmlDocMgr.read(docId, new StringHandle()).get();
+
+    System.out.println("After Updating" + contentAfter);
+    assertFalse("Element is not Deleted", contentAfter.contains("<date xmlns=\"http://purl.org/dc/elements/1.1/\">2005-01-01</date>"));
+
+    // release client
+    client.release();
+  }
+
+  @Test
+  public void testPartialUpdateFragments() throws Exception {
+    System.out.println("Running testPartialUpdateFragments");
+    SecurityContext secContext = new DatabaseClientFactory.DigestAuthContext("eval-user", "x");
+    DatabaseClient client = DatabaseClientFactory.newClient(appServerHostname, uberPort, dbName, secContext, getConnType());
+
+    // write docs
+    String filename = "constraint1.xml";
+    writeDocumentUsingInputStreamHandle(client, filename, "/partial-update/", "XML");
+    waitForPropertyPropagate();
+    String docId = "/partial-update/constraint1.xml";
+
+    // Creating Manager
+    XMLDocumentManager xmlDocMgr = client.newXMLDocumentManager();
+    String contentBefore = xmlDocMgr.read(docId, new StringHandle()).get();
+    System.out.println(" Before Updating " + contentBefore);
+    // Inserting Fragments with valid path
+    DocumentPatchBuilder patchBldr = xmlDocMgr.newPatchBuilder();
+    patchBldr.insertFragment("/root/title", Position.BEFORE, "<start>Hi</start>\n  ");
+    patchBldr.insertFragment("/root/id", Position.AFTER, "\n  <modified>2013-03-21</modified>");
+    patchBldr.insertFragment("/root", Position.LAST_CHILD, "  <End>bye</End>\n");
+    // Inserting Fragments with invalid path
+    patchBldr.insertFragment("/root/someinvalidpath", Position.BEFORE, "<false>Entry</false>");
+    DocumentPatchHandle patchHandle = patchBldr.build();
+    xmlDocMgr.patch(docId, patchHandle);
+    waitForPropertyPropagate();
+    String content = xmlDocMgr.read(docId, new StringHandle()).get();
+
+    System.out.println(content);
+
+    assertTrue("fragment is not inserted Before", content.contains("<start>Hi</start>"));
+    assertTrue("fragment is not inserted After", content.contains("<modified>2013-03-21</modified>"));
+    assertTrue("fragment is not inserted as Last Child", content.contains("<End>bye</End>"));
+    assertFalse("fragment with invalid path has entered", content.contains("<false>Entry</false>"));
+    // release client
+    client.release();
+  }
+
+  @Test
+  public void testPartialUpdateInsertFragments() throws Exception {
+    System.out.println("Running testPartialUpdateInsertFragments");
+    SecurityContext secContext = new DatabaseClientFactory.DigestAuthContext("eval-user", "x");
+    DatabaseClient client = DatabaseClientFactory.newClient(appServerHostname, uberPort, dbName, secContext, getConnType());
+
+    // write docs
+    String filename = "constraint1.xml";
+    writeDocumentUsingInputStreamHandle(client, filename, "/partial-update/", "XML");
+    String docId = "/partial-update/constraint1.xml";
+
+    // Creating Manager
+    XMLDocumentManager xmlDocMgr = client.newXMLDocumentManager();
+    String contentBefore = xmlDocMgr.read(docId, new StringHandle()).get();
+    System.out.println(" Before Updating " + contentBefore);
+    // Replacing Fragments with valid path
+    DocumentPatchBuilder patchBldr = xmlDocMgr.newPatchBuilder();
+    patchBldr.replaceFragment("/root/title", "<replaced>foo</replaced>");
+    // Replacing Fragments with invalid path
+    patchBldr.replaceFragment("/root/invalidpath", "<replaced>FalseEntry</replaced>");
+    patchBldr.replaceInsertFragment("/root/nonexist", "/root", Position.LAST_CHILD, "  <foo>bar</foo>\n ");
+    DocumentPatchHandle patchHandle = patchBldr.build();
+    xmlDocMgr.patch(docId, patchHandle);
+    waitForPropertyPropagate();
+    String content = xmlDocMgr.read(docId, new StringHandle()).get();
+
+    System.out.println(content);
+
+    assertTrue("fragment is not Replaced", content.contains("<replaced>foo</replaced>"));
+    assertFalse("fragment is not Replaced", content.contains("<replaced>FalseEntry</replaced>"));
+    assertTrue("replaceInsertFragment has Failed", content.contains("<foo>bar</foo>"));
+    // release client
+    client.release();
+  }
+
+  @Test
+  public void testPartialUpdateInsertExistingFragments() throws Exception {
+    System.out.println("Running testPartialUpdateInsertExistingFragments");
+    SecurityContext secContext = new DatabaseClientFactory.DigestAuthContext("eval-user", "x");
+    DatabaseClient client = DatabaseClientFactory.newClient(appServerHostname, uberPort, dbName, secContext, getConnType());
+
+    // write docs
+    String filename = "constraint1.xml";
+    writeDocumentUsingInputStreamHandle(client, filename, "/partial-update/", "XML");
+    String docId = "/partial-update/constraint1.xml";
+
+    // Creating Manager
+    XMLDocumentManager xmlDocMgr = client.newXMLDocumentManager();
+    String contentBefore = xmlDocMgr.read(docId, new StringHandle()).get();
+    System.out.println(" Before Updating " + contentBefore);
+    // Replacing Fragments with valid path
+    DocumentPatchBuilder patchBldr = xmlDocMgr.newPatchBuilder();
+    patchBldr.replaceInsertFragment("/root/title", "/root", Position.LAST_CHILD, "<foo>LastChild</foo>");
+    patchBldr.replaceInsertFragment("/root/id", "/root", Position.BEFORE, "<foo>Before</foo>");
+    patchBldr.replaceInsertFragment("/root/p", "/root", Position.AFTER, "<foo>After</foo>");
+    DocumentPatchHandle patchHandle = patchBldr.build();
+    xmlDocMgr.patch(docId, patchHandle);
+    waitForPropertyPropagate();
+    String content = xmlDocMgr.read(docId, new StringHandle()).get();
+
+    System.out.println(content);
+
+    assertTrue("replaceInsertFragment Failed at Position.LAST_CHILD", content.contains("<foo>LastChild</foo>"));
+    assertTrue("replaceInsertFragment Failed at Position.BEFORE", content.contains("<foo>Before</foo>"));
+    assertTrue("replaceInsertFragment Failed at Position.AFTER", content.contains("<foo>After</foo>"));
+
+    // release client
+    client.release();
+  }
+
+  @Test
+  public void testPartialUpdateReplaceApply() throws Exception {
+    System.out.println("Running testPartialUpdateReplaceApply");
+    SecurityContext secContext = new DatabaseClientFactory.DigestAuthContext("rest-admin", "x");
+    DatabaseClient client = DatabaseClientFactory.newClient(appServerHostname, 8000, secContext, getConnType());
+    ExtensionLibrariesManager libsMgr = client.newServerConfigManager().newExtensionLibrariesManager();
+
+    libsMgr.write("/ext/patch/custom-lib.xqy", new FileHandle(new File("src/test/java/com/marklogic/client/functionaltest/data/custom-lib.xqy")).withFormat(Format.TEXT));
+    libsMgr.write("/ext/patch/qatests.sjs", new FileHandle(new File("src/test/java/com/marklogic/client/functionaltest/data/qatests.sjs")).withFormat(Format.TEXT));
+    // write docs
+    String filename = "constraint6.xml";
+    String filename2 = "constraint6.json";
+    writeDocumentUsingInputStreamHandle(client, filename, "/partial-update/", "XML");
+    writeDocumentUsingInputStreamHandle(client, filename2, "/partial-update/", "JSON");
+    
+    String docId = "/partial-update/constraint6.xml";
+
+    // Creating Manager
+    XMLDocumentManager xmlDocMgr = client.newXMLDocumentManager();
+    String contentBefore = xmlDocMgr.read(docId, new StringHandle()).get();
+    System.out.println(" Before Updating " + contentBefore);
+    // Executing different operations on XML
+    DocumentPatchBuilder patchBldr = xmlDocMgr.newPatchBuilder();
+    patchBldr.replaceApply("/root/add", patchBldr.call().add(10));
+    patchBldr.replaceApply("/root/subtract", patchBldr.call().subtract(2));
+    patchBldr.replaceApply("/root/multiply", patchBldr.call().multiply(2));
+    patchBldr.replaceApply("/root/divide", patchBldr.call().divideBy(2));
+    patchBldr.replaceApply("/root/concatenateAfter", patchBldr.call().concatenateAfter(" ML7"));
+    patchBldr.replaceApply("/root/concatenateBetween", patchBldr.call().concatenateBetween("ML ", " 7"));
+    patchBldr.replaceApply("/root/concatenateBefore", patchBldr.call().concatenateBefore("ML "));
+    patchBldr.replaceApply("/root/substringAfter", patchBldr.call().substringAfter("Version"));
+    patchBldr.replaceApply("/root/substringBefore", patchBldr.call().substringBefore("Version"));
+    patchBldr.replaceApply("/root/replaceRegex", patchBldr.call().replaceRegex("[a-m]", "1"));
+    patchBldr.replaceApply("/root/applyLibrary", patchBldr.call().applyLibraryFragments("underwrite", "<applyLibrary>API</applyLibrary>")).library(
+        "http://marklogic.com/ext/patch/custom-lib", "/ext/patch/custom-lib.xqy");
+    DocumentPatchHandle patchHandle = patchBldr.build();
+    xmlDocMgr.patch(docId, patchHandle);
+    waitForPropertyPropagate();
+    String content = xmlDocMgr.read(docId, new StringHandle()).get();
+
+    System.out.println("After Update" + content);
+    // Check
+    assertTrue("Add Failed", content.contains("<add>15</add>"));
+    assertTrue("Subtract Failed", content.contains("<subtract>3</subtract>"));
+    assertTrue("Multiplication Failed", content.contains("<multiply>4</multiply>"));
+    assertTrue("Division Failed", content.contains("<divide>10</divide>"));
+    assertTrue("concatenateAfter Failed", content.contains("<concatenateAfter>Hi ML7</concatenateAfter>"));
+    assertTrue("concatenateBefore Failed", content.contains("<concatenateBefore>ML 7</concatenateBefore>"));
+    assertTrue("substringAfter Failed", content.contains(" <substringAfter> 7</substringAfter>"));
+    assertTrue("substringBefore Failed", content.contains("<substringBefore>ML </substringBefore>"));
+    assertTrue("concatenateBetween Failed", content.contains("<concatenateBetween>ML Version 7</concatenateBetween>"));
+    assertTrue("Ragex Failed", content.contains("<replaceRegex>C111nt</replaceRegex>"));
+    assertTrue("Apply Library Fragments Failed ", content.contains("<applyLibrary>APIAPI</applyLibrary>"));
+    
+    String docId2 = "/partial-update/constraint6.json";
+    
+    JSONDocumentManager jdm = client.newJSONDocumentManager();
+    DocumentPatchBuilder patchBldrSJS = jdm.newPatchBuilder();
+    patchBldrSJS.pathLanguage(PathLanguage.JSONPATH);
+	
+    patchBldrSJS.library("", "/ext/patch/qatests.sjs");
+    patchBldrSJS.replaceApply("root.divide", 
+    		patchBldrSJS.call().applyLibraryValues("Mymin", 18, 21));
+    DocumentPatchHandle patchHandleSJS = patchBldrSJS.build();
+    jdm.patch(docId2, patchHandleSJS);
+    System.out.println(patchBldrSJS.build().toString());
+    
+    waitForPropertyPropagate();
+    String content1 = xmlDocMgr.read(docId2, new StringHandle()).get();
+    System.out.println("After Update on divide with fn() values " + content1);
+    assertTrue("Division Failed", content1.contains("\"divide\":18"));
+    
+    // Work on the different element with different values and another patch update
+    DocumentPatchBuilder patchBldrSJS1 = jdm.newPatchBuilder();
+    patchBldrSJS1.pathLanguage(PathLanguage.JSONPATH);
+	
+    patchBldrSJS1.library("", "/ext/patch/qatests.sjs");
+    patchBldrSJS1.replaceApply("root.add", 
+    		patchBldrSJS1.call().applyLibraryValues("Mymin", -12, 21));
+    ObjectMapper mapper = new ObjectMapper();
+    ObjectNode fragmentNode = mapper.createObjectNode();
+    fragmentNode = mapper.createObjectNode();
+    fragmentNode.put("modulo", 2);
+    String fragment = mapper.writeValueAsString(fragmentNode);
+    patchBldrSJS1.insertFragment("root.divide", Position.AFTER, fragment);
+    
+    DocumentPatchHandle patchHandleSJS1 = patchBldrSJS1.build();
+    jdm.patch(docId2, patchHandleSJS1);
+    System.out.println(patchBldrSJS1.build().toString());
+    
+    waitForPropertyPropagate();
+    String content2 = xmlDocMgr.read(docId2, new StringHandle()).get();
+    System.out.println("After Update on add with fn() values " + content2);
+    assertTrue("Add Failed", content2.contains("\"add\":-12"));
+    assertTrue("Modulo Failed", content2.contains("\"modulo\":2"));
+    
+    // Error condition checks
+    DocumentPatchBuilder patchBldrSJSErr = jdm.newPatchBuilder();
+    patchBldrSJSErr.pathLanguage(PathLanguage.JSONPATH);
+	
+    patchBldrSJSErr.library("", "/ext/patch/qatests.sjs");
+    patchBldrSJSErr.replaceApply("root.add", 
+    		patchBldrSJSErr.call().applyLibraryValues("Mymin", new String("A"),  new String("A")));
+    StringBuilder strErr = new StringBuilder();
+    try {
+    DocumentPatchHandle patchHandleSJSErr = patchBldrSJSErr.build();
+    jdm.patch(docId2, patchHandleSJSErr);
+    }
+    catch (Exception ex) {
+    	System.out.println(ex.getMessage());
+    	strErr.append(ex.getMessage());
+    }
+    System.out.println(patchBldrSJSErr.build().toString());
+    
+    waitForPropertyPropagate();
+    String content3 = xmlDocMgr.read(docId2, new StringHandle()).get();
+    System.out.println("After Update on divide with fn() values " + content3);
+    assertTrue("No exception should be available", strErr.toString().isEmpty());
+
+    // release client
+    libsMgr.delete("/ext/patch/custom-lib.xqy");
+    libsMgr.delete("/ext/patch/qatests.sjs");
+    client.release();
+  }
+
+  @Test
+  public void testPartialUpdateCombination() throws Exception {
+    System.out.println("Running testPartialUpdateCombination");
+    SecurityContext secContext = new DatabaseClientFactory.DigestAuthContext("eval-user", "x");
+    DatabaseClient client = DatabaseClientFactory.newClient(appServerHostname, uberPort, dbName, secContext, getConnType());
+
+    // write docs
+    String filename = "constraint1.xml";
+    writeDocumentUsingInputStreamHandle(client, filename, "/partial-update/", "XML");
+    String docId = "/partial-update/constraint1.xml";
+
+    // Creating Manager
+    XMLDocumentManager xmlDocMgr = client.newXMLDocumentManager();
+    String contentBefore = xmlDocMgr.read(docId, new StringHandle()).get();
+    System.out.println(" Before Updating " + contentBefore);
+
+    DocumentPatchBuilder xmlPatchBldr = xmlDocMgr.newPatchBuilder();
+    DocumentPatchHandle xmlPatch = xmlPatchBldr.insertFragment("/root", Position.LAST_CHILD, "<modified>2012-11-5</modified>").delete("/root/*:date")
+        .replaceApply("/root/popularity", xmlPatchBldr.call().multiply(2)).build();
+    xmlDocMgr.patch(docId, xmlPatch);
+    waitForPropertyPropagate();
+    String content = xmlDocMgr.read(docId, new StringHandle()).get();
+
+    System.out.println(" After Updating " + content);
+    // Check
+    assertTrue("Multiplication Failed", content.contains("<popularity>10</popularity>"));
+    assertFalse("Deletion Failed", content.contains("<date xmlns=\"http://purl.org/dc/elements/1.1/\">2005-01-01</date>"));
+    assertTrue("Insertion Failed", content.contains("<modified>2012-11-5</modified>"));
+    // release client
+    client.release();
+  }
+
+  @Test
+  public void testPartialUpdateCombinationTransc() throws Exception {
+    System.out.println("Running testPartialUpdateCombination");
+    SecurityContext secContext = new DatabaseClientFactory.DigestAuthContext("eval-user", "x");
+    DatabaseClient client = DatabaseClientFactory.newClient(appServerHostname, uberPort, dbName, secContext, getConnType());
+    Transaction t = client.openTransaction("Transac");
+    // write docs
+    String filename = "constraint1.xml";
+    // writeDocumentUsingInputStreamHandle(client, filename, "/partial-update/",
+    // "XML");
+    writeDocumentUsingInputStreamHandle(client, filename, "/partial-update/", "XML");
+    // t.commit();
+    String docId = "/partial-update/constraint1.xml";
+
+    // Creating Manager
+    XMLDocumentManager xmlDocMgr = client.newXMLDocumentManager();
+    String contentBefore = xmlDocMgr.read(docId, new StringHandle()).get();
+    System.out.println(" Before Updating " + contentBefore);
+    // Transaction t1 = client.openTransaction();
+    DocumentPatchBuilder xmlPatchBldr = xmlDocMgr.newPatchBuilder();
+    DocumentPatchHandle xmlPatch = xmlPatchBldr.insertFragment("/root", Position.LAST_CHILD, "<modified>2012-11-5</modified>").delete("/root/*:date")
+        .replaceApply("/root/popularity", xmlPatchBldr.call().multiply(2)).build();
+    xmlDocMgr.patch(docId, xmlPatch, t);
+    t.commit();
+    waitForPropertyPropagate();
+    String content = xmlDocMgr.read(docId, new StringHandle()).get();
+
+    System.out.println(" After Updating " + content);
+
+    // Check
+    assertTrue("Multiplication Failed", content.contains("<popularity>10</popularity>"));
+    assertFalse("Deletion Failed", content.contains("<date xmlns=\"http://purl.org/dc/elements/1.1/\">2005-01-01</date>"));
+    assertTrue("Insertion Failed", content.contains("<modified>2012-11-5</modified>"));
+
+    // release client
+    client.release();
+  }
+
+  @Test
+  public void testPartialUpdateCombinationTranscRevert() throws Exception {
+    System.out.println("Running testPartialUpdateCombinationTranscRevert");
+    SecurityContext secContext = new DatabaseClientFactory.DigestAuthContext("eval-user", "x");
+    DatabaseClient client = DatabaseClientFactory.newClient(appServerHostname, uberPort, dbName, secContext, getConnType());
+    // write docs
+    String[] filenames = { "constraint1.xml", "constraint2.xml" };
+    for (String filename : filenames) {
+      writeDocumentUsingInputStreamHandle(client, filename, "/partial-update/", "XML");
+    }
+    String docId1 = "/partial-update/constraint1.xml";
+    String docId2 = "/partial-update/constraint2.xml";
+    // Creating Manager
+    XMLDocumentManager xmlDocMgr1 = client.newXMLDocumentManager();
+    XMLDocumentManager xmlDocMgr2 = client.newXMLDocumentManager();
+    String contentBefore1 = xmlDocMgr1.read(docId1, new StringHandle()).get();
+    String contentBefore2 = xmlDocMgr2.read(docId2, new StringHandle()).get();
+    System.out.println(" Before Updating Document 1 " + contentBefore1);
+    System.out.println(" Before Updating Document 2 " + contentBefore2);
+
+    DocumentPatchBuilder xmlPatchBldr1 = xmlDocMgr1.newPatchBuilder();
+    DocumentPatchBuilder xmlPatchBldr2 = xmlDocMgr2.newPatchBuilder();
+
+    DocumentPatchHandle xmlPatch1 = xmlPatchBldr1.insertFragment("/root", Position.LAST_CHILD, "<modified>2012-11-5</modified>").build();
+    DocumentPatchHandle xmlPatch2 = xmlPatchBldr2.insertFragment("/root", Position.LAST_CHILD, "<modified>2012-11-5</modified>").build();
+
+    Transaction t1 = client.openTransaction();
+    xmlDocMgr1.patch(docId1, xmlPatch1, t1);
+    t1.commit();
+    waitForPropertyPropagate();
+    String content1 = xmlDocMgr1.read(docId1, new StringHandle()).get();
+    System.out.println(" After Updating Documant 1 : Transaction Commit" + content1);
+    Transaction t2 = client.openTransaction();
+    xmlDocMgr1.patch(docId2, xmlPatch2, t2);
+    t2.rollback();
+    waitForPropertyPropagate();
+
+    String content2 = xmlDocMgr2.read(docId2, new StringHandle()).get();
+    System.out.println(" After Updating Document 2 : Transaction Rollback" + content2);
+
+    // release client
+    client.release();
+  }
+
+  /*
+   * We have Git issue #199 that tracks multiple patch on same JSONPath index.
+   * This test uses different path index. This test was modified to account for
+   * the correct path index elements.
+   */
+  @Test
+  public void testPartialUpdateCombinationJSON() throws Exception {
+    System.out.println("Running testPartialUpdateCombinationJSON");
+    DatabaseClient client = getDatabaseClient("rest-writer", "x", getConnType());
+
+    // write docs
+    String[] filenames = { "json-original.json" };
+    for (String filename : filenames) {
+      writeDocumentUsingInputStreamHandle(client, filename, "/partial-update/", "JSON");
+    }
+    String docId = "/partial-update/json-original.json";
+
+    ObjectMapper mapper = new ObjectMapper();
+
+    JSONDocumentManager docMgr = client.newJSONDocumentManager();
+    DocumentPatchBuilder patchBldr = docMgr.newPatchBuilder();
+    patchBldr.pathLanguage(PathLanguage.JSONPATH);
+    String content1 = docMgr.read(docId, new StringHandle()).get();
+
+    System.out.println("Before" + content1);
+    ObjectNode fragmentNode = mapper.createObjectNode();
+    fragmentNode = mapper.createObjectNode();
+    fragmentNode.put("insertedKey", 9);
+    String fragment = mapper.writeValueAsString(fragmentNode);
+    // Original - patchBldr.insertFragment("$.employees", Position.LAST_CHILD,
+    // fragment).delete("$.employees[2]").replaceApply("$.employees[1].firstName",
+    // patchBldr.call().concatenateAfter("Hi"));
+    patchBldr.insertFragment("$.employees[0]", Position.AFTER, fragment).delete("$.employees[2]").replaceApply("$.employees[1].firstName", patchBldr.call().concatenateAfter("Hi"));
+    DocumentPatchHandle patchHandle = patchBldr.build();
+    docMgr.patch(docId, patchHandle);
+    waitForPropertyPropagate();
+
+    String content = docMgr.read(docId, new StringHandle()).get();
+
+    System.out.println("After" + content);
+
+    assertTrue("fragment is not inserted", content.contains("{\"insertedKey\":9}"));
+    assertTrue("fragment is not inserted", content.contains("{\"firstName\":\"AnnHi\", \"lastName\":\"Smith\"}"));
+    assertFalse("fragment is not deleted", content.contains("{\"firstName\":\"Bob\", \"lastName\":\"Foo\"}"));
+
+    // release client
+    client.release();
+  }
+
+  @Test
+  public void testPartialUpdateMetadata() throws Exception {
+    System.out.println("Running testPartialUpdateMetadata");
+    SecurityContext secContext = new DatabaseClientFactory.DigestAuthContext("eval-user", "x");
+    DatabaseClient client = DatabaseClientFactory.newClient(appServerHostname, uberPort, dbName, secContext, getConnType());
+
+    // write docs
+    String filename = "constraint1.xml";
+    writeDocumentUsingInputStreamHandle(client, filename, "/partial-update/", "XML");
+    String docId = "/partial-update/constraint1.xml";
+
+    // Creating Manager
+    XMLDocumentManager xmlDocMgr = client.newXMLDocumentManager();
+    String contentMetadata = xmlDocMgr.readMetadata(docId, new StringHandle()).get();
+    System.out.println(" Before Updating " + contentMetadata);
+
+    DocumentMetadataPatchBuilder patchBldr = xmlDocMgr.newPatchBuilder(Format.XML);
+    patchBldr.addCollection("/document/collection3");
+    patchBldr.addPermission("replaceRoleTest", Capability.READ);
+    patchBldr.addPropertyValue("Hello", "Hi");
+    DocumentPatchHandle patchHandle = patchBldr.build();
+    xmlDocMgr.patch(docId, patchHandle);
+    waitForPropertyPropagate();
+
+    String contentMetadata1 = xmlDocMgr.readMetadata(docId, new StringHandle()).get();
+    System.out.println(" After Changing " + contentMetadata1);
+
+    // Check
+    assertTrue("Collection not added", contentMetadata1.contains("<rapi:collection>/document/collection3</rapi:collection>"));
+    assertTrue("Permission not added", contentMetadata1.contains("<rapi:role-name>replaceRoleTest</rapi:role-name>"));    
+    assertTrue("Property not added", contentMetadata1.contains("<Hello xsi:type=\"xs:string\">Hi</Hello>"));
+
+    // //
+    // replacing Metadata Values
+    // //
+    DocumentMetadataPatchBuilder patchBldrRep = xmlDocMgr.newPatchBuilder(Format.XML);
+    patchBldrRep.replaceCollection("/document/collection3", "/document/collection4");
+    patchBldrRep.replacePermission("admin", Capability.UPDATE);
+    patchBldrRep.replacePropertyValue("Hello", "Bye");
+    DocumentPatchHandle patchHandleRep = patchBldrRep.build();
+    xmlDocMgr.patch(docId, patchHandleRep);
+    waitForPropertyPropagate();
+    String contentMetadataRep = xmlDocMgr.readMetadata(docId, new StringHandle()).get();
+    System.out.println(" After Updating " + contentMetadataRep);
+
+    // Check
+    assertTrue("Collection not added", contentMetadataRep.contains("<rapi:collection>/document/collection4</rapi:collection>"));
+    assertTrue("Permission not added", contentMetadata1.contains("<rapi:role-name>replaceRoleTest</rapi:role-name>"));
+    assertTrue("Property not added", contentMetadataRep.contains("<Hello xsi:type=\"xs:string\">Bye</Hello>"));
+
+    // //
+    // Deleting Metadata Values
+    // //
+    DocumentMetadataPatchBuilder patchBldrDel = xmlDocMgr.newPatchBuilder(Format.XML);
+    patchBldrDel.deleteCollection("/document/collection4");
+    patchBldrDel.deletePermission("replaceRoleTest");
+    patchBldrDel.deleteProperty("Hello");
+    DocumentPatchHandle patchHandleDel = patchBldrDel.build();
+    xmlDocMgr.patch(docId, patchHandleDel);
+    waitForPropertyPropagate();
+    String contentMetadataDel = xmlDocMgr.readMetadata(docId, new StringHandle()).get();
+    System.out.println(" After Deleting " + contentMetadataDel);
+
+    // Check
+    assertFalse("Collection not deleted", contentMetadataDel.contains("<rapi:collection>/document/collection4</rapi:collection>"));
+    assertFalse("Permission not deleted", contentMetadataDel.contains("<rapi:role-name>admin</rapi:role-name>"));
+    assertFalse("Property not deleted", contentMetadataDel.contains("<Hello xsi:type=\"xs:string\">Bye</Hello>"));
+
+    // release client
+    client.release();
+  }
+
+  @Test
+  public void testPartialUpdateXMLDscriptor() throws IOException {
+    System.out.println("Running testPartialUpdateXMLDescriptor");
+
+    String[] filenames = { "constraint1.xml", "constraint2.xml", "constraint3.xml", "constraint4.xml", "constraint5.xml" };
+
+    SecurityContext secContext = new DatabaseClientFactory.DigestAuthContext("eval-user", "x");
+    DatabaseClient client = DatabaseClientFactory.newClient(appServerHostname, uberPort, dbName, secContext, getConnType());
+
+    // write docs
+    for (String filename : filenames) {
+      writeDocumentUsingInputStreamHandle(client, filename, "/partial-update/", "XML");
+    }
+
+    String docId = "/partial-update/constraint1.xml";
+    // create doc manager
+    XMLDocumentManager docMgr = client.newXMLDocumentManager();
+
+    // Create Document Descriptor
+    DocumentDescriptor desc = docMgr.newDescriptor(docId);
+    DocumentPatchBuilder patchBldr = docMgr.newPatchBuilder();
+    patchBldr.insertFragment("/root", Position.LAST_CHILD, "<modified>2013-03-21</modified>");
+    DocumentPatchHandle patchHandle = patchBldr.build();
+
+    docMgr.patch(desc, patchHandle);
+    waitForPropertyPropagate();
+
+    String content = docMgr.read(docId, new StringHandle()).get();
+
+    System.out.println("After" + content);
+
+    assertTrue("fragment is not inserted", content.contains("<modified>2013-03-21</modified></root>"));
+
+    // release client
+    client.release();
+  }
+
+  @Test
+  public void testPartialUpdateJSONDescriptor() throws IOException {
+    System.out.println("Running testPartialUpdateJSONDescriptor");
+
+    String[] filenames = { "json-original.json" };
+
+    SecurityContext secContext = new DatabaseClientFactory.DigestAuthContext("eval-user", "x");
+    DatabaseClient client = DatabaseClientFactory.newClient(appServerHostname, uberPort, dbName, secContext, getConnType());
+
+    // write docs
+    for (String filename : filenames) {
+      writeDocumentUsingInputStreamHandle(client, filename, "/partial-update/", "JSON");
+    }
+
+    ObjectMapper mapper = new ObjectMapper();
+    String docId = "/partial-update/json-original.json";
+    // create doc manager
+    JSONDocumentManager docMgr = client.newJSONDocumentManager();
+
+    // Create Document Descriptor
+    DocumentDescriptor desc = docMgr.newDescriptor(docId);
+
+    DocumentPatchBuilder patchBldr = docMgr.newPatchBuilder();
+    patchBldr.pathLanguage(PathLanguage.JSONPATH);
+    ObjectNode fragmentNode = mapper.createObjectNode();
+    fragmentNode = mapper.createObjectNode();
+    fragmentNode.put("insertedKey", 9);
+    String fragment = mapper.writeValueAsString(fragmentNode);
+
+    patchBldr.insertFragment("$.employees[2]", Position.AFTER, fragment);
+    DocumentPatchHandle patchHandle = patchBldr.build();
+
+    docMgr.patch(desc, patchHandle);
+    waitForPropertyPropagate();
+
+    String content = docMgr.read(docId, new StringHandle()).get();
+
+    System.out.println("After" + content);
+
+    assertTrue("fragment is not inserted", content.contains("{\"insertedKey\":9}]"));
+
+    // release client
+    client.release();
+  }
+
+  @Test
+  public void testPartialUpdateXMLDscriptorTranc() throws IOException {
+    System.out.println("Running testPartialUpdateXMLDescriptorTranc");
+
+    String[] filenames = { "constraint1.xml", "constraint2.xml", "constraint3.xml", "constraint4.xml", "constraint5.xml" };
+
+    SecurityContext secContext = new DatabaseClientFactory.DigestAuthContext("eval-user", "x");
+    DatabaseClient client = DatabaseClientFactory.newClient(appServerHostname, uberPort, dbName, secContext, getConnType());
+
+    // write docs
+    for (String filename : filenames) {
+      writeDocumentUsingInputStreamHandle(client, filename, "/partial-update/", "XML");
+    }
+
+    String docId = "/partial-update/constraint1.xml";
+    // create doc manager
+    XMLDocumentManager docMgr = client.newXMLDocumentManager();
+    // create template
+    DocumentUriTemplate template = docMgr.newDocumentUriTemplate("xml");
+    template.withDirectory(docId);
+
+    DocumentDescriptor desc = docMgr.newDescriptor(template.getDirectory());
+    DocumentPatchBuilder patchBldr = docMgr.newPatchBuilder();
+    patchBldr.insertFragment("/root", Position.LAST_CHILD, "<modified>2013-03-21</modified>");
+    DocumentPatchHandle patchHandle = patchBldr.build();
+    Transaction t = client.openTransaction("Tranc");
+    docMgr.patch(desc, patchHandle, t);
+    t.commit();
+    waitForPropertyPropagate();
+    String content = docMgr.read(docId, new StringHandle()).get();
+
+    System.out.println("After" + content);
+
+    assertTrue("fragment is not inserted", content.contains("<modified>2013-03-21</modified></root>"));
+
+    // release client
+    client.release();
+  }
+
+  @Test
+  public void testPartialUpdateJSONDescriptorTranc() throws IOException {
+    System.out.println("Running testPartialUpdateJSONDescriptorTranc");
+
+    String[] filenames = { "json-original.json" };
+
+    SecurityContext secContext = new DatabaseClientFactory.DigestAuthContext("eval-user", "x");
+    DatabaseClient client = DatabaseClientFactory.newClient(appServerHostname, uberPort, dbName, secContext, getConnType());
+
+    // write docs
+    for (String filename : filenames) {
+      writeDocumentUsingInputStreamHandle(client, filename, "/partial-update/", "JSON");
+    }
+    ObjectMapper mapper = new ObjectMapper();
+    String docId = "/partial-update/json-original.json";
+    // create doc manager
+    JSONDocumentManager docMgr = client.newJSONDocumentManager();
+    // create template
+    DocumentUriTemplate template = docMgr.newDocumentUriTemplate("JSON");
+    template.withDirectory(docId);
+    // Create Document Descriptor
+    DocumentDescriptor desc = docMgr.newDescriptor(template.getDirectory());
+    DocumentPatchBuilder patchBldr = docMgr.newPatchBuilder();
+
+    ObjectNode fragmentNode = mapper.createObjectNode();
+    fragmentNode = mapper.createObjectNode();
+    fragmentNode.put("insertedKey", 9);
+    String fragment = mapper.writeValueAsString(fragmentNode);
+    patchBldr.pathLanguage(PathLanguage.JSONPATH);
+    patchBldr.insertFragment("$.employees[2]", Position.AFTER, fragment);
+    DocumentPatchHandle patchHandle = patchBldr.build();
+    // Transaction t = client.openTransaction("Tranc");
+    docMgr.patch(desc, patchHandle);// ,t);
+    // t.commit();
+    waitForPropertyPropagate();
+    String content = docMgr.read(docId, new StringHandle()).get();
+
+    System.out.println("After" + content);
+
+    assertTrue("fragment is not inserted", content.contains("{\"insertedKey\":9}]"));
+
+    // release client
+    client.release();
+  }
+
+  @Test
+  public void testPartialUpdateCardinality() throws IOException {
+    System.out.println("Running testPartialUpdateCardinality");
+
+    String filename = "constraint1.xml";
+
+    SecurityContext secContext = new DatabaseClientFactory.DigestAuthContext("eval-user", "x");
+    DatabaseClient client = DatabaseClientFactory.newClient(appServerHostname, uberPort, dbName, secContext, getConnType());
+
+    // write docs
+    writeDocumentUsingInputStreamHandle(client, filename, "/partial-update/", "XML");
+
+    String docId = "/partial-update/constraint1.xml";
+
+    // Creating Manager
+    XMLDocumentManager xmlDocMgr = client.newXMLDocumentManager();
+    XMLDocumentManager docMgr = client.newXMLDocumentManager();
+
+    // Inserting Node
+    DocumentPatchBuilder patchBldr = docMgr.newPatchBuilder();
+    patchBldr.insertFragment("/root", Position.LAST_CHILD, Cardinality.ONE, "<modified>2013-03-21</modified>");
+    DocumentPatchHandle patchHandle = patchBldr.build();
+    docMgr.patch(docId, patchHandle);
+    waitForPropertyPropagate();
+    String contentBefore = xmlDocMgr.read(docId, new StringHandle()).get();
+
+    System.out.println(" Content after Updating with Cardinality.ONE : " + contentBefore);
+    assertTrue("Insertion Failed ", contentBefore.contains("</modified></root>"));
+    // Updating again
+    DocumentPatchBuilder xmlPatchBldr = xmlDocMgr.newPatchBuilder();
+    DocumentPatchHandle xmlPatchForNode = xmlPatchBldr.insertFragment("/root/id", Position.BEFORE, Cardinality.ONE_OR_MORE, "<modified>1989-04-06</modified>").build();
+    xmlDocMgr.patch(docId, xmlPatchForNode);
+    waitForPropertyPropagate();
+    String contentAfter = xmlDocMgr.read(docId, new StringHandle()).get();
+
+    System.out.println("Content after Updating with Cardinality.ONE_OR_MORE" + contentAfter);
+    assertTrue("Insertion Failed ", contentAfter.contains("1989-04-06"));
+    // Updating again
+    DocumentPatchBuilder xmlPatchBldr1 = xmlDocMgr.newPatchBuilder();
+    DocumentPatchHandle xmlPatchForNode1 = xmlPatchBldr1.insertFragment("/root/id", Position.AFTER, Cardinality.ZERO_OR_ONE, "<modified>2013-07-29</modified>").build();
+    xmlDocMgr.patch(docId, xmlPatchForNode1);
+    waitForPropertyPropagate();
+    contentAfter = xmlDocMgr.read(docId, new StringHandle()).get();
+
+    System.out.println("Content after Updating with Cardinality.ZERO_OR_ONE" + contentAfter);
+    assertTrue("Insertion Failed ", contentAfter.contains("</id><modified>2013-07-29"));
+
+    // release client
+    client.release();
+  }
+
+  /*
+   * Purpose: This test is used to validate all of the patch builder functions
+   * on a JSON document using JSONPath expressions.
+   * 
+   * Function tested: replaceValue.
+   */
+  @Test
+  public void testPartialUpdateReplaceValueJSON() throws IOException, JSONException
+  {
+    System.out.println("Running testPartialUpdateReplaceValueJSON");
+
+    String[] filenames = { "json-original.json" };
+
+    SecurityContext secContext = new DatabaseClientFactory.DigestAuthContext("eval-user", "x");
+    DatabaseClient client = DatabaseClientFactory.newClient(appServerHostname, uberPort, dbName, secContext, getConnType());
+
+    // write docs
+    for (String filename : filenames) {
+      writeDocumentUsingInputStreamHandle(client, filename, "/partial-update/", "JSON");
+    }
+
+    String docId = "/partial-update/json-original.json";
+    JSONDocumentManager docMgr = client.newJSONDocumentManager();
+    DocumentPatchBuilder patchBldr = docMgr.newPatchBuilder();
+    patchBldr.pathLanguage(PathLanguage.JSONPATH);
+
+    // Replace the third employee's first name. Change it to Jack. Issue #161 -
+    // Using filters causes Bad Request Exceptions.
+    patchBldr.replaceValue("$.employees[2].firstName", "Jack");
+
+    DocumentPatchHandle patchHandle = patchBldr.build();
+    docMgr.patch(docId, patchHandle);
+    waitForPropertyPropagate();
+
+    String content = docMgr.read(docId, new StringHandle()).get();
+
+    System.out.println(content);
+
+    String exp = "{\"employees\": [{\"firstName\":\"John\", \"lastName\":\"Doe\"}," +
+        "{\"firstName\":\"Ann\", \"lastName\":\"Smith\"}," +
+        "{\"firstName\":\"Jack\", \"lastName\":\"Foo\"}]}";
+    JSONAssert.assertEquals(exp, content, false);
+
+    // release client
+    client.release();
+  }
+
+  /*
+   * Purpose: This test is used to validate all of the patch builder functions
+   * on a JSON document using JSONPath expressions.
+   * 
+   * Functions tested : replaceFragment.
+   */
+  @Test
+  public void testPartialUpdateReplaceFragmentJSON() throws IOException, JSONException
+  {
+    System.out.println("Running testPartialUpdateReplaceValueJSON");
+
+    String[] filenames = { "json-original.json" };
+
+    SecurityContext secContext = new DatabaseClientFactory.DigestAuthContext("eval-user", "x");
+    DatabaseClient client = DatabaseClientFactory.newClient(appServerHostname, uberPort, dbName, secContext, getConnType());
+
+    // write docs
+    for (String filename : filenames) {
+      writeDocumentUsingInputStreamHandle(client, filename, "/partial-update/", "JSON");
+    }
+
+    String docId = "/partial-update/json-original.json";
+    JSONDocumentManager docMgr = client.newJSONDocumentManager();
+    DocumentPatchBuilder patchBldr = docMgr.newPatchBuilder();
+    patchBldr.pathLanguage(PathLanguage.JSONPATH);
+
+    // Replace the third employee. Issue #161 - Using filters causes Bad Request
+    // Exceptions.
+    patchBldr.replaceFragment("$.employees[2]", "{\"firstName\":\"Albert\", \"lastName\":\"Einstein\"}");
+
+    DocumentPatchHandle patchHandle = patchBldr.build();
+    docMgr.patch(docId, patchHandle);
+    waitForPropertyPropagate();
+
+    String content = docMgr.read(docId, new StringHandle()).get();
+
+    System.out.println(content);
+
+    String exp = "{\"employees\": [{\"firstName\":\"John\", \"lastName\":\"Doe\"}," +
+        "{\"firstName\":\"Ann\", \"lastName\":\"Smith\"}," +
+        "{\"firstName\":\"Albert\", \"lastName\":\"Einstein\"}]}";
+    JSONAssert.assertEquals(exp, content, false);
+
+    // release client
+    client.release();
+  }
+
+  /*
+   * Purpose: This test is used to validate all of the patch builder functions
+   * on a JSON document using JSONPath expressions.
+   * 
+   * Functions tested : replaceInsertFragment. An new fragment is inserted when
+   * unknown index is used.
+   */
+  @Test
+  public void testPartialUpdateReplaceInsertFragmentNewJSON() throws IOException, JSONException
+  {
+    System.out.println("Running testPartialUpdateReplaceInsertFragmentExistingJSON");
+
+    String[] filenames = { "json-original.json" };
+
+    SecurityContext secContext = new DatabaseClientFactory.DigestAuthContext("eval-user", "x");
+    DatabaseClient client = DatabaseClientFactory.newClient(appServerHostname, uberPort, dbName, secContext, getConnType());
+
+    // write docs
+    for (String filename : filenames) {
+      writeDocumentUsingInputStreamHandle(client, filename, "/partial-update/", "JSON");
+    }
+
+    String docId = "/partial-update/json-original.json";
+    JSONDocumentManager docMgr = client.newJSONDocumentManager();
+    DocumentPatchBuilder patchBldr = docMgr.newPatchBuilder();
+    patchBldr.pathLanguage(PathLanguage.JSONPATH);
+
+    // Mark an unknown location in argument 1, and then insert new node relative
+    // to argument 2.
+    patchBldr.replaceInsertFragment("$.employees[3]", "$.employees[0]", Position.BEFORE, "{\"firstName\":\"Albert\", \"lastName\":\"Einstein\"}");
+
+    DocumentPatchHandle patchHandle = patchBldr.build();
+    docMgr.patch(docId, patchHandle);
+    waitForPropertyPropagate();
+
+    String content = docMgr.read(docId, new StringHandle()).get();
+
+    System.out.println(content);
+
+    String exp = "{\"employees\": [{\"firstName\":\"John\", \"lastName\":\"Doe\"}," +
+        "{\"firstName\":\"Ann\", \"lastName\":\"Smith\"}," +
+        "{\"firstName\":\"Albert\", \"lastName\":\"Einstein\"}," +
+        "{\"firstName\":\"Bob\", \"lastName\":\"Foo\"}]}";
+    JSONAssert.assertEquals(exp, content, false);
+
+    // release client
+    client.release();
+  }
+
+  /*
+   * Purpose: This test is used to validate all of the patch builder functions
+   * on a JSON document using JSONPath expressions.
+   * 
+   * Functions tested : replaceInsertFragment. An existing fragment replaced
+   * with another fragment.
+   */
+  @Test
+  public void testPartialUpdateReplaceInsertFragmentExistingJSON() throws IOException, JSONException
+  {
+    System.out.println("Running testPartialUpdateReplaceInsertFragmentExistingJSON");
+
+    String[] filenames = { "json-original.json" };
+
+    SecurityContext secContext = new DatabaseClientFactory.DigestAuthContext("eval-user", "x");
+    DatabaseClient client = DatabaseClientFactory.newClient(appServerHostname, uberPort, dbName, secContext, getConnType());
+
+    // write docs
+    for (String filename : filenames) {
+      writeDocumentUsingInputStreamHandle(client, filename, "/partial-update/", "JSON");
+    }
+
+    String docId = "/partial-update/json-original.json";
+    JSONDocumentManager docMgr = client.newJSONDocumentManager();
+    DocumentPatchBuilder patchBldr = docMgr.newPatchBuilder();
+    patchBldr.pathLanguage(PathLanguage.JSONPATH);
+
+    // Replace the third employee. Issue #161 - Using filters causes Bad Request
+    // Exceptions.
+    patchBldr.replaceInsertFragment("$.employees[2]", "$.employees[2]", Position.LAST_CHILD, "{\"firstName\":\"Albert\", \"lastName\":\"Einstein\"}");
+
+    DocumentPatchHandle patchHandle = patchBldr.build();
+    docMgr.patch(docId, patchHandle);
+    waitForPropertyPropagate();
+
+    String content = docMgr.read(docId, new StringHandle()).get();
+
+    System.out.println(content);
+
+    String exp = "{\"employees\": [{\"firstName\":\"John\", \"lastName\":\"Doe\"}," +
+        "{\"firstName\":\"Ann\", \"lastName\":\"Smith\"}," +
+        "{\"firstName\":\"Albert\", \"lastName\":\"Einstein\"}]}";
+    JSONAssert.assertEquals(exp, content, false);
+
+    // release client
+    client.release();
+  }
+
+  /*
+   * Purpose: This test is used to validate all of the patch builder functions
+   * on a JSON document using JSONPath expressions.
+   * 
+   * Function tested: delete.
+   */
+  @Test
+  public void testPartialUpdateDeleteJSON() throws IOException, JSONException
+  {
+    System.out.println("Running testPartialUpdateReplaceValueJSON");
+
+    String[] filenames = { "json-original.json" };
+
+    SecurityContext secContext = new DatabaseClientFactory.DigestAuthContext("eval-user", "x");
+    DatabaseClient client = DatabaseClientFactory.newClient(appServerHostname, uberPort, dbName, secContext, getConnType());
+
+    // write docs
+    for (String filename : filenames) {
+      writeDocumentUsingInputStreamHandle(client, filename, "/partial-update/", "JSON");
+    }
+
+    String docId = "/partial-update/json-original.json";
+    JSONDocumentManager docMgr = client.newJSONDocumentManager();
+    DocumentPatchBuilder patchBldr = docMgr.newPatchBuilder();
+    patchBldr.pathLanguage(PathLanguage.JSONPATH);
+
+    // Delete the third employee's first name. Issue #161 - Using filters causes
+    // Bad Request Exceptions.
+    patchBldr.delete("$.employees[2].firstName", DocumentMetadataPatchBuilder.Cardinality.ZERO_OR_MORE);
+
+    DocumentPatchHandle patchHandle = patchBldr.build();
+    docMgr.patch(docId, patchHandle);
+    waitForPropertyPropagate();
+
+    String content = docMgr.read(docId, new StringHandle()).get();
+
+    System.out.println(content);
+
+    String exp = "{\"employees\": [{\"firstName\":\"John\", \"lastName\":\"Doe\"}," +
+        "{\"firstName\":\"Ann\", \"lastName\":\"Smith\"}," +
+        "{\"lastName\":\"Foo\"}]}";
+    JSONAssert.assertEquals(exp, content, false);
+
+    // release client
+    client.release();
+  }
+  
+  // Sanity test to make sure that restricted Xpath predicate functions can be used to patch documents. 
+  @Test
+  public void testRestrictedXPath() throws IOException, JSONException {
+      System.out.println("Running testRestrictedXPaths");
+      final String DIRECTORY = "/RXath/";
+      final int BATCH_SIZE = 10;
+      StringBuilder content1 = new StringBuilder();
+      content1.append("{\"World\":[{\"CountyId\": \"0001\",");
+      content1.append("\"Govt\": \"Presidential\",");
+      content1.append("\"name\": \"USA\",");
+      content1.append("\"Pop\": 328,");
+      content1.append("\"Regions\":{\"Contiental\":[");
+      content1.append("{ \"RegionId\": \"1001\", \"Direction\": \"NE\" },");
+      content1.append("{ \"RegionId\": \"1002\", \"Direction\": \"SE\" },");
+      content1.append("{ \"RegionId\": \"1003\", \"Direction\": \"NW\" },");
+      content1.append("{ \"RegionId\": \"1004\", \"Direction\": \"SW\" }");
+      content1.append("]}}]}");
+
+      SecurityContext secContext = new DatabaseClientFactory.DigestAuthContext("eval-user", "x");
+      DatabaseClient client = DatabaseClientFactory.newClient(appServerHostname, uberPort, dbName, secContext, getConnType());
+      int count = 1;
+      XMLDocumentManager docMgr = client.newXMLDocumentManager();
+      // Write docs
+      String docStr = content1.toString();
+      DocumentWriteSet writeset1 = docMgr.newWriteSet();
+      for (int i = 0; i < 11; i++) {
+          writeset1.add(DIRECTORY + "World-01-" + i + ".json", new StringHandle(docStr));
+
+          if (count % BATCH_SIZE == 0) {
+              docMgr.write(writeset1);
+              writeset1 = docMgr.newWriteSet();
+          }
+          count++;
+      }
+      if (count % BATCH_SIZE > 0) {
+          docMgr.write(writeset1);
+      }
+      QueryManager queryMgr = client.newQueryManager();
+      
+      String head = "<search:search xmlns:search=\"http://marklogic.com/appservices/search\">";
+      String tail = "</search:search>";
+      // object-node - Number Node
+      String qtext1 = "<search:qtext>1001</search:qtext>";
+      String options1 ="<search:options>" +
+                      "<search:extract-document-data selected=\"include\">" +
+                      "<search:extract-path>/World//number-node()</search:extract-path>" +
+                      "</search:extract-document-data>" +
+                      "</search:options>";
+
+      String combinedSearch = head + qtext1 + options1 + tail;
+      RawCombinedQueryDefinition rawCombinedQueryDefinition =
+              queryMgr.newRawCombinedQueryDefinition(new StringHandle(combinedSearch).withMimetype("application/xml"));
+
+      // create handle
+      SearchHandle resSearchHandle = queryMgr.search(rawCombinedQueryDefinition, new SearchHandle());
+      MatchDocumentSummary[] summaries = resSearchHandle.getMatchResults();
+      for (MatchDocumentSummary summary : summaries) {
+          ExtractedResult extracted = summary.getExtracted();
+          if ( Format.JSON == summary.getFormat() ) {
+              for (ExtractedItem item : extracted) {
+                  String extractItem = item.getAs(String.class);
+                  System.out.println("Extracted item from Number node element search " + extractItem);
+                  assertTrue("Extracted Number node items incorrect", extractItem.matches("\\{\"Pop\":328\\}"));
+              }
+          }
+      }
+
+      String docId = "/RXath/World-01-2.json";
+      JSONDocumentManager JdocMgr = client.newJSONDocumentManager();
+      DocumentPatchBuilder patchBldr = JdocMgr.newPatchBuilder();
+      
+      // Replace 328 in the population to be 500.
+      patchBldr.pathLanguage(PathLanguage.XPATH);
+      patchBldr.replaceValue("/World//number-node()", 500);
+
+      DocumentPatchHandle patchHandle = patchBldr.build();
+      docMgr.patch(docId, patchHandle);
+      waitForPropertyPropagate();
+      
+      // Verify the results again. Poppulation should be 500 for second document
+      String content = docMgr.read(docId, new StringHandle()).get();
+      System.out.println("Patched Number node element is " + content);
+      assertTrue("Patched Number node element incorrect", content.contains("\"Pop\":500"));
+  }
+
+  /*
+   * Purpose: This test is used to validate Git issue 132. Apply a patch to
+   * existing collections or permissions on a document using JSONPath
+   * expressions.
+   * 
+   * Functions tested : replaceInsertFragment. An new fragment is inserted when
+   * unknown index is used.
+   */
+  @Test
+  public void testMetaDataUpdateJSON() throws IOException, JSONException
+  {
+    System.out.println("Running testPartialUpdateReplaceInsertFragmentExistingJSON");
+
+    String[] filenames = { "json-original.json" };
+
+    SecurityContext secContext = new DatabaseClientFactory.DigestAuthContext("eval-user", "x");
+    DatabaseClient client = DatabaseClientFactory.newClient(appServerHostname, uberPort, dbName, secContext, getConnType());
+    DocumentMetadataHandle mhRead = new DocumentMetadataHandle();
+
+    // write docs
+    for (String filename : filenames) {
+      writeDocumentUsingInputStreamHandle(client, filename, "/partial-update/", "JSON");
+    }
+
+    String docId = "/partial-update/json-original.json";
+    JSONDocumentManager docMgr = client.newJSONDocumentManager();
+    DocumentMetadataPatchBuilder patchBldr = docMgr.newPatchBuilder(Format.JSON);
+
+    // Adding the initial meta-data, since there are none.
+    patchBldr.addCollection("JSONPatch1", "JSONPatch3");
+    patchBldr.addPermission("test-eval", DocumentMetadataHandle.Capability.READ, DocumentMetadataHandle.Capability.EXECUTE);
+
+    DocumentMetadataPatchBuilder.PatchHandle patchHandle = patchBldr.build();
+    docMgr.patch(docId, patchHandle);
+    waitForPropertyPropagate();
+
+    String content = docMgr.read(docId, new StringHandle()).get();
+
+    System.out.println(content);
+    String exp = "{\"employees\": [{\"firstName\":\"John\", \"lastName\":\"Doe\"}," +
+        "{\"firstName\":\"Ann\", \"lastName\":\"Smith\"}," +
+        "{\"lastName\":\"Foo\"}]}";
+    JSONAssert.assertEquals(exp, content, false);
+
+    // Validate the changed meta-data.
+    docMgr.readMetadata(docId, mhRead);
+
+    // Collections
+    DocumentCollections collections = mhRead.getCollections();
+    String actualCollections = getDocumentCollectionsString(collections);
+    System.out.println("Returned collections: " + actualCollections);
+
+    assertTrue("Document collections difference in size value", actualCollections.contains("size:2"));
+    assertTrue("JSONPatch1 not found", actualCollections.contains("JSONPatch1"));
+    assertTrue("JSONPatch3 not found", actualCollections.contains("JSONPatch3"));
+
+    // Construct a Patch From Raw JSON
+    /*
+     * This is the JSON Format of meta-data for a document: Used for debugging
+     * and JSON Path estimation. { "collections" : [ string ], "permissions" : [
+     * { "role-name" : string, "capabilities" : [ string ] } ], "properties" : {
+     * property-name : property-value }, "quality" : integer }
+     */
+
+    /*
+     * This is the format for INSERT patch. Refer to Guides. { "patch": [ {
+     * "insert": { "context": "$.parent.child1", "position": "before",
+     * "content": { "INSERT1": "INSERTED1" } }},
+     */
+
+    /*
+     * This is the current meta-data in JSON format - For debugging purpose
+     * {"collections":["JSONPatch1","JSONPatch3"],
+     * "permissions":[{"role-name":"rest-writer",
+     * "capabilities":["execute","read","update"]},{"role-name":"test-eval",
+     * "capabilities":["execute","read"]},{"role-name":"rest-reader",
+     * "capabilities":["read"]}], "properties":{},"quality":0}
+     */
+
+    // String str = new
+    // String("{\"patch\": [{ \"insert\": {\"context\": \"collections\",\"position\": \"before\",\"content\": { \"shapes\":\"squares\" }}}]}");
+
+    // release client
+    client.release();
+  }
+
+  @AfterClass
+  public static void tearDown() throws Exception {
+    cleanupRESTServer(dbName, fNames);
+    deleteRESTUser("eval-user");
+    deleteUserRole("test-eval");
+    deleteUserRole("replaceRoleTest");
+  }
+}