--- conflicted
+++ resolved
@@ -1,2338 +1,2330 @@
-/*
-* Copyright 2014-2018 MarkLogic Corporation
-*
-* Licensed under the Apache License, Version 2.0 (the "License");
-* you may not use this file except in compliance with the License.
-* You may obtain a copy of the License at
-*
-*    http://www.apache.org/licenses/LICENSE-2.0
-*
-* Unless required by applicable law or agreed to in writing, software
-* distributed under the License is distributed on an "AS IS" BASIS,
-* WITHOUT WARRANTIES OR CONDITIONS OF ANY KIND, either express or implied.
-* See the License for the specific language governing permissions and
-* limitations under the License.
-*/
-package com.marklogic.client.datamovement.functionaltests;
-
-import static org.junit.Assert.assertEquals;
-import static org.junit.Assert.assertNotEquals;
-import static org.junit.Assert.assertTrue;
-import static org.junit.Assert.fail;
-
-import java.io.BufferedReader;
-import java.io.File;
-import java.io.FileInputStream;
-import java.io.FileReader;
-import java.io.FileWriter;
-import java.io.IOException;
-import java.time.Duration;
-import java.util.ArrayList;
-import java.util.Calendar;
-import java.util.List;
-import java.util.TreeMap;
-import java.util.concurrent.TimeUnit;
-import java.util.concurrent.atomic.AtomicInteger;
-
-import javax.xml.namespace.QName;
-import javax.xml.parsers.ParserConfigurationException;
-import javax.xml.transform.TransformerException;
-import javax.xml.xpath.XPathExpressionException;
-
-import org.junit.After;
-import org.junit.AfterClass;
-import org.junit.Before;
-import org.junit.BeforeClass;
-import org.junit.Ignore;
-import org.junit.Test;
-import org.w3c.dom.Document;
-import org.xml.sax.SAXException;
-
-import com.fasterxml.jackson.databind.JsonNode;
-import com.marklogic.client.DatabaseClient;
-import com.marklogic.client.DatabaseClientFactory.Authentication;
-import com.marklogic.client.admin.ExtensionMetadata;
-import com.marklogic.client.admin.ServerConfigurationManager;
-import com.marklogic.client.admin.TransformExtensionsManager;
-import com.marklogic.client.datamovement.DataMovementManager;
-import com.marklogic.client.datamovement.Forest;
-import com.marklogic.client.datamovement.HostAvailabilityListener;
-import com.marklogic.client.datamovement.JobTicket;
-import com.marklogic.client.datamovement.ProgressListener;
-import com.marklogic.client.datamovement.QueryBatcher;
-import com.marklogic.client.datamovement.UrisToWriterListener;
-import com.marklogic.client.datamovement.WriteBatcher;
-import com.marklogic.client.document.JSONDocumentManager;
-import com.marklogic.client.document.ServerTransform;
-import com.marklogic.client.functionaltest.BasicJavaClientREST;
-import com.marklogic.client.io.DOMHandle;
-import com.marklogic.client.io.FileHandle;
-import com.marklogic.client.io.Format;
-import com.marklogic.client.io.InputStreamHandle;
-import com.marklogic.client.io.JacksonHandle;
-import com.marklogic.client.io.StringHandle;
-import com.marklogic.client.query.QueryManager;
-import com.marklogic.client.query.RawCombinedQueryDefinition;
-import com.marklogic.client.query.RawStructuredQueryDefinition;
-import com.marklogic.client.query.StringQueryDefinition;
-import com.marklogic.client.query.StructuredQueryBuilder;
-import com.marklogic.client.query.StructuredQueryBuilder.Operator;
-import com.marklogic.client.query.StructuredQueryDefinition;
-
-/**
-* @author ageorge Purpose : Test String Queries - On multiple documents using
-*         Java Client DocumentManager Write method and WriteBatcher. - On
-*         meta-data. - On non-existent document. Verify error message. - With
-*         invalid string query. Verify error message.
-*
-*/
-public class StringQueryHostBatcherTest extends BasicJavaClientREST {
-  private static String dbName = "StringQueryHostBatcherDB";
-  private static String[] fNames = { "StringQueryHostBatcherDB-1", "StringQueryHostBatcherDB-2", "StringQueryHostBatcherDB-3" };
-  private static DataMovementManager dmManager = null;
-  private static String restServerName = null;
-  private static int restServerPort = 0;
-  private static DatabaseClient client = null;
-  private static String dataConfigDirPath = null;
-
-  /**
-   * @throws java.lang.Exception
-   */
-  @BeforeClass
-  public static void setUpBeforeClass() throws Exception {
-    loadGradleProperties();
-    restServerPort = getRestAppServerPort();
-
-    restServerName = getRestAppServerName();
-    // Points to top level of all QA data folder
-    dataConfigDirPath = getDataConfigDirPath();
-
-    setupJavaRESTServer(dbName, fNames[0], restServerName, restServerPort);
-    setupAppServicesConstraint(dbName);
-
-    createUserRolesWithPrevilages("test-eval", "xdbc:eval", "xdbc:eval-in", "xdmp:eval-in", "any-uri", "xdbc:invoke");
-    createRESTUser("eval-user", "x", "test-eval", "rest-admin", "rest-writer", "rest-reader", "rest-extension-user", "manage-user");
-
-    // For use with Java/REST Client API
-<<<<<<< HEAD
-    client = getDatabaseClient("eval-user", "x", Authentication.DIGEST);
-=======
-    client = getDatabaseClient("eval-user", "x", getConnType());
->>>>>>> e9f6bd87
-    dmManager = client.newDataMovementManager();
-  }
-
-  /**
-   * @throws java.lang.Exception
-   */
-  @AfterClass
-  public static void tearDownAfterClass() throws Exception {
-    System.out.println("In tearDownAfterClass");
-    // Release clients
-    client.release();
-    associateRESTServerWithDB(restServerName, "Documents");
-    deleteRESTUser("eval-user");
-    deleteUserRole("test-eval");
-    detachForest(dbName, fNames[0]);
-
-    deleteDB(dbName);
-    deleteForest(fNames[0]);
-  }
-
-  /**
-   * @throws java.lang.Exception
-   */
-  @Before
-  public void setUp() throws Exception {
-  }
-
-  /**
-   * @throws java.lang.Exception
-   */
-  @After
-  public void tearDown() throws Exception {
-    System.out.println("In tearDown");
-    clearDB(restServerPort);
-  }
-
-  /*
-   * To test String query with Document Manager (Java Client API write method)
-   * and WriteBatcher.
-   * 
-   * @throws IOException
-   * 
-   * @throws ParserConfigurationException
-   * 
-   * @throws SAXException
-   * 
-   * @throws XpathException
-   */
-  @Test
-  public void testAndWordQuery() throws Exception
-  {
-    System.out.println("Running testAndWordQuery");
-
-    String[] filenames = { "constraint1.xml", "constraint2.xml", "constraint3.xml", "constraint4.xml", "constraint5.xml" };
-    String queryOptionName = "absRangeConstraintWithVariousGrammarAndWordQueryOpt.xml";
-    addRangeElementAttributeIndex(dbName, "decimal", "http://cloudbank.com", "price", "", "amt", "http://marklogic.com/collation/");
-    try {
-      // write docs using Java Client API
-      for (String filename : filenames) {
-        writeDocumentUsingInputStreamHandle(client, filename, "/abs-range-constraint/", "XML");
-      }
-
-      setQueryOption(client, queryOptionName);
-
-      QueryManager queryMgr = client.newQueryManager();
-
-      // create query def
-      StringQueryDefinition querydef = queryMgr.newStringDefinition(queryOptionName);
-      querydef.setCriteria("(pop:high OR pop:medium) AND price:medium AND intitle:served");
-
-      // create handle to search using Java Client API.
-      JacksonHandle jh = new JacksonHandle();
-      JsonNode jsonResults = queryMgr.search(querydef, jh).get();
-
-      // Verify the results.
-      JsonNode searchResult = jsonResults.get("results").get(0);
-      assertEquals(1, searchResult.get("index").asInt());
-      assertEquals("/abs-range-constraint/constraint4.xml", searchResult.get("uri").asText());
-      String contents = searchResult.get("content").asText();
-      assertTrue("Expected String not available", contents.contains("Vannevar served"));
-      assertTrue("Expected amt not available", contents.contains("12.34"));
-
-      // Use WriteBatcher to write the same files.
-      WriteBatcher batcher = dmManager.newWriteBatcher();
-      // Move to individual data sub folders.
-      String dataFileDir = dataConfigDirPath + "/data/";
-
-      batcher.withBatchSize(2);
-      InputStreamHandle contentHandle1 = new InputStreamHandle();
-      contentHandle1.set(new FileInputStream(dataFileDir + filenames[0]));
-      InputStreamHandle contentHandle2 = new InputStreamHandle();
-      contentHandle2.set(new FileInputStream(dataFileDir + filenames[1]));
-      InputStreamHandle contentHandle3 = new InputStreamHandle();
-      contentHandle3.set(new FileInputStream(dataFileDir + filenames[2]));
-      InputStreamHandle contentHandle4 = new InputStreamHandle();
-      contentHandle4.set(new FileInputStream(dataFileDir + filenames[3]));
-      InputStreamHandle contentHandle5 = new InputStreamHandle();
-      contentHandle5.set(new FileInputStream(dataFileDir + filenames[4]));
-
-      batcher.add("/abs-range-constraint/batcher-contraints1.xml", contentHandle1);
-      batcher.add("/abs-range-constraint/batcher-contraints2.xml", contentHandle2);
-      batcher.add("/abs-range-constraint/batcher-contraints3.xml", contentHandle3);
-      batcher.add("/abs-range-constraint/batcher-contraints4.xml", contentHandle4);
-      batcher.add("/abs-range-constraint/batcher-contraints5.xml", contentHandle5);
-
-      // Verify if the batch flushes when batch size is reached.
-      // Flush
-      batcher.flushAndWait();
-      // Hold for asserting the callbacks batch contents, since callback are on
-      // different threads than the main JUnit thread.
-      // JUnit can not assert on different threads; other than the main one.
-      StringBuilder batchResults = new StringBuilder();
-      StringBuilder forestResults = new StringBuilder();
-      StringBuilder batchFailResults = new StringBuilder();
-
-      // Run a QueryBatcher on the new URIs.
-      QueryBatcher queryBatcher1 = dmManager.newQueryBatcher(querydef);
-
-      queryBatcher1.onUrisReady(batch -> {
-        for (String str : batch.getItems()) {
-          batchResults.append(str)
-              .append('|');
-        }
-
-        batchResults.append(batch.getForest().getForestName())
-            .append('|')
-            .append(batch.getJobBatchNumber())
-            .append('|');
-        forestResults.append(batch.getForest().getForestName());
-
-      });
-      queryBatcher1.onQueryFailure(throwable -> {
-        System.out.println("Exceptions thrown from callback onQueryFailure");
-        throwable.printStackTrace();
-        batchFailResults.append("Test has Exceptions");
-      });
-
-      JobTicket jobTicket = dmManager.startJob(queryBatcher1);
-      boolean bJobFinished = queryBatcher1.awaitCompletion(3, TimeUnit.MINUTES);
-
-      if (queryBatcher1.isStopped()) {
-        // Verify the batch results now.
-        String[] res = batchResults.toString().split("\\|");
-
-        assertTrue("URI returned not correct", res[0].contains("/abs-range-constraint/batcher-contraints4.xml"));
-        // Verify Forest Name.
-        assertTrue("Forest name not correct", forestResults.toString().contains(fNames[0]));
-      }
-    } catch (Exception e) {
-      System.out.print(e.getMessage());
-    } finally {
-
-    }
-  }
-<<<<<<< HEAD
-  
-=======
-
->>>>>>> e9f6bd87
-  /*
-   * To test query by example with WriteBatcher and QueryBatcher.
-   * 
-   * @throws IOException
-   * 
-   * @throws InterruptedException
-   */
-
-  /*
-   * public void testQueryByExample() throws IOException, InterruptedException {
-   * System.out.println("Running testQueryByExample");
-   * 
-   * String[] filenames = {"constraint1.json", "constraint2.json",
-   * "constraint3.json", "constraint4.json", "constraint5.json"}; WriteBatcher
-   * batcher = dmManager.newWriteBatcher();
-   * 
-   * batcher.withBatchSize(2);
-   * 
-   * InputStreamHandle contentHandle1 = new InputStreamHandle();
-   * contentHandle1.set(new FileInputStream(dataFileDir + filenames[0]));
-   * InputStreamHandle contentHandle2 = new InputStreamHandle();
-   * contentHandle2.set(new FileInputStream(dataFileDir + filenames[1]));
-   * InputStreamHandle contentHandle3 = new InputStreamHandle();
-   * contentHandle3.set(new FileInputStream(dataFileDir + filenames[2]));
-   * InputStreamHandle contentHandle4 = new InputStreamHandle();
-   * contentHandle4.set(new FileInputStream(dataFileDir + filenames[3]));
-   * InputStreamHandle contentHandle5 = new InputStreamHandle();
-   * contentHandle5.set(new FileInputStream(dataFileDir + filenames[4]));
-   * 
-   * StringBuffer writebatchResults = new StringBuffer();
-   * batcher.add("/batcher-contraints1.json", contentHandle1);
-   * batcher.add("/batcher-contraints2.json", contentHandle2);
-   * batcher.add("/batcher-contraints3.json", contentHandle3);
-   * batcher.add("/batcher-contraints4.json", contentHandle4);
-   * batcher.add("/batcher-contraints5.json", contentHandle5);
-   * 
-   * // Flush batcher.flushAndWait();
-   * 
-   * StringBuilder querybatchResults = new StringBuilder(); StringBuilder
-   * querybatchFailResults = new StringBuilder();
-   * 
-   * // get the query File file = new File(dataConfigDirPath + "qbe1.json");
-   * FileHandle fileHandle = new FileHandle(file);
-   * 
-   * QueryManager queryMgr = client.newQueryManager();
-   * RawQueryByExampleDefinition qbyexDef =
-   * queryMgr.newRawQueryByExampleDefinition
-   * (fileHandle.withFormat(Format.JSON));
-   * 
-   * // Run a QueryBatcher. QueryBatcher queryBatcher1 =
-   * dmManager.newQueryBatcher(qbyexDef); queryBatcher1.onUrisReady(batch-> {
-   * 
-   * for (String str : batch.getItems()) { querybatchResults.append(str)
-   * .append('|'); }
-   * 
-   * querybatchResults.append(batch.getJobResultsSoFar()) .append('|')
-   * .append(batch.getForest().getForestName()) .append('|')
-   * .append(batch.getJobBatchNumber()) .append('|');
-   * 
-   * }); queryBatcher1.onQueryFailure(throwable-> {
-   * System.out.println("Exceptions thrown from callback onQueryFailure");
-   * throwable.printStackTrace();
-   * querybatchFailResults.append("Test has Exceptions"); } ); JobTicket
-   * jobTicket = dmManager.startJob(queryBatcher1); boolean bJobFinished =
-   * queryBatcher1.awaitTermination(30, TimeUnit.SECONDS);
-   * 
-   * if (queryBatcher1.isStopped()) {
-   * 
-   * if (!querybatchFailResults.toString().isEmpty() &&
-   * querybatchFailResults.toString().contains("Exceptions")) {
-   * fail("Test failed due to exceptions"); }
-   * 
-   * // Verify the batch results now. String[] res =
-   * querybatchResults.toString().split("\\|");
-   * 
-   * assertTrue("URI returned not correct",
-   * res[0].contains("/batcher-contraints1.json"));
-   * assertEquals("Bytes Moved","0", res[1]); assertEquals("Batch Number","0",
-   * res[3]); } }
-   */
-
-  /*
-   * To test that RawStructuredQueryDefinition can be mixed in with a
-   * StructuredQueryBuilder
-   * 
-   * @throws Exception
-   * 
-   * TODO modify this test for Git 591, once 591 is fixed/addressed.
-   */
-  @Ignore
-  public void testRawStructuredQDWithQueryBuilder() throws Exception
-  {
-    String testMultipleDB = "RawStrutdQDWithQBuilderDB";
-    String[] testMultipleForest = { "RawStrutdQDWithQBuilderDB-1", "RawStrutdQDWithQBuilderDB-2", "RawStrutdQDWithQBuilderDB-3" };
-    DatabaseClient clientTmp = null;
-    DataMovementManager dmManagerTmp = null;
-    FileWriter writer = null;
-    BufferedReader UriReaderTxt = null;
-    FileReader freader = null;
-    String fileName = "RawStrutdQDWithQBuilderDB.txt";
-
-    try {
-      System.out.println("Running testRawStructuredQDWithQueryBuilder");
-
-      // Setup a separate database/
-      createDB(testMultipleDB);
-      createForest(testMultipleForest[0], testMultipleDB);
-      createForest(testMultipleForest[1], testMultipleDB);
-      associateRESTServerWithDB(restServerName, testMultipleDB);
-
-      setupAppServicesConstraint(testMultipleDB);
-      Thread.sleep(10000);
-
-      String[] filenames = { "curbappeal.xml", "flipper.xml", "justintime.xml" };
-
-      clientTmp = getDatabaseClient("eval-user", "x", getConnType());
-      dmManagerTmp = clientTmp.newDataMovementManager();
-
-      QueryManager queryMgr = clientTmp.newQueryManager();
-      String dataFileDir = dataConfigDirPath + "/data/";
-
-      // Use WriteBatcher to write the same files.
-      WriteBatcher wbatcher = dmManagerTmp.newWriteBatcher();
-
-      wbatcher.withBatchSize(2);
-      InputStreamHandle contentHandle1 = new InputStreamHandle();
-      contentHandle1.set(new FileInputStream(dataFileDir + filenames[0]));
-      InputStreamHandle contentHandle2 = new InputStreamHandle();
-      contentHandle2.set(new FileInputStream(dataFileDir + filenames[1]));
-      InputStreamHandle contentHandle3 = new InputStreamHandle();
-      contentHandle3.set(new FileInputStream(dataFileDir + filenames[2]));
-
-      wbatcher.add(filenames[0], contentHandle1);
-      wbatcher.add(filenames[1], contentHandle2);
-      wbatcher.add(filenames[2], contentHandle3);
-
-      // Verify if the batch flushes when batch size is reached.
-      // Flush
-      wbatcher.flushAndWait();
-      wbatcher.awaitCompletion();
-
-      StructuredQueryBuilder qb = queryMgr.newStructuredQueryBuilder();
-      String options =
-          "<options xmlns=\"http://marklogic.com/appservices/search\">" +
-              "<constraint name='industry'>" +
-              "<value>" +
-              "<element name='industry' ns=''/>" +
-              "</value>" +
-              "</constraint>" +
-              "</options>";
-
-      RawStructuredQueryDefinition rsq = qb.build(qb.term("neighborhoods"),
-          qb.valueConstraint("industry", "Real Estate"));
-      String comboquery = "<search xmlns=\"http://marklogic.com/appservices/search\">" +
-          rsq.toString() + options +
-          "</search>";
-      RawCombinedQueryDefinition querydef = queryMgr.newRawCombinedQueryDefinition((new StringHandle(comboquery)).withFormat(Format.XML));
-
-      StringBuilder batchFailResults = new StringBuilder();
-
-      // Run a QueryBatcher on the new URIs.
-      QueryBatcher queryBatcher1 = dmManagerTmp.newQueryBatcher(querydef);
-      queryBatcher1.withBatchSize(1);
-      writer = new FileWriter(fileName);
-
-      queryBatcher1.onUrisReady(new UrisToWriterListener(writer))
-          .onQueryFailure(throwable -> {
-            System.out.println("Exceptions thrown from callback onQueryFailure");
-            throwable.printStackTrace();
-            batchFailResults.append("Test has Exceptions");
-          });
-
-      JobTicket jobTicket = dmManagerTmp.startJob(queryBatcher1);
-      boolean bJobFinished = queryBatcher1.awaitCompletion(3, TimeUnit.MINUTES);
-      writer.flush();
-
-      if (!batchFailResults.toString().isEmpty() && batchFailResults.toString().contains("Exceptions")) {
-        fail("Test failed due to exceptions");
-      }
-
-      // Verify the batch results now.
-      freader = new FileReader(fileName);
-      UriReaderTxt = new BufferedReader(freader);
-      TreeMap<String, String> expectedMap = new TreeMap<String, String>();
-      TreeMap<String, String> uriMap = new TreeMap<String, String>();
-      expectedMap.put(filenames[0], "URI");
-      expectedMap.put(filenames[1], "URI");
-      String line = null;
-
-      while ((line = UriReaderTxt.readLine()) != null) {
-        System.out.println("Line read from file with URIS is" + line);
-        uriMap.put(line, "URI");
-      }
-      assertTrue("URIs not read correctly from testRawStructuredQDWithQueryBuilder method ", expectedMap.equals(uriMap));
-    } catch (Exception e) {
-      System.out.println("Exceptions thrown from Test testRawStructuredQDWithQueryBuilder");
-      System.out.println(e.getMessage());
-    } finally {
-      // Associate back the original DB.
-      associateRESTServerWithDB(restServerName, dbName);
-      detachForest(testMultipleDB, testMultipleForest[0]);
-      detachForest(testMultipleDB, testMultipleForest[1]);
-      deleteDB(testMultipleDB);
-
-      deleteForest(testMultipleForest[0]);
-      deleteForest(testMultipleForest[1]);
-      Thread.sleep(10000);
-      try {
-        if (writer != null)
-          writer.close();
-        if (UriReaderTxt != null)
-          UriReaderTxt.close();
-        if (freader != null)
-          freader.close();
-        // Delete the file on JVM exit
-        File file = new File(fileName);
-        file.deleteOnExit();
-      } catch (Exception e) {
-        // TODO Auto-generated catch block
-        e.printStackTrace();
-      }
-
-      clientTmp.release();
-    }
-  }
-
-  /*
-   * To test that RawStructuredQueryDefinition can be used withQueryBatcher
-   * Store options from a file to server. Read a query from a file into a handle
-   * Create a RawCombinedQueryDefinition from handle and options, to be used in
-   * QueryBatcher Job.
-   * 
-   * @throws Exception
-   */
-  @Test
-  public void testRawCombinedQueryXMLWithWriteOptions() throws Exception
-  {
-    String testMultipleDB = "RawCombinedQueryXMLDB";
-    String[] testMultipleForest = { "RawCombinedQueryXMLDB-1", "RawCombinedQueryXMLDB-2", "RawCombinedQueryXMLDB-3" };
-    DatabaseClient clientTmp = null;
-    DataMovementManager dmManagerTmp = null;
-
-    try {
-      System.out.println("Running testRawCombinedQueryXMLWithWriteOptions");
-
-      // Setup a separate database/
-      createDB(testMultipleDB);
-      createForest(testMultipleForest[0], testMultipleDB);
-      createForest(testMultipleForest[1], testMultipleDB);
-      associateRESTServerWithDB(restServerName, testMultipleDB);
-      setupAppServicesConstraint(testMultipleDB);
-      Thread.sleep(10000);
-
-      String[] filenames = { "constraint1.xml", "constraint2.xml", "constraint3.xml", "constraint4.xml", "constraint5.xml" };
-      String queryOptionFileName = "valueConstraintWithoutIndexSettingsAndNSOpt.xml";
-
-      String queryName = "combinedQueryNoOption.xml";
-
-      clientTmp = getDatabaseClient("eval-user", "x", getConnType());
-      dmManagerTmp = clientTmp.newDataMovementManager();
-
-      QueryManager queryMgr = clientTmp.newQueryManager();
-      String dataFileDir = dataConfigDirPath + "/data/";
-      String combQueryFileDir = dataConfigDirPath + "/combined/";
-
-      // Use WriteBatcher to write the same files.
-      WriteBatcher wbatcher = dmManagerTmp.newWriteBatcher();
-
-      wbatcher.withBatchSize(2);
-      InputStreamHandle contentHandle1 = new InputStreamHandle();
-      contentHandle1.set(new FileInputStream(dataFileDir + filenames[0]));
-      InputStreamHandle contentHandle2 = new InputStreamHandle();
-      contentHandle2.set(new FileInputStream(dataFileDir + filenames[1]));
-      InputStreamHandle contentHandle3 = new InputStreamHandle();
-      contentHandle3.set(new FileInputStream(dataFileDir + filenames[2]));
-      InputStreamHandle contentHandle4 = new InputStreamHandle();
-      contentHandle4.set(new FileInputStream(dataFileDir + filenames[3]));
-      InputStreamHandle contentHandle5 = new InputStreamHandle();
-      contentHandle5.set(new FileInputStream(dataFileDir + filenames[4]));
-
-      wbatcher.add(filenames[0], contentHandle1);
-      wbatcher.add(filenames[1], contentHandle2);
-      wbatcher.add(filenames[2], contentHandle3);
-      wbatcher.add(filenames[3], contentHandle4);
-      wbatcher.add(filenames[4], contentHandle5);
-
-      // Verify if the batch flushes when batch size is reached.
-      // Flush
-
-      wbatcher.flushAndWait();
-      wbatcher.awaitCompletion();
-
-      setQueryOption(clientTmp, queryOptionFileName);
-      // get the combined query
-      File file = new File(combQueryFileDir + queryName);
-
-      // create a handle for the search criteria
-      FileHandle rawHandle = (new FileHandle(file)).withFormat(Format.XML);
-      // create a search definition based on the handle
-      RawCombinedQueryDefinition querydef = queryMgr.newRawCombinedQueryDefinition(rawHandle, queryOptionFileName);
-
-      StringBuilder batchResults = new StringBuilder();
-      StringBuilder batchFailResults = new StringBuilder();
-
-      // Run a QueryBatcher on the new URIs.
-      QueryBatcher queryBatcher1 = dmManagerTmp.newQueryBatcher(querydef);
-
-      queryBatcher1.onUrisReady(batch -> {
-        for (String str : batch.getItems()) {
-          batchResults.append(str)
-              .append('|');
-        }
-      });
-      queryBatcher1.onQueryFailure(throwable -> {
-        System.out.println("Exceptions thrown from callback onQueryFailure");
-        throwable.printStackTrace();
-        batchFailResults.append("Test has Exceptions");
-      });
-
-      JobTicket jobTicket = dmManagerTmp.startJob(queryBatcher1);
-      boolean bJobFinished = queryBatcher1.awaitCompletion(3, TimeUnit.MINUTES);
-
-      if (queryBatcher1.isStopped()) {
-
-        if (!batchFailResults.toString().isEmpty() && batchFailResults.toString().contains("Exceptions")) {
-          fail("Test failed due to exceptions");
-        }
-
-        // Verify the batch results now.
-        String[] res = batchResults.toString().split("\\|");
-        assertEquals("Number of reults returned is incorrect", 1, res.length);
-        assertTrue("URI returned not correct", res[0].contains(filenames[4]));
-
-        // Read the document and assert on the value
-        DOMHandle contentHandle = new DOMHandle();
-        contentHandle = readDocumentUsingDOMHandle(clientTmp, filenames[4], "XML");
-        Document readDoc = contentHandle.get();
-        System.out.println(convertXMLDocumentToString(readDoc));
-
-        assertTrue("Document content returned not correct", readDoc.getElementsByTagName("id").item(0).getTextContent().contains("0026"));
-        assertTrue("Document content returned not correct", readDoc.getElementsByTagName("title").item(0).getTextContent().contains("The memex"));
-        assertTrue("Document content returned not correct", readDoc.getElementsByTagName("date").item(0).getTextContent().contains("2009-05-05"));
-      }
-    } catch (Exception e) {
-      System.out.println("Exceptions thrown from testRawCombinedQueryXMLWithWriteOptions");
-      System.out.println(e.getMessage());
-    } finally {
-      // Associate back the original DB.
-      associateRESTServerWithDB(restServerName, dbName);
-      detachForest(testMultipleDB, testMultipleForest[0]);
-      detachForest(testMultipleDB, testMultipleForest[1]);
-      deleteDB(testMultipleDB);
-
-      deleteForest(testMultipleForest[0]);
-      deleteForest(testMultipleForest[1]);
-      Thread.sleep(10000);
-      clientTmp.release();
-    }
-  }
-
-  /*
-   * To test that RawStructuredQueryDefinition can be used withQueryBatcher -
-   * JSON file Read a query from a combined file into a handle.
-   * combinedQueryOptionJSON.json contains query, options in JSON format.
-   * 
-   * @throws Exception
-   */
-  @Test
-  public void testRawCombinedQueryJSON() throws Exception
-  {
-    String testMultipleDB = "RawCombinedRangeJsonDB";
-    String[] testMultipleForest = { "RawCombinedRangeJsonDB-1", "RawCombinedRangeJsonDB-2", "RawCombinedRangeJsonDB-3" };
-    DatabaseClient clientTmp = null;
-    DataMovementManager dmManagerTmp = null;
-
-    try {
-      System.out.println("Running testRawCombinedQueryJSON");
-
-      // Setup a separate database/
-      createDB(testMultipleDB);
-      createForest(testMultipleForest[0], testMultipleDB);
-      createForest(testMultipleForest[1], testMultipleDB);
-      associateRESTServerWithDB(restServerName, testMultipleDB);
-      setupAppServicesConstraint(testMultipleDB);
-      Thread.sleep(10000);
-
-      String[] filenames = { "constraint1.xml", "constraint2.xml", "constraint3.xml", "constraint4.xml", "constraint5.xml" };
-      String combinedQueryFileName = "combinedQueryOptionJSON.json";
-
-      clientTmp = getDatabaseClient("eval-user", "x", getConnType());
-      dmManagerTmp = clientTmp.newDataMovementManager();
-
-      QueryManager queryMgr = clientTmp.newQueryManager();
-      String dataFileDir = dataConfigDirPath + "/data/";
-      String combQueryFileDir = dataConfigDirPath + "/combined/";
-
-      // Use WriteBatcher to write the same files.
-      WriteBatcher wbatcher = dmManagerTmp.newWriteBatcher();
-
-      wbatcher.withBatchSize(2);
-      InputStreamHandle contentHandle1 = new InputStreamHandle();
-      contentHandle1.set(new FileInputStream(dataFileDir + filenames[0]));
-      InputStreamHandle contentHandle2 = new InputStreamHandle();
-      contentHandle2.set(new FileInputStream(dataFileDir + filenames[1]));
-      InputStreamHandle contentHandle3 = new InputStreamHandle();
-      contentHandle3.set(new FileInputStream(dataFileDir + filenames[2]));
-      InputStreamHandle contentHandle4 = new InputStreamHandle();
-      contentHandle4.set(new FileInputStream(dataFileDir + filenames[3]));
-      InputStreamHandle contentHandle5 = new InputStreamHandle();
-      contentHandle5.set(new FileInputStream(dataFileDir + filenames[4]));
-
-      wbatcher.add(filenames[0], contentHandle1);
-      wbatcher.add(filenames[1], contentHandle2);
-      wbatcher.add(filenames[2], contentHandle3);
-      wbatcher.add(filenames[3], contentHandle4);
-      wbatcher.add(filenames[4], contentHandle5);
-
-      // Verify if the batch flushes when batch size is reached.
-      // Flush
-
-      wbatcher.flushAndWait();
-      wbatcher.awaitCompletion();
-
-      // get the combined query
-      File file = new File(combQueryFileDir + combinedQueryFileName);
-
-      // create a handle for the search criteria
-      FileHandle rawHandle = (new FileHandle(file)).withFormat(Format.JSON);
-      // create a search definition based on the handle
-      RawCombinedQueryDefinition querydef = queryMgr.newRawCombinedQueryDefinition(rawHandle);
-
-      StringBuilder batchResults = new StringBuilder();
-      StringBuilder batchFailResults = new StringBuilder();
-
-      // Run a QueryBatcher on the new URIs.
-      QueryBatcher queryBatcher1 = dmManagerTmp.newQueryBatcher(querydef);
-
-      queryBatcher1.onUrisReady(batch -> {
-        for (String str : batch.getItems()) {
-          batchResults.append(str)
-              .append('|');
-        }
-      });
-      queryBatcher1.onQueryFailure(throwable -> {
-        System.out.println("Exceptions thrown from callback onQueryFailure");
-        throwable.printStackTrace();
-        batchFailResults.append("Test has Exceptions");
-      });
-
-      JobTicket jobTicket = dmManagerTmp.startJob(queryBatcher1);
-      boolean bJobFinished = queryBatcher1.awaitCompletion(3, TimeUnit.MINUTES);
-
-      if (queryBatcher1.isStopped()) {
-
-        if (!batchFailResults.toString().isEmpty() && batchFailResults.toString().contains("Exceptions")) {
-          fail("Test failed due to exceptions");
-        }
-
-        // Verify the batch results now.
-        String[] res = batchResults.toString().split("\\|");
-        assertEquals("Number of reults returned is incorrect", 1, res.length);
-        assertTrue("URI returned not correct", res[0].contains(filenames[4]));
-
-        // Read the document and assert on the value
-        DOMHandle contentHandle = new DOMHandle();
-        contentHandle = readDocumentUsingDOMHandle(clientTmp, filenames[4], "XML");
-        Document readDoc = contentHandle.get();
-        System.out.println(convertXMLDocumentToString(readDoc));
-
-        assertTrue("Document content returned not correct", readDoc.getElementsByTagName("id").item(0).getTextContent().contains("0026"));
-        assertTrue("Document content returned not correct", readDoc.getElementsByTagName("title").item(0).getTextContent().contains("The memex"));
-        assertTrue("Document content returned not correct", readDoc.getElementsByTagName("date").item(0).getTextContent().contains("2009-05-05"));
-      }
-    } catch (Exception e) {
-      System.out.println("Exceptions thrown from testRawCombinedQueryJSONWithWriteOptions");
-      System.out.println(e.getMessage());
-    } finally {
-      // Associate back the original DB.
-      associateRESTServerWithDB(restServerName, dbName);
-      detachForest(testMultipleDB, testMultipleForest[0]);
-      detachForest(testMultipleDB, testMultipleForest[1]);
-      deleteDB(testMultipleDB);
-
-      deleteForest(testMultipleForest[0]);
-      deleteForest(testMultipleForest[1]);
-      Thread.sleep(10000);
-      clientTmp.release();
-    }
-  }
-
-  /*
-   * To test that RawStructuredQueryDefinition can be used withQueryBatcher -
-   * Combined file Read a query from a combined file into a handle. Create a
-   * RawCombinedQueryDefinition from handle, to be used in QueryBatcher Job.
-   * 
-   * @throws Exception
-   */
-  @Test
-  public void testRawCombinedQueryPathIndex() throws Exception
-  {
-    String testMultipleDB = "RawCombinedRangePathDB";
-    String[] testMultipleForest = { "RawCombinedRangePathDB-1", "RawCombinedRangePathDB-2", "RawCombinedRangePathDB-3" };
-    DatabaseClient clientTmp = null;
-    DataMovementManager dmManagerTmp = null;
-
-    try {
-      System.out.println("Running testRawCombinedQueryPathIndex");
-
-      // Setup a separate database/
-      createDB(testMultipleDB);
-      createForest(testMultipleForest[0], testMultipleDB);
-      createForest(testMultipleForest[1], testMultipleDB);
-      associateRESTServerWithDB(restServerName, testMultipleDB);
-      setupAppServicesConstraint(testMultipleDB);
-      Thread.sleep(60000);
-
-      String[] filenames = { "pathindex1.xml", "pathindex2.xml" };
-      String combinedQueryFileName = "combinedQueryOptionPathIndex.xml";
-
-      clientTmp = getDatabaseClient("eval-user", "x", getConnType());
-      dmManagerTmp = clientTmp.newDataMovementManager();
-
-      QueryManager queryMgr = clientTmp.newQueryManager();
-      String dataFileDir = dataConfigDirPath + "/data/";
-      String combQueryFileDir = dataConfigDirPath + "/combined/";
-
-      // Use WriteBatcher to write the same files.
-      WriteBatcher wbatcher = dmManagerTmp.newWriteBatcher();
-
-      wbatcher.withBatchSize(2);
-      InputStreamHandle contentHandle1 = new InputStreamHandle();
-      contentHandle1.set(new FileInputStream(dataFileDir + filenames[0]));
-      InputStreamHandle contentHandle2 = new InputStreamHandle();
-      contentHandle2.set(new FileInputStream(dataFileDir + filenames[1]));
-
-      wbatcher.add(filenames[0], contentHandle1);
-      wbatcher.add(filenames[1], contentHandle2);
-
-      // Verify if the batch flushes when batch size is reached.
-      // Flush
-
-      wbatcher.flushAndWait();
-      wbatcher.awaitCompletion();
-
-      // get the combined query
-      File file = new File(combQueryFileDir + combinedQueryFileName);
-
-      // create a handle for the search criteria
-      FileHandle rawHandle = new FileHandle(file);
-      rawHandle.withFormat(Format.XML);
-      // create a search definition based on the handle
-      RawCombinedQueryDefinition querydef = queryMgr.newRawCombinedQueryDefinition(rawHandle);
-
-      StringBuilder batchResults = new StringBuilder();
-      StringBuilder batchFailResults = new StringBuilder();
-
-      // Run a QueryBatcher on the new URIs.
-      QueryBatcher queryBatcher1 = dmManagerTmp.newQueryBatcher(querydef);
-
-      queryBatcher1.onUrisReady(batch -> {
-        for (String str : batch.getItems()) {
-          batchResults.append(str)
-              .append('|');
-        }
-      });
-      queryBatcher1.onQueryFailure(throwable -> {
-        System.out.println("Exceptions thrown from callback onQueryFailure");
-        throwable.printStackTrace();
-        batchFailResults.append("Test has Exceptions");
-      });
-
-      JobTicket jobTicket = dmManagerTmp.startJob(queryBatcher1);
-      boolean bJobFinished = queryBatcher1.awaitCompletion(3, TimeUnit.MINUTES);
-
-      if (queryBatcher1.isStopped()) {
-
-        if (!batchFailResults.toString().isEmpty() && batchFailResults.toString().contains("Exceptions")) {
-          fail("Test failed due to exceptions");
-        }
-
-        // Verify the batch results now.
-        String[] res = batchResults.toString().split("\\|");
-        assertEquals("Number of reults returned is incorrect", 2, res.length);
-        assertTrue("URI returned not correct", res[0].contains("pathindex1.xml") ? true : (res[1].contains("pathindex1.xml") ? true : false));
-        assertTrue("URI returned not correct", res[0].contains("pathindex2.xml") ? true : (res[1].contains("pathindex2.xml") ? true : false));
-      }
-    } catch (Exception e) {
-      System.out.println("Exceptions thrown from testRawCombinedQueryPathIndex");
-      System.out.println(e.getMessage());
-    } finally {
-      // Associate back the original DB.
-      associateRESTServerWithDB(restServerName, dbName);
-      detachForest(testMultipleDB, testMultipleForest[0]);
-      detachForest(testMultipleDB, testMultipleForest[1]);
-      deleteDB(testMultipleDB);
-
-      deleteForest(testMultipleForest[0]);
-      deleteForest(testMultipleForest[1]);
-      Thread.sleep(10000);
-      clientTmp.release();
-    }
-  }
-
-  /*
-   * To test query by example with WriteBatcher and QueryBatcher with Query
-   * Failure (incorrect query syntax).
-   * 
-   * @throws IOException
-   * 
-   * @throws InterruptedException
-   */
-  // EA 3 Modify the test for batch failure results. Remove the fail.
-  @Ignore
-  public void testQueryBatcherQueryFailures() throws IOException, InterruptedException
-  {
-    System.out.println("Running testQueryBatcherQueryFailures");
-
-    String[] filenames = { "constraint1.xml", "constraint2.xml", "constraint3.xml", "constraint4.xml", "constraint5.xml" };
-    WriteBatcher batcher = dmManager.newWriteBatcher();
-
-    batcher.withBatchSize(2);
-    // Move to individual data sub folders.
-    String dataFileDir = dataConfigDirPath + "/data/";
-
-    InputStreamHandle contentHandle1 = new InputStreamHandle();
-    contentHandle1.set(new FileInputStream(dataFileDir + filenames[0]));
-    InputStreamHandle contentHandle2 = new InputStreamHandle();
-    contentHandle2.set(new FileInputStream(dataFileDir + filenames[1]));
-    InputStreamHandle contentHandle3 = new InputStreamHandle();
-    contentHandle3.set(new FileInputStream(dataFileDir + filenames[2]));
-    InputStreamHandle contentHandle4 = new InputStreamHandle();
-    contentHandle4.set(new FileInputStream(dataFileDir + filenames[3]));
-    InputStreamHandle contentHandle5 = new InputStreamHandle();
-    contentHandle5.set(new FileInputStream(dataFileDir + filenames[4]));
-
-    batcher.add("/fail-contraints1.xml", contentHandle1);
-    batcher.add("/fail-contraints2.xml", contentHandle2);
-    batcher.add("/fail-contraints3.xml", contentHandle3);
-    batcher.add("/fail-contraints4.xml", contentHandle4);
-    batcher.add("/fail-contraints5.xml", contentHandle5);
-
-    // Flush
-    batcher.flushAndWait();
-    StringBuilder batchResults = new StringBuilder();
-    StringBuilder batchFailResults = new StringBuilder();
-    // create query def
-    String combinedQuery = "{\"search\":" +
-        "{\"query\":{\"value-constraint-query\":{\"constraint-name\":\"id\", \"text\":\"0026\"}}," +
-        "\"options\":{\"return-metrcs\":false, \"return-qtext\":false, \"debug\":true, \"transorm-results\":{\"apply\":\"raw\"}," +
-        "\"constraint\":{\"name\":\"id\", \"value\":{\"element\":{\"ns\":\"\", \"name\":\"id\"}}}}}}";
-
-    System.out.println("QUERY IS : " + combinedQuery);
-    // create a handle for the search criteria
-    StringHandle rawHandle = new StringHandle(combinedQuery);
-
-    rawHandle.setFormat(Format.JSON);
-
-    QueryManager queryMgr = client.newQueryManager();
-
-    // create a search definition based on the handle
-    RawCombinedQueryDefinition querydef = queryMgr.newRawCombinedQueryDefinition(rawHandle);
-
-    // Run a QueryBatcher.
-    QueryBatcher queryBatcher1 = dmManager.newQueryBatcher(querydef);
-    queryBatcher1.onUrisReady(batch -> {
-
-      for (String str : batch.getItems()) {
-        batchResults.append(str).append('|');
-      }
-
-      batchResults.append(batch.getJobResultsSoFar())
-          .append('|')
-          .append(batch.getForest().getForestName())
-          .append('|')
-          .append(batch.getJobBatchNumber())
-          .append('|');
-
-    });
-    queryBatcher1.onQueryFailure(throwable -> {
-      System.out.println("Exceptions thrown from callback onQueryFailure");
-      Forest forest = throwable.getForest();
-      batchFailResults.append("Test has Exceptions")
-          .append('|')
-          .append(throwable.getForestResultsSoFar())
-          .append('|')
-          /*
-           * .append(throwable. getJobRecordNumber()) .append('|')
-           * .append(throwable.getBatchRecordNumber()) .append('|')
-           * .append(throwable.getSourceUri()) .append('|')
-           * .append(throwable.getMimetype()) .append('|')
-           */
-          .append(forest.getForestName())
-          .append('|')
-          .append(forest.getHost())
-          .append('|')
-          .append(forest.getDatabaseName())
-          .append('|')
-          /*
-           * .append(forest.isDeleteOnly()) .append('|')
-           */
-          .append(forest.isUpdateable());
-    });
-    JobTicket jobTicket = dmManager.startJob(queryBatcher1);
-    queryBatcher1.awaitCompletion(3, TimeUnit.MINUTES);
-
-    if (queryBatcher1.isStopped()) {
-
-      if (!batchFailResults.toString().isEmpty() && batchFailResults.toString().contains("Exceptions")) {
-        // Write out and assert on query failures.
-        System.out.println("Exception Buffer contents on Query Exceptions received from callback onQueryFailure");
-        System.out.println(batchFailResults.toString());
-        // Remove this failure once there are no NPEs and doa asserts on various
-        // counters in failure scenario.
-        fail("Test failed due to exceptions");
-      }
-    }
-  }
-
-  /*
-   * To test QueryBatcher's callback support by invoking the client object to do
-   * a lookup Insert only one document to validate the functionality
-   * 
-   * @throws IOException
-   * 
-   * @throws InterruptedException
-   */
-  @Test
-  public void testQueryBatcherCallbackClient() throws IOException, InterruptedException
-  {
-    System.out.println("Running testQueryBatcherCallbackClient");
-
-    String[] filenames = { "constraint1.json" };
-    WriteBatcher batcher = dmManager.newWriteBatcher();
-
-    batcher.withBatchSize(2);
-    // Move to individual data sub folders.
-    String dataFileDir = dataConfigDirPath + "/data/";
-
-    InputStreamHandle contentHandle1 = new InputStreamHandle();
-    contentHandle1.set(new FileInputStream(dataFileDir + filenames[0]));
-    batcher.add("contraints1.json", contentHandle1);
-
-    // Flush
-    batcher.flushAndWait();
-    StringBuffer batchFailResults = new StringBuffer();
-    String expectedStr = "Vannevar Bush wrote an article for The Atlantic Monthly";
-
-    QueryManager queryMgr = client.newQueryManager();
-    StringQueryDefinition querydef = queryMgr.newStringDefinition();
-    querydef.setCriteria("Vannevar");
-
-    // Run a QueryBatcher.
-    QueryBatcher queryBatcher1 = dmManager.newQueryBatcher(querydef);
-
-    queryBatcher1.withBatchSize(1000);
-    // Hold for contents read back from callback client.
-    StringBuffer ccBuf = new StringBuffer();
-
-    queryBatcher1.onUrisReady(batch -> {
-      // Do a lookup back into the database with the client and batch content.
-      // Want to verify if the client object can be utilized from a Callback.
-        JSONDocumentManager docMgr = batch.getClient().newJSONDocumentManager();
-        JacksonHandle jh = new JacksonHandle();
-        docMgr.read(batch.getItems()[0], jh);
-        System.out.println("JH Contents is " + jh.get().toString());
-        System.out.println("Batch Contents is " + batch.getItems()[0]);
-
-        ccBuf.append(jh.get().toString());
-      });
-    queryBatcher1.onQueryFailure(throwable -> {
-      System.out.println("Exceptions thrown from callback onQueryFailure");
-
-      batchFailResults.append("Test has Exceptions").append('|');
-    });
-    JobTicket jobTicket = dmManager.startJob(queryBatcher1);
-    queryBatcher1.awaitCompletion(3, TimeUnit.MINUTES);
-
-    if (queryBatcher1.isStopped()) {
-
-      if (!batchFailResults.toString().isEmpty() && batchFailResults.toString().contains("Exceptions")) {
-        // Write out and assert on query failures.
-        System.out.println("Exception Buffer contents on Query Exceptions received from callback onQueryFailure");
-        System.out.println(batchFailResults.toString());
-        fail("Test failed due to exceptions");
-      }
-      System.out.println("Contents from the callback are : " + ccBuf.toString());
-      // Verify the Callback contents.
-      assertTrue("Lookup for a document from Callback using the client failed", ccBuf.toString().contains(expectedStr));
-    }
-  }
-
-  /*
-   * Test to validate QueryBatcher when there is no data. No search results are
-   * returned.
-   */
-  @Test
-  public void testQueryBatcherWithNoData() throws IOException, InterruptedException
-  {
-    System.out.println("Running testQueryBatcherWithNoData");
-
-    String jsonDoc = "{" +
-        "\"employees\": [" +
-        "{ \"firstName\":\"John\" , \"lastName\":\"Doe\" }," +
-        "{ \"firstName\":\"Ann\" , \"lastName\":\"Smith\" }," +
-        "{ \"firstName\":\"Bob\" , \"lastName\":\"Foo\" }]" +
-        "}";
-    // create query def
-    QueryManager queryMgr = client.newQueryManager();
-
-    StringQueryDefinition querydef = queryMgr.newStringDefinition();
-    querydef.setCriteria("John AND Bob");
-
-    // Run a QueryBatcher when no results are returned.
-    QueryBatcher queryBatcherNoResult = dmManager.newQueryBatcher(querydef);
-
-    StringBuilder batchNoResults = new StringBuilder();
-    StringBuilder batchNoFailResults = new StringBuilder();
-
-    queryBatcherNoResult.onUrisReady(batch -> {
-      for (String str : batch.getItems()) {
-        batchNoResults.append(str).append('|');
-      }
-    });
-    queryBatcherNoResult.onQueryFailure(throwable -> {
-      System.out.println("Exceptions thrown from callback onQueryFailure when no results returned");
-      // Should be empty in a successful run. Else fill the buffer to report
-      // error.
-        batchNoFailResults.append("Test has Exceptions");
-        batchNoFailResults.append("|");
-      });
-    JobTicket jobTicketNoRes = dmManager.startJob(queryBatcherNoResult);
-    queryBatcherNoResult.awaitCompletion(30, TimeUnit.SECONDS);
-
-    if (queryBatcherNoResult.isStopped()) {
-      assertTrue("Query returned no results when there is no data", batchNoResults.toString().isEmpty());
-    }
-  }
-
-  /*
-   * To test query by example with WriteBatcher and QueryBatcher 1) Verify batch
-   * size on QueryBatcher.
-   * 
-   * 
-   * @throws IOException
-   * 
-   * @throws InterruptedException
-   */
-  @Test
-  public void testQueryBatcherBatchSize() throws IOException, InterruptedException
-  {
-    System.out.println("Running testQueryBatcherBatchSize");
-
-    String jsonDoc = "{" +
-        "\"employees\": [" +
-        "{ \"firstName\":\"John\" , \"lastName\":\"Doe\" }," +
-        "{ \"firstName\":\"Ann\" , \"lastName\":\"Smith\" }," +
-        "{ \"firstName\":\"Bob\" , \"lastName\":\"Foo\" }]" +
-        "}";
-    // create query def
-    QueryManager queryMgr = client.newQueryManager();
-
-    StringQueryDefinition querydef = queryMgr.newStringDefinition();
-    querydef.setCriteria("John AND Bob");
-
-    WriteBatcher batcher = dmManager.newWriteBatcher();
-    batcher.withBatchSize(1000);
-    StringHandle handle = new StringHandle();
-    handle.set(jsonDoc);
-    String uri = null;
-
-    // Insert 1K documents
-    for (int i = 0; i < 1000; i++) {
-      uri = "/firstName" + i + ".json";
-      batcher.add(uri, handle);
-    }
-
-    // Flush
-    batcher.flushAndWait();
-    StringBuffer batchResults = new StringBuffer();
-    StringBuffer batchFailResults = new StringBuffer();
-
-    // Run a QueryBatcher with a large AwaitTermination.
-    QueryBatcher queryBatcherbatchSize = dmManager.newQueryBatcher(querydef);
-    queryBatcherbatchSize.withBatchSize(20);
-
-    Calendar calBef = Calendar.getInstance();
-    long before = calBef.getTimeInMillis();
-
-    queryBatcherbatchSize.onUrisReady(batch -> {
-      batchResults.append(batch.getJobBatchNumber()).append('|');
-      System.out.println("Batch Numer is " + batch.getJobBatchNumber());
-
-    });
-    queryBatcherbatchSize.onQueryFailure(throwable -> {
-      System.out.println("Exceptions thrown from callback onQueryFailure");
-
-      batchFailResults.append("Test has Exceptions")
-          .append('|');
-    });
-    JobTicket jobTicket = dmManager.startJob(queryBatcherbatchSize);
-    // Make sure to modify TimeUnit.TIMEUNIT.Method(duration) below before the
-    // assert
-    queryBatcherbatchSize.awaitCompletion(3, TimeUnit.MINUTES);
-
-    Calendar calAft;
-    long after = 0L;
-    long duration = 0L;
-    long queryJobTimeoutValue = 0L;
-
-    while (!queryBatcherbatchSize.isStopped()) {
-      // do nothing.
-    }
-    // Check the time of termination
-    calAft = Calendar.getInstance();
-    after = calAft.getTimeInMillis();
-    duration = after - before;
-    queryJobTimeoutValue = TimeUnit.MINUTES.toSeconds(duration);
-
-    if (queryBatcherbatchSize.isStopped()) {
-      System.out.println("Duration is ===== " + queryJobTimeoutValue);
-      System.out.println(batchResults.toString());
-
-      assertEquals("Number of batches should have been 50", batchResults.toString().split("\\|").length, 50);
-    }
-    // Clear the contents for next query host batcher object results.
-    batchResults.delete(0, (batchResults.capacity() - 1));
-    batchFailResults.delete(0, (batchFailResults.capacity() - 1));
-    // Run a QueryBatcher with a small AwaitTermination.
-    QueryBatcher queryBatcherSmallTimeout = dmManager.newQueryBatcher(querydef);
-    queryBatcherSmallTimeout.withBatchSize(1000);
-
-    queryBatcherSmallTimeout.onUrisReady(batch -> {
-      batchResults.append(batch.getJobBatchNumber()).append('|');
-      System.out.println("QueryBatcher with 1000 batch size - Batch Numer is " + batch.getJobBatchNumber());
-
-    });
-    queryBatcherSmallTimeout.onQueryFailure(throwable -> {
-      System.out.println("Exceptions thrown from callback onQueryFailure");
-
-      batchFailResults.append("Test has Exceptions").append('|');
-      batchFailResults.append(throwable.getJobBatchNumber());
-    });
-    JobTicket jobTicketTimeout = dmManager.startJob(queryBatcherSmallTimeout);
-    queryBatcherSmallTimeout.awaitCompletion(5, TimeUnit.MILLISECONDS);
-    if (queryBatcherSmallTimeout.isStopped()) {
-      System.out.println(batchResults.toString());
-      assertNotEquals("Number of batches should not have been 1", batchResults.toString().split("\\|").length, 5);
-    }
-    if (batchFailResults != null && !batchFailResults.toString().isEmpty()) {
-      assertTrue("Exceptions not found when query time out value reached", batchFailResults.toString().contains("Test has Exceptions"));
-    }
-
-  }
-
-  /*
-   * To test query by example with WriteBatcher and QueryBatcher 1) Verify
-   * awaitTermination method on QueryBatcher.
-   * 
-   * 
-   * @throws IOException
-   * 
-   * @throws InterruptedException
-   */
-  @Test
-  public void testQueryBatcherFailures() throws IOException, InterruptedException
-  {
-    System.out.println("Running testQueryBatcherFailures");
-
-    String jsonDoc = "{" +
-        "\"employees\": [" +
-        "{ \"firstName\":\"John\" , \"lastName\":\"Doe\" }," +
-        "{ \"firstName\":\"Ann\" , \"lastName\":\"Smith\" }," +
-        "{ \"firstName\":\"Bob\" , \"lastName\":\"Foo\" }]" +
-        "}";
-    // create query def
-    QueryManager queryMgr = client.newQueryManager();
-
-    StringQueryDefinition querydef = queryMgr.newStringDefinition();
-    querydef.setCriteria("John AND Bob");
-
-    WriteBatcher batcher = dmManager.newWriteBatcher();
-    batcher.withBatchSize(1000);
-    StringHandle handle = new StringHandle();
-    handle.set(jsonDoc);
-    String uri = null;
-
-    // Insert 10 K documents
-    for (int i = 0; i < 10000; i++) {
-      uri = "/firstName" + i + ".json";
-      batcher.add(uri, handle);
-    }
-
-    // Flush
-    batcher.flushAndWait();
-    StringBuilder batchResults = new StringBuilder();
-    StringBuilder batchFailResults = new StringBuilder();
-
-    // Run a QueryBatcher with AwaitTermination.
-    QueryBatcher queryBatcherAwait = dmManager.newQueryBatcher(querydef);
-
-    Calendar calBef = Calendar.getInstance();
-    long before = calBef.getTimeInMillis();
-
-    JobTicket jobTicket = dmManager.startJob(queryBatcherAwait);
-    // Make sure to modify TimeUnit.MILLISECONDS.Method(duration) below before
-    // the assert
-    queryBatcherAwait.awaitCompletion(30, TimeUnit.SECONDS);
-
-    queryBatcherAwait.onUrisReady(batch -> {
-      for (String str : batch.getItems()) {
-        batchResults.append(str)
-            .append('|');
-      }
-    });
-    queryBatcherAwait.onQueryFailure(throwable -> {
-      System.out.println("Exceptions thrown from callback onQueryFailure");
-
-      batchFailResults.append("Test has Exceptions")
-          .append('|');
-    });
-
-    Calendar calAft;
-    long after = 0L;
-    long duration = 0L;
-    long quertJobTimeoutValue = 0L;
-
-    while (!queryBatcherAwait.isStopped()) {
-      // do nothing
-    }
-    // Check the time of termination
-    calAft = Calendar.getInstance();
-    after = calAft.getTimeInMillis();
-    duration = after - before;
-    quertJobTimeoutValue = TimeUnit.MILLISECONDS.toSeconds(duration);
-
-    if (queryBatcherAwait.isStopped()) {
-      System.out.println("Duration is " + quertJobTimeoutValue);
-      if (quertJobTimeoutValue >= 30 && quertJobTimeoutValue < 35) {
-        assertTrue("Job termination with awaitTermination passed within specified time", quertJobTimeoutValue >= 30 && quertJobTimeoutValue < 35);
-      } else if (quertJobTimeoutValue > 35) {
-        fail("Job termination with awaitTermination failed");
-      }
-    }
-  }
-
-  @Test
-  public void testServerXQueryTransform() throws IOException, ParserConfigurationException, SAXException, TransformerException, InterruptedException, XPathExpressionException
-  {
-    System.out.println("Running testServerXQueryTransform");
-    String transformFileDir = dataConfigDirPath + "/transforms/";
-    TransformExtensionsManager transMgr =
-        client.newServerConfigManager().newTransformExtensionsManager();
-    ExtensionMetadata metadata = new ExtensionMetadata();
-    metadata.setTitle("Adding attribute xquery Transform");
-    metadata.setDescription("This plugin transforms an XML document by adding attribute to root node");
-    metadata.setProvider("MarkLogic");
-    metadata.setVersion("0.1");
-    // get the transform file from add-attr-xquery-transform.xqy
-    File transformFile = new File(transformFileDir + "add-attr-xquery-transform.xqy");
-    FileHandle transformHandle = new FileHandle(transformFile);
-    transMgr.writeXQueryTransform("add-attr-xquery-transform", transformHandle, metadata);
-    ServerTransform transform = new ServerTransform("add-attr-xquery-transform");
-    transform.put("name", "Lang");
-    transform.put("value", "English");
-
-    String xmlStr1 = "<?xml  version=\"1.0\" encoding=\"UTF-8\"?><foo>This is so foo</foo>";
-    String xmlStr2 = "<?xml  version=\"1.0\" encoding=\"UTF-8\"?><foo>This is so bar</foo>";
-
-    // Use WriteBatcher to write the same files.
-    WriteBatcher batcher = dmManager.newWriteBatcher();
-
-    batcher.withBatchSize(5);
-    batcher.withTransform(transform);
-    StringHandle handleFoo = new StringHandle();
-    handleFoo.set(xmlStr1);
-
-    StringHandle handleBar = new StringHandle();
-    handleBar.set(xmlStr2);
-    String uri = null;
-
-    // Insert 10 documents
-    for (int i = 0; i < 10; i++) {
-      uri = "foo" + i + ".xml";
-      batcher.add(uri, handleFoo);
-    }
-
-    for (int i = 0; i < 10; i++) {
-      uri = "bar" + i + ".xml";
-      batcher.add(uri, handleBar);
-    }
-    // Flush
-    batcher.flushAndWait();
-
-    StringBuffer batchResults = new StringBuffer();
-    StringBuffer batchFailResults = new StringBuffer();
-
-    // create query def
-    QueryManager queryMgr = client.newQueryManager();
-    StringQueryDefinition querydef = queryMgr.newStringDefinition();
-    querydef.setCriteria("foo OR bar");
-
-    // Run a QueryBatcher on the new URIs.
-    QueryBatcher queryBatcher1 = dmManager.newQueryBatcher(querydef);
-    queryBatcher1.withBatchSize(5);
-
-    queryBatcher1.onUrisReady(batch -> {
-      for (String str : batch.getItems()) {
-        batchResults.append(str);
-        batchResults.append("|");
-      }
-    });
-    queryBatcher1.onQueryFailure(throwable -> {
-      System.out.println("Exceptions thrown from callback onQueryFailure");
-      throwable.printStackTrace();
-      batchFailResults.append("Test has Exceptions");
-    });
-    JobTicket jobTicket = dmManager.startJob(queryBatcher1);
-
-    if (queryBatcher1.isStopped()) {
-      // Verify the batch results now.
-      String[] res = batchResults.toString().split("\\|");
-      assertEquals("Query results URI list length returned after transformation incorrect", res.length, 20);
-
-      // Get a random URI, since the URIs returned are not ordered. Get the 3rd
-      // URI.
-      assertTrue("URI returned not correct", res[2].contains("foo") || res[2].contains("bar"));
-
-      // do a lookup with the first URI using the client to verify transforms
-      // are done.
-      DOMHandle readHandle = readDocumentUsingDOMHandle(client, res[0], "XML");
-      String contents = readHandle.evaluateXPath("/foo/text()", String.class);
-      // Verify that the contents are of xmlStr1 or xmlStr2.
-
-      System.out.println("Contents are : " + contents);
-      assertTrue("Lookup for a document from Callback using the client failed", xmlStr1.contains(contents) || xmlStr2.contains(contents));
-    }
-  }
-
-  /*
-   * To test QueryBatcher functionality (errors if any) when a Forest is being
-   * removed and added during a start job.
-   * 
-   * @throws IOException
-   * 
-   * @throws InterruptedException
-   */
-  @Test
-  public void testQueryBatcherWithForestRemoveAndAdd() throws IOException, InterruptedException
-  {
-    System.out.println("Running testQueryBatcherWithForestRemoveAndAdd");
-    String testMultipleDB = "QBMultipleForestDB";
-    String[] testMultipleForest = { "QBMultipleForestDB-1", "QBMultipleForestDB-2", "QBMultipleForestDB-3" };
-
-    try {
-      // Setup a separate database/
-      createDB(testMultipleDB);
-      createForest(testMultipleForest[0], testMultipleDB);
-      setupAppServicesConstraint(testMultipleDB);
-
-      associateRESTServerWithDB(restServerName, testMultipleDB);
-
-      String jsonDoc = "{" +
-          "\"employees\": [" +
-          "{ \"firstName\":\"John\" , \"lastName\":\"Doe\" }," +
-          "{ \"firstName\":\"Ann\" , \"lastName\":\"Smith\" }," +
-          "{ \"firstName\":\"Bob\" , \"lastName\":\"Foo\" }]" +
-          "}";
-      // create query def
-      QueryManager queryMgr = client.newQueryManager();
-
-      StringQueryDefinition querydef = queryMgr.newStringDefinition();
-      querydef.setCriteria("John AND Bob");
-
-      WriteBatcher batcher = dmManager.newWriteBatcher();
-      batcher.withBatchSize(1000);
-      StringHandle handle = new StringHandle();
-      handle.set(jsonDoc);
-      String uri = null;
-
-      // Insert 20K documents to have a sufficient large query seek time
-      for (int i = 0; i < 20000; i++) {
-        uri = "/firstName" + i + ".json";
-        batcher.add(uri, handle);
-      }
-
-      // Flush
-      batcher.flushAndWait();
-      StringBuffer batchResults = new StringBuffer();
-      StringBuffer batchFailResults = new StringBuffer();
-
-      // Run a QueryBatcher with AwaitTermination.
-      QueryBatcher queryBatcherAddForest = dmManager.newQueryBatcher(querydef);
-      queryBatcherAddForest.withBatchSize(2000);
-
-      queryBatcherAddForest.onUrisReady(batch -> {
-        batchResults.append(batch.getJobBatchNumber())
-            .append('|');
-        System.out.println("Batch Numer is " + batch.getJobBatchNumber());
-      });
-      queryBatcherAddForest.onQueryFailure(throwable -> {
-        System.out.println("Exceptions thrown from callback onQueryFailure");
-
-        batchFailResults.append("Test has Exceptions")
-            .append('|')
-            .append(throwable.getMessage());
-      });
-
-      JobTicket jobTicket = dmManager.startJob(queryBatcherAddForest);
-      queryBatcherAddForest.awaitCompletion(3, TimeUnit.MINUTES);
-
-      // Now add a Forests to the database.
-      createForest(testMultipleForest[1], testMultipleDB);
-      createForest(testMultipleForest[2], testMultipleDB);
-      while (!queryBatcherAddForest.isStopped()) {
-        // Do nothing. Wait for batcher to complete.
-      }
-
-      if (queryBatcherAddForest.isStopped()) {
-        if (batchResults != null && !batchResults.toString().isEmpty()) {
-          System.out.print("Results from onUrisReady === ");
-          System.out.print(batchResults.toString());
-          // We should be having 10 batches numbered 1 to 10.
-          assertTrue("Batches not complete in results", batchResults.toString().contains("10"));
-        }
-        if (batchFailResults != null && !batchFailResults.toString().isEmpty()) {
-          System.out.print("Results from onQueryFailure === ");
-          System.out.print(batchFailResults.toString());
-          assertTrue("Exceptions not found when forest added", batchFailResults.toString().contains("Test has Exceptions"));
-        }
-      }
-
-      // Reomove a forest.
-      StringBuffer batchResultsRem = new StringBuffer();
-      StringBuffer batchFailResultsRem = new StringBuffer();
-
-      // Run a QueryBatcher with AwaitTermination.
-      QueryBatcher queryBatcherRemoveForest = dmManager.newQueryBatcher(querydef);
-      queryBatcherRemoveForest.withBatchSize(2000);
-
-      queryBatcherRemoveForest.onUrisReady(batch -> {
-        batchResultsRem.append(batch.getJobBatchNumber())
-            .append('|');
-        System.out.println("Batch Numer is " + batch.getJobBatchNumber());
-      });
-      queryBatcherRemoveForest.onQueryFailure(throwable -> {
-        System.out.println("Exceptions thrown from callback onQueryFailure");
-
-        batchFailResultsRem.append("Test has Exceptions");
-        batchFailResultsRem.append("|");
-        batchFailResultsRem.append(throwable.getMessage());
-      });
-
-      JobTicket jobTicketRem = dmManager.startJob(queryBatcherRemoveForest);
-      queryBatcherRemoveForest.awaitCompletion(3, TimeUnit.MINUTES);
-
-      // Now remove a Forest from the database.
-      detachForest(testMultipleDB, testMultipleForest[2]);
-      deleteForest(testMultipleForest[2]);
-      while (!queryBatcherRemoveForest.isStopped()) {
-        // Do nothing. Wait for batcher to complete.
-      }
-
-      if (queryBatcherRemoveForest.isStopped()) {
-        if (batchResultsRem != null && !batchResultsRem.toString().isEmpty()) {
-          System.out.print("Results from onUrisReady === ");
-          // We should be having 10 batches numbered 1 to 10.
-          // TODO Add rest of the validations when feature complete.
-          System.out.print(batchResultsRem.toString());
-          assertTrue("Batches not complete in results when forest removed", batchResultsRem.toString().contains("10"));
-        }
-        if (batchFailResultsRem != null && !batchFailResultsRem.toString().isEmpty()) {
-          System.out.print("Results from onQueryFailure === ");
-          System.out.print(batchFailResultsRem.toString());
-          assertTrue("Exceptions not found when forest removed", batchFailResultsRem.toString().contains("Test has Exceptions"));
-        }
-      }
-    } catch (Exception e) {
-      System.out.print(e.getMessage());
-    }
-
-    finally {
-      // Associate back the original DB.
-      try {
-        associateRESTServerWithDB(restServerName, dbName);
-      } catch (Exception e) {
-        // TODO Auto-generated catch block
-        e.printStackTrace();
-      }
-      detachForest(testMultipleDB, testMultipleForest[0]);
-      detachForest(testMultipleDB, testMultipleForest[1]);
-      // In case something asserts
-      detachForest(testMultipleDB, testMultipleForest[2]);
-      deleteDB(testMultipleDB);
-
-      deleteForest(testMultipleForest[0]);
-      deleteForest(testMultipleForest[1]);
-      deleteForest(testMultipleForest[2]);
-      Thread.sleep(10000);
-    }
-  }
-
-  /*
-   * To test QueryBatcher's callback support with long lookup timefor the client
-   * object to do a lookup Insert documents to validate the functionality.
-   * Induce a long pause which exceeds awaitTermination time.
-   * 
-   * @throws IOException
-   * 
-   * @throws InterruptedException
-   */
-  @Test
-  public void testBatchClientLookupTimeout() throws IOException, InterruptedException
-  {
-    System.out.println("Running testBatchClientLookupTimeout");
-    String testMultipleDB = "QBMultipleForestDB";
-    String[] testMultipleForest = { "QBMultipleForestDB-1" };
-
-    try {
-      // Setup a separate database/
-      createDB(testMultipleDB);
-      createForest(testMultipleForest[0], testMultipleDB);
-
-      associateRESTServerWithDB(restServerName, testMultipleDB);
-      setupAppServicesConstraint(testMultipleDB);
-
-      String jsonDoc = "{" +
-          "\"employees\": [" +
-          "{ \"firstName\":\"John\" , \"lastName\":\"Doe\" }," +
-          "{ \"firstName\":\"Ann\" , \"lastName\":\"Smith\" }," +
-          "{ \"firstName\":\"Bob\" , \"lastName\":\"Foo\" }]" +
-          "}";
-      // create query def
-      QueryManager queryMgr = client.newQueryManager();
-
-      StringQueryDefinition querydef = queryMgr.newStringDefinition();
-      querydef.setCriteria("John AND Bob");
-
-      WriteBatcher batcher = dmManager.newWriteBatcher();
-      batcher.withBatchSize(1000);
-      StringHandle handle = new StringHandle();
-      handle.set(jsonDoc);
-      String uri = null;
-
-      // Insert 20K documents to have a sufficient large query seek time
-      for (int i = 0; i < 20000; i++) {
-        uri = "/firstName" + i + ".json";
-        batcher.add(uri, handle);
-      }
-
-      // Flush
-      batcher.flushAndWait();
-      StringBuilder batchResults = new StringBuilder();
-      StringBuffer batchFailResults = new StringBuffer();
-      StringBuilder ccBuf = new StringBuilder();
-
-      // Run a QueryBatcher with AwaitTermination.
-      QueryBatcher queryBatcherAddForest = dmManager.newQueryBatcher(querydef);
-      queryBatcherAddForest.withBatchSize(200);
-
-      queryBatcherAddForest.onUrisReady(batch -> {
-        // Check only once
-          if (ccBuf.toString().isEmpty())
-          {
-            JSONDocumentManager docMgr = batch.getClient().newJSONDocumentManager();
-            JacksonHandle jh = new JacksonHandle();
-            docMgr.read(batch.getItems()[0], jh);
-            try {
-              // Simulate a large time in reading back the results
-              Thread.sleep(40000);
-            } catch (Exception e) {
-              // TODO Auto-generated catch block
-              System.out.println(e.getMessage());
-            }
-            ccBuf.append(jh.get().toString().trim());
-            // The first read should exhaust the awaitTermination timeout.
-            // Buffer contains only one result.
-            System.out.println("JH Contents is " + jh.get().toString());
-            System.out.println("Batch Contents is " + batch.getItems()[0]);
-          }
-
-          batchResults.append(batch.getJobBatchNumber());
-          batchResults.append("|");
-          System.out.println("Batch Numer is " + batch.getJobBatchNumber());
-        });
-      queryBatcherAddForest.onQueryFailure(throwable -> {
-        System.out.println("Exceptions thrown from callback onQueryFailure");
-
-        batchFailResults.append("Test has Exceptions");
-        batchFailResults.append("|");
-        batchFailResults.append(throwable.getMessage());
-      });
-      // Have a small awaitCompletion timeout for the batcher.
-      JobTicket jobTicket = dmManager.startJob(queryBatcherAddForest);
-      queryBatcherAddForest.awaitCompletion(30, TimeUnit.SECONDS);
-
-      if (queryBatcherAddForest.isStopped()) {
-
-        if (batchFailResults != null && !batchFailResults.toString().isEmpty()) {
-          System.out.print("Results from onQueryFailure === ");
-          System.out.print(batchFailResults.toString());
-          assertTrue("Exceptions not found when forest added", batchFailResults.toString().contains("Test has Exceptions"));
-        }
-      }
-      assertTrue("Batches are available in results when they should not be.", batchResults.toString().isEmpty());
-    } catch (Exception e) {
-      System.out.print(e.getMessage());
-    } finally {
-      // Associate back the original DB.
-      try {
-        associateRESTServerWithDB(restServerName, dbName);
-      } catch (Exception e) {
-        // TODO Auto-generated catch block
-        e.printStackTrace();
-      }
-      detachForest(testMultipleDB, testMultipleForest[0]);
-      deleteDB(testMultipleDB);
-      deleteForest(testMultipleForest[0]);
-      Thread.sleep(10000);
-    }
-  }
-
-  /*
-   * To test QQueryBatcher when WriteBatcher writes same document. Simulate a
-   * deadlock / resource contention.
-   * 
-   * @throws IOException
-   * 
-   * @throws InterruptedException
-   */
-
-  /*
-   * public void testSimultaneousBothBatcherAccess() throws IOException,
-   * InterruptedException {
-   * System.out.println("Running testSimultaneousBothBatcherAccess");
-   * clearDB(restServerPort);
-   * 
-   * String[] filenames = {"constraint1.json", "constraint2.json",
-   * "constraint3.json", "constraint4.json", "constraint5.json"}; WriteBatcher
-   * batcher = dmManager.newWriteBatcher();
-   * 
-   * batcher.withBatchSize(2);
-   * 
-   * InputStreamHandle contentHandle1 = new InputStreamHandle();
-   * contentHandle1.set(new FileInputStream(dataFileDir + filenames[0]));
-   * InputStreamHandle contentHandle2 = new InputStreamHandle();
-   * contentHandle2.set(new FileInputStream(dataFileDir + filenames[1]));
-   * InputStreamHandle contentHandle3 = new InputStreamHandle();
-   * contentHandle3.set(new FileInputStream(dataFileDir + filenames[2]));
-   * InputStreamHandle contentHandle4 = new InputStreamHandle();
-   * contentHandle4.set(new FileInputStream(dataFileDir + filenames[3]));
-   * InputStreamHandle contentHandle5 = new InputStreamHandle();
-   * contentHandle5.set(new FileInputStream(dataFileDir + filenames[4]));
-   * 
-   * StringBuilder writebatchResults = new StringBuilder();
-   * batcher.add("/batcher-contraints1.json", contentHandle1);
-   * batcher.add("/batcher-contraints2.json", contentHandle2);
-   * batcher.add("/batcher-contraints3.json", contentHandle3);
-   * batcher.add("/batcher-contraints4.json", contentHandle4);
-   * batcher.add("/batcher-contraints5.json", contentHandle5);
-   * 
-   * // Flush batcher.flushAndWait();
-   * 
-   * StringBuffer querybatchResults = new StringBuffer(); StringBuilder
-   * querybatchFailResults = new StringBuilder();
-   * 
-   * // get the query File file = new File(dataConfigDirPath + "qbe1.json");
-   * FileHandle fileHandle = new FileHandle(file);
-   * 
-   * QueryManager queryMgr = client.newQueryManager();
-   * RawQueryByExampleDefinition qbyexDef =
-   * queryMgr.newRawQueryByExampleDefinition
-   * (fileHandle.withFormat(Format.JSON));
-   * 
-   * // Run a QueryBatcher. QueryBatcher queryBatcher1 =
-   * dmManager.newQueryBatcher(qbyexDef); queryBatcher1.onUrisReady(batch-> {
-   * 
-   * for (String str : batch.getItems()) { querybatchResults.append(str)
-   * .append('|'); }
-   * 
-   * querybatchResults.append(batch.getForestResultsSoFar()) .append('|')
-   * .append(batch.getForest().getForestName()) .append('|')
-   * .append(batch.getJobBatchNumber()) .append('|');
-   * 
-   * }); queryBatcher1.onQueryFailure(throwable-> {
-   * System.out.println("Exceptions thrown from callback onQueryFailure");
-   * throwable.printStackTrace();
-   * querybatchFailResults.append("Test has Exceptions");
-   * querybatchFailResults.append(throwable.getMessage()); } );
-   * 
-   * // Trying to use a WriteBatcher on the same docId. WriteBatcher batcherTwo
-   * = dmManager.newWriteBatcher(); String jsonDoc = "{" + "\"employees\": [" +
-   * "{ \"firstName\":\"John\" , \"lastName\":\"Doe\" }," +
-   * "{ \"firstName\":\"Ann\" , \"lastName\":\"Smith\" }," +
-   * "{ \"firstName\":\"Bob\" , \"lastName\":\"Foo\" }]" + "}"; StringHandle
-   * handle = new StringHandle(); handle.set(jsonDoc);
-   * 
-   * // Update contents to same doc uri. batcherTwo.withBatchSize(1);
-   * batcherTwo.add("/batcher-contraints11.json", handle);
-   * batcherTwo.flushAndWait();
-   * 
-   * JobTicket jobTicketWriteTwo = dmManager.startJob(batcherTwo);
-   * 
-   * JobTicket jobTicket = dmManager.startJob(queryBatcher1);
-   * queryBatcher1.awaitTermination(1, TimeUnit.MINUTES);
-   * 
-   * if (queryBatcher1.isStopped()) {
-   * 
-   * if( !querybatchFailResults.toString().isEmpty() &&
-   * querybatchFailResults.toString().contains("Exceptions")) {
-   * System.out.println("Query Batch Failed - Buffer Contents are:" +
-   * querybatchFailResults.toString()); fail("Test failed due to exceptions"); }
-   * if( querybatchResults != null && !querybatchResults.toString().isEmpty()) {
-   * // Verify the batch results now. String[] res =
-   * querybatchResults.toString().split("\\|");
-   * 
-   * assertTrue("URI returned not correct",
-   * res[0].contains("/batcher-contraints1.json"));
-   * assertEquals("Bytes Moved","0", res[1]); assertEquals("Batch Number","0",
-   * res[3]); } } }
-   */
-
-  @Test
-  public void testQueryBatcherJobDetails() throws Exception
-  {
-    String testMultipleDB = "QHBJobDetaitDB";
-    String[] testMultipleForest = { "QHBJobDetaitDB-1" };
-    DatabaseClient clientTmp = null;
-    DataMovementManager dmManagerTmp = null;
-
-    try {
-      System.out.println("Running testQueryBatcherJobDetails");
-
-      // Setup a separate database/
-      createDB(testMultipleDB);
-      createForest(testMultipleForest[0], testMultipleDB);
-      associateRESTServerWithDB(restServerName, testMultipleDB);
-
-      setupAppServicesConstraint(testMultipleDB);
-      addRangeElementAttributeIndex(dbName, "decimal", "http://cloudbank.com", "price", "", "amt", "http://marklogic.com/collation/");
-      Thread.sleep(10000);
-
-      String[] filenames = { "constraint1.xml", "constraint2.xml", "constraint3.xml", "constraint4.xml", "constraint5.xml" };
-      String queryOptionName = "absRangeConstraintWithVariousGrammarAndWordQueryOpt.xml";
-      clientTmp = getDatabaseClient("eval-user", "x", getConnType());
-      dmManagerTmp = clientTmp.newDataMovementManager();
-
-      setQueryOption(clientTmp, queryOptionName);
-
-      QueryManager queryMgr = clientTmp.newQueryManager();
-
-      StringQueryDefinition querydef = queryMgr.newStringDefinition();
-      querydef.setCriteria("0012");
-
-      // Use WriteBatcher to write the same files.
-      WriteBatcher batcher = dmManagerTmp.newWriteBatcher();
-
-      batcher.withBatchSize(2);
-      // Move to individual data sub folders.
-      String dataFileDir = dataConfigDirPath + "/data/";
-      InputStreamHandle contentHandle1 = new InputStreamHandle();
-      contentHandle1.set(new FileInputStream(dataFileDir + filenames[0]));
-      InputStreamHandle contentHandle2 = new InputStreamHandle();
-      contentHandle2.set(new FileInputStream(dataFileDir + filenames[1]));
-      InputStreamHandle contentHandle3 = new InputStreamHandle();
-      contentHandle3.set(new FileInputStream(dataFileDir + filenames[2]));
-      InputStreamHandle contentHandle4 = new InputStreamHandle();
-      contentHandle4.set(new FileInputStream(dataFileDir + filenames[3]));
-      InputStreamHandle contentHandle5 = new InputStreamHandle();
-      contentHandle5.set(new FileInputStream(dataFileDir + filenames[4]));
-
-      batcher.add("/abs-range-constraint/batcher-contraints1.xml", contentHandle1);
-      batcher.add("/abs-range-constraint/batcher-contraints2.xml", contentHandle2);
-      batcher.add("/abs-range-constraint/batcher-contraints3.xml", contentHandle3);
-      batcher.add("/abs-range-constraint/batcher-contraints4.xml", contentHandle4);
-      batcher.add("/abs-range-constraint/batcher-contraints5.xml", contentHandle5);
-
-      // Flush
-      batcher.flushAndWait();
-
-      StringBuilder batchResults = new StringBuilder();
-      StringBuilder batchDetails = new StringBuilder();
-      StringBuilder forestDetails = new StringBuilder();
-      StringBuilder jobDetails = new StringBuilder();
-      StringBuilder batchFailResults = new StringBuilder();
-
-      // Run a QueryBatcher on the new URIs.
-      QueryBatcher queryBatcher1 = dmManagerTmp.newQueryBatcher(querydef);
-
-      queryBatcher1.onUrisReady(batch -> {
-        for (String str : batch.getItems()) {
-          batchResults.append(str)
-              .append('|');
-          // Batch details
-          batchDetails.append(batch.getJobBatchNumber())
-              .append('|')
-              .append(batch.getJobResultsSoFar())
-              .append('|')
-              .append(batch.getForestBatchNumber());
-
-          // Get the Forest details
-          Forest forest = batch.getForest();
-          forestDetails.append(forest.getDatabaseName())
-              .append('|')
-              .append(forest.getHost())
-              .append('|')
-              .append(forest.getForestName());
-
-          // Get the Job details
-          /*
-           * jobDetails.append(batch.getJobTicket().getJobId()) .append('|')
-           * .append(batch.getJobTicket().getJobType().name());
-           */
-        }
-      });
-      queryBatcher1.onQueryFailure(throwable -> {
-        System.out.println("Exceptions thrown from callback onQueryFailure");
-        throwable.printStackTrace();
-        batchFailResults.append("Test has Exceptions");
-      });
-
-      JobTicket jobTicket = dmManagerTmp.startJob(queryBatcher1);
-      String jobId = jobTicket.getJobId();
-      String jobName = jobTicket.getJobType().name();
-
-      boolean bJobFinished = queryBatcher1.awaitCompletion(3, TimeUnit.MINUTES);
-
-      if (queryBatcher1.isStopped()) {
-
-        if (!batchFailResults.toString().isEmpty() && batchFailResults.toString().contains("Exceptions")) {
-          fail("Test failed due to exceptions");
-        }
-
-        // Verify the batch results now.
-        String[] res = batchResults.toString().split("\\|");
-        assertEquals("Number of reults returned is incorrect", 1, res.length);
-        assertTrue("URI returned not correct", res[0].contains("/abs-range-constraint/batcher-contraints2.xml"));
-
-        // verify the Job and batch get method values.
-        String[] batchDetailsArray = batchDetails.toString().split("\\|");
-
-        assertTrue("Job Batch Number not correct", Long.parseLong(batchDetailsArray[0]) > 0);
-        assertTrue("Job Results So Far Number not correct", Long.parseLong(batchDetailsArray[1]) > 0);
-        assertTrue("Forest Batch Number not correct", Long.parseLong(batchDetailsArray[2]) > 0);
-        // Git Isue 124. For bytesMoved.
-        assertTrue("Job Bytes Moved not correct", Long.parseLong(batchDetailsArray[3]) == 0);
-
-        // verify the forest get method values.
-        String[] forestDetailsArray = forestDetails.toString().split("\\|");
-        assertTrue("Database name returned from batch is not correct", forestDetailsArray[0].equalsIgnoreCase(dbName));
-        assertTrue("Forest name returned from batch is not correct", forestDetailsArray[2].equalsIgnoreCase(testMultipleForest[0]) ||
-            forestDetailsArray[2].equalsIgnoreCase(testMultipleForest[1]));
-        // verify the job ticket get method values. This needs to be
-        // implemented.
-        /*
-         * String[] jobTicketArray = jobDetails.toString().split("\\|");
-         * assertTrue("Job Id returned from batch is not correct",
-         * jobTicketArray[0].equalsIgnoreCase(jobId));
-         * assertTrue("Job Type name returned from batch is not correct",
-         * forestDetailsArray[2].equalsIgnoreCase(jobName));
-         */
-      }
-    } catch (Exception e) {
-      System.out.println("Exceptions thrown from Test testAndWordQueryWithMultipleForests");
-      System.out.println(e.getMessage());
-    } finally {
-      // Associate back the original DB.
-      associateRESTServerWithDB(restServerName, dbName);
-      detachForest(testMultipleDB, testMultipleForest[0]);
-      deleteDB(testMultipleDB);
-
-      deleteForest(testMultipleForest[0]);
-      Thread.sleep(10000);
-      clientTmp.release();
-    }
-  }
-
-  /*
-   * These are test methods that verify that different query types work. Testing
-   * - Word query range query value query
-   */
-  @Test
-  public void testDifferentQueryTypes() throws Exception
-  {
-    String testMultipleDB = "QBtestDifferentQueryTypesDB";
-    String[] testMultipleForest = { "QBtestDifferentQueryTypesDB-1" };
-    DatabaseClient clientTmp = null;
-    DataMovementManager dmManagerTmp = null;
-
-    try {
-      System.out.println("Running testDifferentQueryTypes");
-
-      // Setup a separate database/
-      createDB(testMultipleDB);
-      createForest(testMultipleForest[0], testMultipleDB);
-      associateRESTServerWithDB(restServerName, testMultipleDB);
-
-      // Setup constraints on DB and wait for indexes to setup.
-      setupAppServicesConstraint(testMultipleDB);
-      Thread.sleep(10000);
-
-      String[] filenames = { "constraint1.xml", "constraint2.xml", "constraint3.xml", "constraint4.xml", "constraint5.xml" };
-      ServerConfigurationManager srvMgr = client.newServerConfigManager();
-      srvMgr.readConfiguration();
-      srvMgr.setQueryOptionValidation(true);
-      srvMgr.writeConfiguration();
-
-      clientTmp = getDatabaseClient("eval-user", "x", getConnType());
-      dmManagerTmp = clientTmp.newDataMovementManager();
-
-      QueryManager queryMgr = clientTmp.newQueryManager();
-
-      // create query def
-      StructuredQueryBuilder qb = queryMgr.newStructuredQueryBuilder();
-      StructuredQueryDefinition queryWorddef = qb.word(qb.element("id"), "0026");
-
-      // Use WriteBatcher to write the some files.
-      WriteBatcher batcher = dmManagerTmp.newWriteBatcher();
-
-      batcher.withBatchSize(2);
-      // Move to individual data sub folders.
-      String dataFileDir = dataConfigDirPath + "/data/";
-      InputStreamHandle contentHandle1 = new InputStreamHandle();
-      contentHandle1.set(new FileInputStream(dataFileDir + filenames[0]));
-      InputStreamHandle contentHandle2 = new InputStreamHandle();
-      contentHandle2.set(new FileInputStream(dataFileDir + filenames[1]));
-      InputStreamHandle contentHandle3 = new InputStreamHandle();
-      contentHandle3.set(new FileInputStream(dataFileDir + filenames[2]));
-      InputStreamHandle contentHandle4 = new InputStreamHandle();
-      contentHandle4.set(new FileInputStream(dataFileDir + filenames[3]));
-      InputStreamHandle contentHandle5 = new InputStreamHandle();
-      contentHandle5.set(new FileInputStream(dataFileDir + filenames[4]));
-
-      batcher.add("/abs-range-constraint/batcher-contraints1.xml", contentHandle1);
-      batcher.add("/abs-range-constraint/batcher-contraints2.xml", contentHandle2);
-      batcher.add("/abs-range-constraint/batcher-contraints3.xml", contentHandle3);
-      batcher.add("/abs-range-constraint/batcher-contraints4.xml", contentHandle4);
-      batcher.add("/abs-range-constraint/batcher-contraints5.xml", contentHandle5);
-
-      // Flush
-      batcher.flushAndWait();
-      // batcher.awaitCompletion();
-
-      StringBuilder batchWordResults = new StringBuilder();
-      StringBuilder batchWordFailResults = new StringBuilder();
-
-      // Run a QueryBatcher on the new URIs.
-      QueryBatcher queryBatcher1 = dmManagerTmp.newQueryBatcher(queryWorddef);
-
-      queryBatcher1.onUrisReady(batch -> {
-        for (String str : batch.getItems()) {
-          batchWordResults.append(str)
-              .append('|');
-        }
-      });
-      queryBatcher1.onQueryFailure(throwable -> {
-        System.out.println("Exceptions thrown from callback onQueryFailure in testDifferentQueryTypes");
-        throwable.printStackTrace();
-        batchWordFailResults.append("Test has Exceptions");
-      });
-      JobTicket jobTicket = dmManagerTmp.startJob(queryBatcher1);
-      boolean bJobFinished = queryBatcher1.awaitCompletion(3, TimeUnit.MINUTES);
-      while (!queryBatcher1.isStopped()) {
-        // do nothing.
-      }
-      if (queryBatcher1.isStopped()) {
-
-        if (!batchWordFailResults.toString().isEmpty() && batchWordFailResults.toString().contains("Exceptions")) {
-          fail("Test failed due to exceptions in testDifferentQueryTypes - Word Query");
-        }
-
-        // Verify the batch results now.
-        String[] res = batchWordResults.toString().split("\\|");
-        assertEquals("Number of reults returned is incorrect", 1, res.length);
-        assertTrue("URI returned not correct", res[0].contains("/abs-range-constraint/batcher-contraints5.xml"));
-      }
-
-      // Run a range query.
-
-      StructuredQueryDefinition queryRangedef = qb.range(qb.element("popularity"), "xs:integer", Operator.GE, 4);
-      QueryBatcher queryBatcher2 = dmManagerTmp.newQueryBatcher(queryRangedef);
-      // StringBuilder batchRangeResults = new StringBuilder();
-      List<String> batchRangeResults = new ArrayList<String>();
-      StringBuilder batchRangeFailResults = new StringBuilder();
-
-      queryBatcher2.onUrisReady(batch -> {
-        for (String str : batch.getItems()) {
-          batchRangeResults.add(str);
-          // batchRangeResults.append(str)
-          // .append('|');
-        }
-      });
-      queryBatcher2.onQueryFailure(throwable -> {
-        System.out.println("Exceptions thrown from callback onQueryFailure in testDifferentQueryTypes");
-        throwable.printStackTrace();
-        batchRangeFailResults.append("Test has Exceptions");
-      });
-      jobTicket = dmManagerTmp.startJob(queryBatcher2);
-      bJobFinished = queryBatcher2.awaitCompletion(3, TimeUnit.MINUTES);
-      while (!queryBatcher2.isStopped()) {
-        // do nothing.
-      }
-
-      if (queryBatcher2.isStopped()) {
-
-        if (!batchRangeFailResults.toString().isEmpty() && batchRangeFailResults.toString().contains("Exceptions")) {
-          fail("Test failed due to exceptions in testDifferentQueryTypes - Word Query");
-        }
-
-        // Verify the batch results now.
-        assertTrue("No of documents returned in range query not correct", batchRangeResults.size() == 4);
-        assertTrue("URI returned not correct", batchRangeResults.contains("/abs-range-constraint/batcher-contraints1.xml"));
-        assertTrue("URI returned not correct", batchRangeResults.contains("/abs-range-constraint/batcher-contraints2.xml"));
-        assertTrue("URI returned not correct", batchRangeResults.contains("/abs-range-constraint/batcher-contraints4.xml"));
-        assertTrue("URI returned not correct", batchRangeResults.contains("/abs-range-constraint/batcher-contraints5.xml"));
-      }
-
-      // Run a ValueQueryOnAttribute query.
-
-      StructuredQueryDefinition valuequeyDef = qb.value(qb.elementAttribute(qb.element(new QName("http://cloudbank.com", "price")), qb.attribute("amt")), "0.1");
-      QueryBatcher queryBatcher3 = dmManagerTmp.newQueryBatcher(valuequeyDef);
-      List<String> batchValueResults = new ArrayList<String>();
-      StringBuilder batchvalueFailResults = new StringBuilder();
-
-      queryBatcher3.onUrisReady(batch -> {
-        for (String str : batch.getItems()) {
-          batchValueResults.add(str);
-        }
-      });
-      queryBatcher3.onQueryFailure(throwable -> {
-        System.out.println("Exceptions thrown from callback onQueryFailure in testDifferentQueryTypes");
-        throwable.printStackTrace();
-        batchvalueFailResults.append("Test has Exceptions");
-      });
-      jobTicket = dmManagerTmp.startJob(queryBatcher3);
-      bJobFinished = queryBatcher3.awaitCompletion(3, TimeUnit.MINUTES);
-      while (!queryBatcher3.isStopped()) {
-        // do nothing.
-      }
-
-      if (queryBatcher3.isStopped()) {
-
-        if (!batchvalueFailResults.toString().isEmpty() && batchvalueFailResults.toString().contains("Exceptions")) {
-          fail("Test failed due to exceptions in testDifferentQueryTypes - Word Query");
-        }
-
-        // Verify the batch results now.
-        assertTrue("No of documents returned in range query not correct", batchValueResults.size() == 1);
-        assertTrue("URI returned not correct", batchRangeResults.contains("/abs-range-constraint/batcher-contraints1.xml"));
-      }
-    } catch (Exception e) {
-      System.out.println("Exceptions thrown from Test testDifferentQueryTypes");
-      System.out.println(e.getMessage());
-    } finally {
-      // Associate back the original DB.
-      associateRESTServerWithDB(restServerName, dbName);
-      detachForest(testMultipleDB, testMultipleForest[0]);
-      deleteDB(testMultipleDB);
-      deleteForest(testMultipleForest[0]);
-      clientTmp.release();
-      Thread.sleep(10000);
-    }
-  }
-  
-  @Test
-  public void testMinHostWithHostAvailabilityListener() throws Exception
-  {
-	  DatabaseClient client = null;
-	  DataMovementManager dmManagerTmp = null;
-	  StringBuilder batchFailResults = new StringBuilder();
-
-	  if(!isLBHost()) {
-		  try {
-			  System.out.println("Running testMinHostWithHostAvailabilityListener");
-			  String[] hostNames = null;
-			  client = getDatabaseClient("eval-user", "x", getConnType());
-			  dmManagerTmp = client.newDataMovementManager();
-
-			  QueryManager queryMgr = client.newQueryManager();
-			  StructuredQueryBuilder qb = queryMgr.newStructuredQueryBuilder();
-			  StructuredQueryDefinition queryWorddef = qb.word(qb.element("id"), "0026");
-
-			  hostNames = getHosts();
-			  StructuredQueryDefinition queryRangedef = qb.range(qb.element("popularity"), "xs:integer", Operator.GE, 4);
-			  QueryBatcher queryBatcher = dmManagerTmp.newQueryBatcher(queryRangedef);
-
-			  queryBatcher.setQueryFailureListeners(
-					  new HostAvailabilityListener(dmManagerTmp)
-					  .withSuspendTimeForHostUnavailable(Duration.ofSeconds(15))
-					  .withMinHosts(5)
-					  );
-			  queryBatcher.onUrisReady(batch -> {
-				  System.out.println("Batch results are: " + batch.getJobResultsSoFar());
-			  }
-					  );
-			  queryBatcher.onQueryFailure(throwable -> {
-				  System.out.println("Exceptions thrown from callback onQueryFailure in testMinHostWithHostAvailabilityListener");
-				  throwable.printStackTrace();
-
-			  });
-			  JobTicket jobTicket = dmManagerTmp.startJob(queryBatcher);
-		  }
-		  catch(IllegalArgumentException ex) {
-			  batchFailResults.append(ex.getMessage());
-		  }
-		  finally {
-			  client.release();
-			  System.out.println("Exception Message is " + batchFailResults.toString());
-			  assertTrue("Exception incorrect", batchFailResults.toString().contains("numHosts must be less than or equal to the number of hosts in the cluster"));
-		  }
-	  }
-  }
-  
-  @Test
-  public void testProgressListener() throws Exception {
-	  DatabaseClient clientTmp = null;
-	  try {
-		  DataMovementManager dmManager = null;
-
-		  clientTmp = getDatabaseClient("eval-user", "x", getConnType());
-		  dmManager = clientTmp.newDataMovementManager();
-		  QueryManager queryMgr = clientTmp.newQueryManager();
-		  StringQueryDefinition querydef = queryMgr.newStringDefinition();
-		  querydef.setCriteria("John AND Bob");
-
-		  String jsonDoc = "{" + "\"employees\": [" + "{ \"firstName\":\"John\" , \"lastName\":\"Doe\" },"
-				  + "{ \"firstName\":\"Ann\" , \"lastName\":\"Smith\" },"
-				  + "{ \"firstName\":\"Bob\" , \"lastName\":\"Foo\" }]" + "}";
-		  WriteBatcher wbatcher = dmManager.newWriteBatcher();
-		  wbatcher.withBatchSize(600);
-		  wbatcher.onBatchFailure((batch, throwable) -> throwable.printStackTrace());
-		  StringHandle handle = new StringHandle();
-		  handle.set(jsonDoc);
-		  String uri = null;
-
-		  // Insert 6 K documents
-		  for (int i = 0; i < 6000; i++) {
-			  uri = "/firstName" + i + ".json";
-			  wbatcher.add(uri, handle);
-		  }
-
-		  wbatcher.flushAndWait();
-		  // Read all 6000 docs in a batch and monitor progress.
-		  StringBuilder str6000 = new StringBuilder();
-		  QueryBatcher batcher6000 = dmManager.newQueryBatcher(querydef).withBatchSize(6000).withThreadCount(1);
-		  batcher6000.onUrisReady(
-
-				  new ProgressListener()
-				  .onProgressUpdate(progressUpdate -> {
-					  System.out.println("From ProgressListener (Batch 6000): " + progressUpdate.getProgressAsString());
-					  str6000.append(progressUpdate.getProgressAsString());
-				  }));
-		  batcher6000.onQueryFailure((throwable) -> {
-			  System.out.println("queryFailures 6000: ");
-			  try {
-				  Thread.currentThread().sleep(7000L);
-			  } catch (Exception e) {
-				  // TODO Auto-generated catch block
-				  e.printStackTrace();
-			  }
-		  });
-
-		  JobTicket queryTicket6000 = dmManager.startJob(batcher6000);
-		  batcher6000.awaitCompletion();
-		  System.out.println("From buffer 6000: " + str6000.toString());
-		  assertTrue("Progress Update incorrect", str6000.toString().contains("Progress: 6000 results"));
-
-		  // Read in smaller batches and monitor progress
-		  StringBuilder str60 = new StringBuilder();
-		  QueryBatcher batcher60 = dmManager.newQueryBatcher(querydef).withBatchSize(60).withThreadCount(1);
-		  batcher60.onUrisReady(
-				  new ProgressListener()
-				  .onProgressUpdate(progressUpdate -> {
-					  System.out.println("From ProgressListener (From Batch 60): " + progressUpdate.getProgressAsString());
-					  str60.append(progressUpdate.getProgressAsString());
-				  }));
-		  batcher60.onQueryFailure((throwable) -> {
-			  System.out.println("queryFailures 60: ");
-			  try {
-				  Thread.currentThread().sleep(7000L);
-			  } catch (Exception e) {
-				  // TODO Auto-generated catch block
-				  e.printStackTrace();
-			  }
-		  });
-
-		  JobTicket queryTicket60 = dmManager.startJob(batcher60);
-		  batcher60.awaitCompletion();
-
-		  System.out.println("From buffer 60: " + str60.toString());
-		  // Make sure all updates are available
-		  assertTrue("Progress Update Batch 1 incorrect", str60.toString().contains("Progress: 60 results"));
-		  assertTrue("Progress Update Batch 5940 incorrect", str60.toString().contains("Progress: 5940 results"));
-		  assertTrue("Progress Update incorrect", str60.toString().contains("Progress: 6000 results"));
-		  // Batches read are uneven and with multiple threads
-		  StringBuilder str33 = new StringBuilder();
-		  QueryBatcher batcher33 = dmManager.newQueryBatcher(querydef).withBatchSize(33).withThreadCount(3);
-		  batcher33.onUrisReady(
-				  new ProgressListener()
-				  .onProgressUpdate(progressUpdate -> {
-					  System.out.println("From ProgressListener (From Batch 33): " + progressUpdate.getProgressAsString());
-					  str33.append(progressUpdate.getProgressAsString());
-				  }));
-		  batcher33.onQueryFailure((throwable) -> {
-			  System.out.println("queryFailures 33: ");
-			  try {
-				  Thread.currentThread().sleep(7000L);
-			  } catch (Exception e) {
-				  // TODO Auto-generated catch block
-				  e.printStackTrace();
-			  }
-		  });
-
-		  JobTicket queryTicket33 = dmManager.startJob(batcher33);
-		  batcher33.awaitCompletion();
-
-		  System.out.println("From buffer 33: " + str33.toString());
-		  // Make sure all updates are available
-		  assertTrue("Progress Update Batch 1 incorrect", str33.toString().contains("Progress: 33 results"));
-		  assertTrue("Progress Update Batch 5973 incorrect", str33.toString().contains("Progress: 5973 results"));
-		  assertTrue("Progress Update incorrect", str33.toString().contains("Progress: 6000 results"));
-
-		  // Batches read errors
-		  StringBuilder strErr = new StringBuilder();	  
-		  StringQueryDefinition querydefErr = queryMgr.newStringDefinition();
-		  querydefErr.setCriteria("Jhn AND BAA");
-
-		  QueryBatcher batcherErr = dmManager.newQueryBatcher(querydefErr).withBatchSize(100).withThreadCount(3);
-		  batcherErr.onUrisReady(
-				  new ProgressListener()
-				  .onProgressUpdate(progressUpdate -> {
-					  System.out.println("From ProgressListener (From Batch Err): " + progressUpdate.getProgressAsString());
-					  strErr.append(progressUpdate.getProgressAsString());	  
-				  }))
-		  .onQueryFailure((throwable) -> {
-			  System.out.println("queryFailures Err: ");
-			  try {
-				  Thread.currentThread().sleep(7000L);
-			  } catch (Exception e) {
-				  // TODO Auto-generated catch block
-				  e.printStackTrace();
-			  }
-		  });
-
-		  JobTicket queryTicketErr = dmManager.startJob(batcherErr);
-		  batcherErr.awaitCompletion();
-
-		  System.out.println("From buffer Err: " + strErr.toString());
-		  // No updates are available
-		  assertTrue("Progress Update Batch 1 incorrect", strErr.toString().isEmpty());	  
-	  }
-	  catch (Exception ex) {
-		  ex.printStackTrace();
-	  }
-	  finally {
-		  clientTmp.release();
-	  }
-  }
-}
+/*
+* Copyright 2014-2018 MarkLogic Corporation
+*
+* Licensed under the Apache License, Version 2.0 (the "License");
+* you may not use this file except in compliance with the License.
+* You may obtain a copy of the License at
+*
+*    http://www.apache.org/licenses/LICENSE-2.0
+*
+* Unless required by applicable law or agreed to in writing, software
+* distributed under the License is distributed on an "AS IS" BASIS,
+* WITHOUT WARRANTIES OR CONDITIONS OF ANY KIND, either express or implied.
+* See the License for the specific language governing permissions and
+* limitations under the License.
+*/
+package com.marklogic.client.datamovement.functionaltests;
+
+import static org.junit.Assert.assertEquals;
+import static org.junit.Assert.assertNotEquals;
+import static org.junit.Assert.assertTrue;
+import static org.junit.Assert.fail;
+
+import java.io.BufferedReader;
+import java.io.File;
+import java.io.FileInputStream;
+import java.io.FileReader;
+import java.io.FileWriter;
+import java.io.IOException;
+import java.time.Duration;
+import java.util.ArrayList;
+import java.util.Calendar;
+import java.util.List;
+import java.util.TreeMap;
+import java.util.concurrent.TimeUnit;
+import java.util.concurrent.atomic.AtomicInteger;
+
+import javax.xml.namespace.QName;
+import javax.xml.parsers.ParserConfigurationException;
+import javax.xml.transform.TransformerException;
+import javax.xml.xpath.XPathExpressionException;
+
+import org.junit.After;
+import org.junit.AfterClass;
+import org.junit.Before;
+import org.junit.BeforeClass;
+import org.junit.Ignore;
+import org.junit.Test;
+import org.w3c.dom.Document;
+import org.xml.sax.SAXException;
+
+import com.fasterxml.jackson.databind.JsonNode;
+import com.marklogic.client.DatabaseClient;
+import com.marklogic.client.DatabaseClientFactory.Authentication;
+import com.marklogic.client.admin.ExtensionMetadata;
+import com.marklogic.client.admin.ServerConfigurationManager;
+import com.marklogic.client.admin.TransformExtensionsManager;
+import com.marklogic.client.datamovement.DataMovementManager;
+import com.marklogic.client.datamovement.Forest;
+import com.marklogic.client.datamovement.HostAvailabilityListener;
+import com.marklogic.client.datamovement.JobTicket;
+import com.marklogic.client.datamovement.ProgressListener;
+import com.marklogic.client.datamovement.QueryBatcher;
+import com.marklogic.client.datamovement.UrisToWriterListener;
+import com.marklogic.client.datamovement.WriteBatcher;
+import com.marklogic.client.document.JSONDocumentManager;
+import com.marklogic.client.document.ServerTransform;
+import com.marklogic.client.functionaltest.BasicJavaClientREST;
+import com.marklogic.client.io.DOMHandle;
+import com.marklogic.client.io.FileHandle;
+import com.marklogic.client.io.Format;
+import com.marklogic.client.io.InputStreamHandle;
+import com.marklogic.client.io.JacksonHandle;
+import com.marklogic.client.io.StringHandle;
+import com.marklogic.client.query.QueryManager;
+import com.marklogic.client.query.RawCombinedQueryDefinition;
+import com.marklogic.client.query.RawStructuredQueryDefinition;
+import com.marklogic.client.query.StringQueryDefinition;
+import com.marklogic.client.query.StructuredQueryBuilder;
+import com.marklogic.client.query.StructuredQueryBuilder.Operator;
+import com.marklogic.client.query.StructuredQueryDefinition;
+
+/**
+* @author ageorge Purpose : Test String Queries - On multiple documents using
+*         Java Client DocumentManager Write method and WriteBatcher. - On
+*         meta-data. - On non-existent document. Verify error message. - With
+*         invalid string query. Verify error message.
+*
+*/
+public class StringQueryHostBatcherTest extends BasicJavaClientREST {
+  private static String dbName = "StringQueryHostBatcherDB";
+  private static String[] fNames = { "StringQueryHostBatcherDB-1", "StringQueryHostBatcherDB-2", "StringQueryHostBatcherDB-3" };
+  private static DataMovementManager dmManager = null;
+  private static String restServerName = null;
+  private static int restServerPort = 0;
+  private static DatabaseClient client = null;
+  private static String dataConfigDirPath = null;
+
+  /**
+   * @throws java.lang.Exception
+   */
+  @BeforeClass
+  public static void setUpBeforeClass() throws Exception {
+    loadGradleProperties();
+    restServerPort = getRestAppServerPort();
+
+    restServerName = getRestAppServerName();
+    // Points to top level of all QA data folder
+    dataConfigDirPath = getDataConfigDirPath();
+
+    setupJavaRESTServer(dbName, fNames[0], restServerName, restServerPort);
+    setupAppServicesConstraint(dbName);
+
+    createUserRolesWithPrevilages("test-eval", "xdbc:eval", "xdbc:eval-in", "xdmp:eval-in", "any-uri", "xdbc:invoke");
+    createRESTUser("eval-user", "x", "test-eval", "rest-admin", "rest-writer", "rest-reader", "rest-extension-user", "manage-user");
+
+    // For use with Java/REST Client API
+    client = getDatabaseClient("eval-user", "x", getConnType());
+    dmManager = client.newDataMovementManager();
+  }
+
+  /**
+   * @throws java.lang.Exception
+   */
+  @AfterClass
+  public static void tearDownAfterClass() throws Exception {
+    System.out.println("In tearDownAfterClass");
+    // Release clients
+    client.release();
+    associateRESTServerWithDB(restServerName, "Documents");
+    deleteRESTUser("eval-user");
+    deleteUserRole("test-eval");
+    detachForest(dbName, fNames[0]);
+
+    deleteDB(dbName);
+    deleteForest(fNames[0]);
+  }
+
+  /**
+   * @throws java.lang.Exception
+   */
+  @Before
+  public void setUp() throws Exception {
+  }
+
+  /**
+   * @throws java.lang.Exception
+   */
+  @After
+  public void tearDown() throws Exception {
+    System.out.println("In tearDown");
+    clearDB(restServerPort);
+  }
+
+  /*
+   * To test String query with Document Manager (Java Client API write method)
+   * and WriteBatcher.
+   * 
+   * @throws IOException
+   * 
+   * @throws ParserConfigurationException
+   * 
+   * @throws SAXException
+   * 
+   * @throws XpathException
+   */
+  @Test
+  public void testAndWordQuery() throws Exception
+  {
+    System.out.println("Running testAndWordQuery");
+
+    String[] filenames = { "constraint1.xml", "constraint2.xml", "constraint3.xml", "constraint4.xml", "constraint5.xml" };
+    String queryOptionName = "absRangeConstraintWithVariousGrammarAndWordQueryOpt.xml";
+    addRangeElementAttributeIndex(dbName, "decimal", "http://cloudbank.com", "price", "", "amt", "http://marklogic.com/collation/");
+    try {
+      // write docs using Java Client API
+      for (String filename : filenames) {
+        writeDocumentUsingInputStreamHandle(client, filename, "/abs-range-constraint/", "XML");
+      }
+
+      setQueryOption(client, queryOptionName);
+
+      QueryManager queryMgr = client.newQueryManager();
+
+      // create query def
+      StringQueryDefinition querydef = queryMgr.newStringDefinition(queryOptionName);
+      querydef.setCriteria("(pop:high OR pop:medium) AND price:medium AND intitle:served");
+
+      // create handle to search using Java Client API.
+      JacksonHandle jh = new JacksonHandle();
+      JsonNode jsonResults = queryMgr.search(querydef, jh).get();
+
+      // Verify the results.
+      JsonNode searchResult = jsonResults.get("results").get(0);
+      assertEquals(1, searchResult.get("index").asInt());
+      assertEquals("/abs-range-constraint/constraint4.xml", searchResult.get("uri").asText());
+      String contents = searchResult.get("content").asText();
+      assertTrue("Expected String not available", contents.contains("Vannevar served"));
+      assertTrue("Expected amt not available", contents.contains("12.34"));
+
+      // Use WriteBatcher to write the same files.
+      WriteBatcher batcher = dmManager.newWriteBatcher();
+      // Move to individual data sub folders.
+      String dataFileDir = dataConfigDirPath + "/data/";
+
+      batcher.withBatchSize(2);
+      InputStreamHandle contentHandle1 = new InputStreamHandle();
+      contentHandle1.set(new FileInputStream(dataFileDir + filenames[0]));
+      InputStreamHandle contentHandle2 = new InputStreamHandle();
+      contentHandle2.set(new FileInputStream(dataFileDir + filenames[1]));
+      InputStreamHandle contentHandle3 = new InputStreamHandle();
+      contentHandle3.set(new FileInputStream(dataFileDir + filenames[2]));
+      InputStreamHandle contentHandle4 = new InputStreamHandle();
+      contentHandle4.set(new FileInputStream(dataFileDir + filenames[3]));
+      InputStreamHandle contentHandle5 = new InputStreamHandle();
+      contentHandle5.set(new FileInputStream(dataFileDir + filenames[4]));
+
+      batcher.add("/abs-range-constraint/batcher-contraints1.xml", contentHandle1);
+      batcher.add("/abs-range-constraint/batcher-contraints2.xml", contentHandle2);
+      batcher.add("/abs-range-constraint/batcher-contraints3.xml", contentHandle3);
+      batcher.add("/abs-range-constraint/batcher-contraints4.xml", contentHandle4);
+      batcher.add("/abs-range-constraint/batcher-contraints5.xml", contentHandle5);
+
+      // Verify if the batch flushes when batch size is reached.
+      // Flush
+      batcher.flushAndWait();
+      // Hold for asserting the callbacks batch contents, since callback are on
+      // different threads than the main JUnit thread.
+      // JUnit can not assert on different threads; other than the main one.
+      StringBuilder batchResults = new StringBuilder();
+      StringBuilder forestResults = new StringBuilder();
+      StringBuilder batchFailResults = new StringBuilder();
+
+      // Run a QueryBatcher on the new URIs.
+      QueryBatcher queryBatcher1 = dmManager.newQueryBatcher(querydef);
+
+      queryBatcher1.onUrisReady(batch -> {
+        for (String str : batch.getItems()) {
+          batchResults.append(str)
+              .append('|');
+        }
+
+        batchResults.append(batch.getForest().getForestName())
+            .append('|')
+            .append(batch.getJobBatchNumber())
+            .append('|');
+        forestResults.append(batch.getForest().getForestName());
+
+      });
+      queryBatcher1.onQueryFailure(throwable -> {
+        System.out.println("Exceptions thrown from callback onQueryFailure");
+        throwable.printStackTrace();
+        batchFailResults.append("Test has Exceptions");
+      });
+
+      JobTicket jobTicket = dmManager.startJob(queryBatcher1);
+      boolean bJobFinished = queryBatcher1.awaitCompletion(3, TimeUnit.MINUTES);
+
+      if (queryBatcher1.isStopped()) {
+        // Verify the batch results now.
+        String[] res = batchResults.toString().split("\\|");
+
+        assertTrue("URI returned not correct", res[0].contains("/abs-range-constraint/batcher-contraints4.xml"));
+        // Verify Forest Name.
+        assertTrue("Forest name not correct", forestResults.toString().contains(fNames[0]));
+      }
+    } catch (Exception e) {
+      System.out.print(e.getMessage());
+    } finally {
+
+    }
+  }
+
+  /*
+   * To test query by example with WriteBatcher and QueryBatcher.
+   * 
+   * @throws IOException
+   * 
+   * @throws InterruptedException
+   */
+
+  /*
+   * public void testQueryByExample() throws IOException, InterruptedException {
+   * System.out.println("Running testQueryByExample");
+   * 
+   * String[] filenames = {"constraint1.json", "constraint2.json",
+   * "constraint3.json", "constraint4.json", "constraint5.json"}; WriteBatcher
+   * batcher = dmManager.newWriteBatcher();
+   * 
+   * batcher.withBatchSize(2);
+   * 
+   * InputStreamHandle contentHandle1 = new InputStreamHandle();
+   * contentHandle1.set(new FileInputStream(dataFileDir + filenames[0]));
+   * InputStreamHandle contentHandle2 = new InputStreamHandle();
+   * contentHandle2.set(new FileInputStream(dataFileDir + filenames[1]));
+   * InputStreamHandle contentHandle3 = new InputStreamHandle();
+   * contentHandle3.set(new FileInputStream(dataFileDir + filenames[2]));
+   * InputStreamHandle contentHandle4 = new InputStreamHandle();
+   * contentHandle4.set(new FileInputStream(dataFileDir + filenames[3]));
+   * InputStreamHandle contentHandle5 = new InputStreamHandle();
+   * contentHandle5.set(new FileInputStream(dataFileDir + filenames[4]));
+   * 
+   * StringBuffer writebatchResults = new StringBuffer();
+   * batcher.add("/batcher-contraints1.json", contentHandle1);
+   * batcher.add("/batcher-contraints2.json", contentHandle2);
+   * batcher.add("/batcher-contraints3.json", contentHandle3);
+   * batcher.add("/batcher-contraints4.json", contentHandle4);
+   * batcher.add("/batcher-contraints5.json", contentHandle5);
+   * 
+   * // Flush batcher.flushAndWait();
+   * 
+   * StringBuilder querybatchResults = new StringBuilder(); StringBuilder
+   * querybatchFailResults = new StringBuilder();
+   * 
+   * // get the query File file = new File(dataConfigDirPath + "qbe1.json");
+   * FileHandle fileHandle = new FileHandle(file);
+   * 
+   * QueryManager queryMgr = client.newQueryManager();
+   * RawQueryByExampleDefinition qbyexDef =
+   * queryMgr.newRawQueryByExampleDefinition
+   * (fileHandle.withFormat(Format.JSON));
+   * 
+   * // Run a QueryBatcher. QueryBatcher queryBatcher1 =
+   * dmManager.newQueryBatcher(qbyexDef); queryBatcher1.onUrisReady(batch-> {
+   * 
+   * for (String str : batch.getItems()) { querybatchResults.append(str)
+   * .append('|'); }
+   * 
+   * querybatchResults.append(batch.getJobResultsSoFar()) .append('|')
+   * .append(batch.getForest().getForestName()) .append('|')
+   * .append(batch.getJobBatchNumber()) .append('|');
+   * 
+   * }); queryBatcher1.onQueryFailure(throwable-> {
+   * System.out.println("Exceptions thrown from callback onQueryFailure");
+   * throwable.printStackTrace();
+   * querybatchFailResults.append("Test has Exceptions"); } ); JobTicket
+   * jobTicket = dmManager.startJob(queryBatcher1); boolean bJobFinished =
+   * queryBatcher1.awaitTermination(30, TimeUnit.SECONDS);
+   * 
+   * if (queryBatcher1.isStopped()) {
+   * 
+   * if (!querybatchFailResults.toString().isEmpty() &&
+   * querybatchFailResults.toString().contains("Exceptions")) {
+   * fail("Test failed due to exceptions"); }
+   * 
+   * // Verify the batch results now. String[] res =
+   * querybatchResults.toString().split("\\|");
+   * 
+   * assertTrue("URI returned not correct",
+   * res[0].contains("/batcher-contraints1.json"));
+   * assertEquals("Bytes Moved","0", res[1]); assertEquals("Batch Number","0",
+   * res[3]); } }
+   */
+
+  /*
+   * To test that RawStructuredQueryDefinition can be mixed in with a
+   * StructuredQueryBuilder
+   * 
+   * @throws Exception
+   * 
+   * TODO modify this test for Git 591, once 591 is fixed/addressed.
+   */
+  @Ignore
+  public void testRawStructuredQDWithQueryBuilder() throws Exception
+  {
+    String testMultipleDB = "RawStrutdQDWithQBuilderDB";
+    String[] testMultipleForest = { "RawStrutdQDWithQBuilderDB-1", "RawStrutdQDWithQBuilderDB-2", "RawStrutdQDWithQBuilderDB-3" };
+    DatabaseClient clientTmp = null;
+    DataMovementManager dmManagerTmp = null;
+    FileWriter writer = null;
+    BufferedReader UriReaderTxt = null;
+    FileReader freader = null;
+    String fileName = "RawStrutdQDWithQBuilderDB.txt";
+
+    try {
+      System.out.println("Running testRawStructuredQDWithQueryBuilder");
+
+      // Setup a separate database/
+      createDB(testMultipleDB);
+      createForest(testMultipleForest[0], testMultipleDB);
+      createForest(testMultipleForest[1], testMultipleDB);
+      associateRESTServerWithDB(restServerName, testMultipleDB);
+
+      setupAppServicesConstraint(testMultipleDB);
+      Thread.sleep(10000);
+
+      String[] filenames = { "curbappeal.xml", "flipper.xml", "justintime.xml" };
+
+      clientTmp = getDatabaseClient("eval-user", "x", getConnType());
+      dmManagerTmp = clientTmp.newDataMovementManager();
+
+      QueryManager queryMgr = clientTmp.newQueryManager();
+      String dataFileDir = dataConfigDirPath + "/data/";
+
+      // Use WriteBatcher to write the same files.
+      WriteBatcher wbatcher = dmManagerTmp.newWriteBatcher();
+
+      wbatcher.withBatchSize(2);
+      InputStreamHandle contentHandle1 = new InputStreamHandle();
+      contentHandle1.set(new FileInputStream(dataFileDir + filenames[0]));
+      InputStreamHandle contentHandle2 = new InputStreamHandle();
+      contentHandle2.set(new FileInputStream(dataFileDir + filenames[1]));
+      InputStreamHandle contentHandle3 = new InputStreamHandle();
+      contentHandle3.set(new FileInputStream(dataFileDir + filenames[2]));
+
+      wbatcher.add(filenames[0], contentHandle1);
+      wbatcher.add(filenames[1], contentHandle2);
+      wbatcher.add(filenames[2], contentHandle3);
+
+      // Verify if the batch flushes when batch size is reached.
+      // Flush
+      wbatcher.flushAndWait();
+      wbatcher.awaitCompletion();
+
+      StructuredQueryBuilder qb = queryMgr.newStructuredQueryBuilder();
+      String options =
+          "<options xmlns=\"http://marklogic.com/appservices/search\">" +
+              "<constraint name='industry'>" +
+              "<value>" +
+              "<element name='industry' ns=''/>" +
+              "</value>" +
+              "</constraint>" +
+              "</options>";
+
+      RawStructuredQueryDefinition rsq = qb.build(qb.term("neighborhoods"),
+          qb.valueConstraint("industry", "Real Estate"));
+      String comboquery = "<search xmlns=\"http://marklogic.com/appservices/search\">" +
+          rsq.toString() + options +
+          "</search>";
+      RawCombinedQueryDefinition querydef = queryMgr.newRawCombinedQueryDefinition((new StringHandle(comboquery)).withFormat(Format.XML));
+
+      StringBuilder batchFailResults = new StringBuilder();
+
+      // Run a QueryBatcher on the new URIs.
+      QueryBatcher queryBatcher1 = dmManagerTmp.newQueryBatcher(querydef);
+      queryBatcher1.withBatchSize(1);
+      writer = new FileWriter(fileName);
+
+      queryBatcher1.onUrisReady(new UrisToWriterListener(writer))
+          .onQueryFailure(throwable -> {
+            System.out.println("Exceptions thrown from callback onQueryFailure");
+            throwable.printStackTrace();
+            batchFailResults.append("Test has Exceptions");
+          });
+
+      JobTicket jobTicket = dmManagerTmp.startJob(queryBatcher1);
+      boolean bJobFinished = queryBatcher1.awaitCompletion(3, TimeUnit.MINUTES);
+      writer.flush();
+
+      if (!batchFailResults.toString().isEmpty() && batchFailResults.toString().contains("Exceptions")) {
+        fail("Test failed due to exceptions");
+      }
+
+      // Verify the batch results now.
+      freader = new FileReader(fileName);
+      UriReaderTxt = new BufferedReader(freader);
+      TreeMap<String, String> expectedMap = new TreeMap<String, String>();
+      TreeMap<String, String> uriMap = new TreeMap<String, String>();
+      expectedMap.put(filenames[0], "URI");
+      expectedMap.put(filenames[1], "URI");
+      String line = null;
+
+      while ((line = UriReaderTxt.readLine()) != null) {
+        System.out.println("Line read from file with URIS is" + line);
+        uriMap.put(line, "URI");
+      }
+      assertTrue("URIs not read correctly from testRawStructuredQDWithQueryBuilder method ", expectedMap.equals(uriMap));
+    } catch (Exception e) {
+      System.out.println("Exceptions thrown from Test testRawStructuredQDWithQueryBuilder");
+      System.out.println(e.getMessage());
+    } finally {
+      // Associate back the original DB.
+      associateRESTServerWithDB(restServerName, dbName);
+      detachForest(testMultipleDB, testMultipleForest[0]);
+      detachForest(testMultipleDB, testMultipleForest[1]);
+      deleteDB(testMultipleDB);
+
+      deleteForest(testMultipleForest[0]);
+      deleteForest(testMultipleForest[1]);
+      Thread.sleep(10000);
+      try {
+        if (writer != null)
+          writer.close();
+        if (UriReaderTxt != null)
+          UriReaderTxt.close();
+        if (freader != null)
+          freader.close();
+        // Delete the file on JVM exit
+        File file = new File(fileName);
+        file.deleteOnExit();
+      } catch (Exception e) {
+        // TODO Auto-generated catch block
+        e.printStackTrace();
+      }
+
+      clientTmp.release();
+    }
+  }
+
+  /*
+   * To test that RawStructuredQueryDefinition can be used withQueryBatcher
+   * Store options from a file to server. Read a query from a file into a handle
+   * Create a RawCombinedQueryDefinition from handle and options, to be used in
+   * QueryBatcher Job.
+   * 
+   * @throws Exception
+   */
+  @Test
+  public void testRawCombinedQueryXMLWithWriteOptions() throws Exception
+  {
+    String testMultipleDB = "RawCombinedQueryXMLDB";
+    String[] testMultipleForest = { "RawCombinedQueryXMLDB-1", "RawCombinedQueryXMLDB-2", "RawCombinedQueryXMLDB-3" };
+    DatabaseClient clientTmp = null;
+    DataMovementManager dmManagerTmp = null;
+
+    try {
+      System.out.println("Running testRawCombinedQueryXMLWithWriteOptions");
+
+      // Setup a separate database/
+      createDB(testMultipleDB);
+      createForest(testMultipleForest[0], testMultipleDB);
+      createForest(testMultipleForest[1], testMultipleDB);
+      associateRESTServerWithDB(restServerName, testMultipleDB);
+      setupAppServicesConstraint(testMultipleDB);
+      Thread.sleep(10000);
+
+      String[] filenames = { "constraint1.xml", "constraint2.xml", "constraint3.xml", "constraint4.xml", "constraint5.xml" };
+      String queryOptionFileName = "valueConstraintWithoutIndexSettingsAndNSOpt.xml";
+
+      String queryName = "combinedQueryNoOption.xml";
+
+      clientTmp = getDatabaseClient("eval-user", "x", getConnType());
+      dmManagerTmp = clientTmp.newDataMovementManager();
+
+      QueryManager queryMgr = clientTmp.newQueryManager();
+      String dataFileDir = dataConfigDirPath + "/data/";
+      String combQueryFileDir = dataConfigDirPath + "/combined/";
+
+      // Use WriteBatcher to write the same files.
+      WriteBatcher wbatcher = dmManagerTmp.newWriteBatcher();
+
+      wbatcher.withBatchSize(2);
+      InputStreamHandle contentHandle1 = new InputStreamHandle();
+      contentHandle1.set(new FileInputStream(dataFileDir + filenames[0]));
+      InputStreamHandle contentHandle2 = new InputStreamHandle();
+      contentHandle2.set(new FileInputStream(dataFileDir + filenames[1]));
+      InputStreamHandle contentHandle3 = new InputStreamHandle();
+      contentHandle3.set(new FileInputStream(dataFileDir + filenames[2]));
+      InputStreamHandle contentHandle4 = new InputStreamHandle();
+      contentHandle4.set(new FileInputStream(dataFileDir + filenames[3]));
+      InputStreamHandle contentHandle5 = new InputStreamHandle();
+      contentHandle5.set(new FileInputStream(dataFileDir + filenames[4]));
+
+      wbatcher.add(filenames[0], contentHandle1);
+      wbatcher.add(filenames[1], contentHandle2);
+      wbatcher.add(filenames[2], contentHandle3);
+      wbatcher.add(filenames[3], contentHandle4);
+      wbatcher.add(filenames[4], contentHandle5);
+
+      // Verify if the batch flushes when batch size is reached.
+      // Flush
+
+      wbatcher.flushAndWait();
+      wbatcher.awaitCompletion();
+
+      setQueryOption(clientTmp, queryOptionFileName);
+      // get the combined query
+      File file = new File(combQueryFileDir + queryName);
+
+      // create a handle for the search criteria
+      FileHandle rawHandle = (new FileHandle(file)).withFormat(Format.XML);
+      // create a search definition based on the handle
+      RawCombinedQueryDefinition querydef = queryMgr.newRawCombinedQueryDefinition(rawHandle, queryOptionFileName);
+
+      StringBuilder batchResults = new StringBuilder();
+      StringBuilder batchFailResults = new StringBuilder();
+
+      // Run a QueryBatcher on the new URIs.
+      QueryBatcher queryBatcher1 = dmManagerTmp.newQueryBatcher(querydef);
+
+      queryBatcher1.onUrisReady(batch -> {
+        for (String str : batch.getItems()) {
+          batchResults.append(str)
+              .append('|');
+        }
+      });
+      queryBatcher1.onQueryFailure(throwable -> {
+        System.out.println("Exceptions thrown from callback onQueryFailure");
+        throwable.printStackTrace();
+        batchFailResults.append("Test has Exceptions");
+      });
+
+      JobTicket jobTicket = dmManagerTmp.startJob(queryBatcher1);
+      boolean bJobFinished = queryBatcher1.awaitCompletion(3, TimeUnit.MINUTES);
+
+      if (queryBatcher1.isStopped()) {
+
+        if (!batchFailResults.toString().isEmpty() && batchFailResults.toString().contains("Exceptions")) {
+          fail("Test failed due to exceptions");
+        }
+
+        // Verify the batch results now.
+        String[] res = batchResults.toString().split("\\|");
+        assertEquals("Number of reults returned is incorrect", 1, res.length);
+        assertTrue("URI returned not correct", res[0].contains(filenames[4]));
+
+        // Read the document and assert on the value
+        DOMHandle contentHandle = new DOMHandle();
+        contentHandle = readDocumentUsingDOMHandle(clientTmp, filenames[4], "XML");
+        Document readDoc = contentHandle.get();
+        System.out.println(convertXMLDocumentToString(readDoc));
+
+        assertTrue("Document content returned not correct", readDoc.getElementsByTagName("id").item(0).getTextContent().contains("0026"));
+        assertTrue("Document content returned not correct", readDoc.getElementsByTagName("title").item(0).getTextContent().contains("The memex"));
+        assertTrue("Document content returned not correct", readDoc.getElementsByTagName("date").item(0).getTextContent().contains("2009-05-05"));
+      }
+    } catch (Exception e) {
+      System.out.println("Exceptions thrown from testRawCombinedQueryXMLWithWriteOptions");
+      System.out.println(e.getMessage());
+    } finally {
+      // Associate back the original DB.
+      associateRESTServerWithDB(restServerName, dbName);
+      detachForest(testMultipleDB, testMultipleForest[0]);
+      detachForest(testMultipleDB, testMultipleForest[1]);
+      deleteDB(testMultipleDB);
+
+      deleteForest(testMultipleForest[0]);
+      deleteForest(testMultipleForest[1]);
+      Thread.sleep(10000);
+      clientTmp.release();
+    }
+  }
+
+  /*
+   * To test that RawStructuredQueryDefinition can be used withQueryBatcher -
+   * JSON file Read a query from a combined file into a handle.
+   * combinedQueryOptionJSON.json contains query, options in JSON format.
+   * 
+   * @throws Exception
+   */
+  @Test
+  public void testRawCombinedQueryJSON() throws Exception
+  {
+    String testMultipleDB = "RawCombinedRangeJsonDB";
+    String[] testMultipleForest = { "RawCombinedRangeJsonDB-1", "RawCombinedRangeJsonDB-2", "RawCombinedRangeJsonDB-3" };
+    DatabaseClient clientTmp = null;
+    DataMovementManager dmManagerTmp = null;
+
+    try {
+      System.out.println("Running testRawCombinedQueryJSON");
+
+      // Setup a separate database/
+      createDB(testMultipleDB);
+      createForest(testMultipleForest[0], testMultipleDB);
+      createForest(testMultipleForest[1], testMultipleDB);
+      associateRESTServerWithDB(restServerName, testMultipleDB);
+      setupAppServicesConstraint(testMultipleDB);
+      Thread.sleep(10000);
+
+      String[] filenames = { "constraint1.xml", "constraint2.xml", "constraint3.xml", "constraint4.xml", "constraint5.xml" };
+      String combinedQueryFileName = "combinedQueryOptionJSON.json";
+
+      clientTmp = getDatabaseClient("eval-user", "x", getConnType());
+      dmManagerTmp = clientTmp.newDataMovementManager();
+
+      QueryManager queryMgr = clientTmp.newQueryManager();
+      String dataFileDir = dataConfigDirPath + "/data/";
+      String combQueryFileDir = dataConfigDirPath + "/combined/";
+
+      // Use WriteBatcher to write the same files.
+      WriteBatcher wbatcher = dmManagerTmp.newWriteBatcher();
+
+      wbatcher.withBatchSize(2);
+      InputStreamHandle contentHandle1 = new InputStreamHandle();
+      contentHandle1.set(new FileInputStream(dataFileDir + filenames[0]));
+      InputStreamHandle contentHandle2 = new InputStreamHandle();
+      contentHandle2.set(new FileInputStream(dataFileDir + filenames[1]));
+      InputStreamHandle contentHandle3 = new InputStreamHandle();
+      contentHandle3.set(new FileInputStream(dataFileDir + filenames[2]));
+      InputStreamHandle contentHandle4 = new InputStreamHandle();
+      contentHandle4.set(new FileInputStream(dataFileDir + filenames[3]));
+      InputStreamHandle contentHandle5 = new InputStreamHandle();
+      contentHandle5.set(new FileInputStream(dataFileDir + filenames[4]));
+
+      wbatcher.add(filenames[0], contentHandle1);
+      wbatcher.add(filenames[1], contentHandle2);
+      wbatcher.add(filenames[2], contentHandle3);
+      wbatcher.add(filenames[3], contentHandle4);
+      wbatcher.add(filenames[4], contentHandle5);
+
+      // Verify if the batch flushes when batch size is reached.
+      // Flush
+
+      wbatcher.flushAndWait();
+      wbatcher.awaitCompletion();
+
+      // get the combined query
+      File file = new File(combQueryFileDir + combinedQueryFileName);
+
+      // create a handle for the search criteria
+      FileHandle rawHandle = (new FileHandle(file)).withFormat(Format.JSON);
+      // create a search definition based on the handle
+      RawCombinedQueryDefinition querydef = queryMgr.newRawCombinedQueryDefinition(rawHandle);
+
+      StringBuilder batchResults = new StringBuilder();
+      StringBuilder batchFailResults = new StringBuilder();
+
+      // Run a QueryBatcher on the new URIs.
+      QueryBatcher queryBatcher1 = dmManagerTmp.newQueryBatcher(querydef);
+
+      queryBatcher1.onUrisReady(batch -> {
+        for (String str : batch.getItems()) {
+          batchResults.append(str)
+              .append('|');
+        }
+      });
+      queryBatcher1.onQueryFailure(throwable -> {
+        System.out.println("Exceptions thrown from callback onQueryFailure");
+        throwable.printStackTrace();
+        batchFailResults.append("Test has Exceptions");
+      });
+
+      JobTicket jobTicket = dmManagerTmp.startJob(queryBatcher1);
+      boolean bJobFinished = queryBatcher1.awaitCompletion(3, TimeUnit.MINUTES);
+
+      if (queryBatcher1.isStopped()) {
+
+        if (!batchFailResults.toString().isEmpty() && batchFailResults.toString().contains("Exceptions")) {
+          fail("Test failed due to exceptions");
+        }
+
+        // Verify the batch results now.
+        String[] res = batchResults.toString().split("\\|");
+        assertEquals("Number of reults returned is incorrect", 1, res.length);
+        assertTrue("URI returned not correct", res[0].contains(filenames[4]));
+
+        // Read the document and assert on the value
+        DOMHandle contentHandle = new DOMHandle();
+        contentHandle = readDocumentUsingDOMHandle(clientTmp, filenames[4], "XML");
+        Document readDoc = contentHandle.get();
+        System.out.println(convertXMLDocumentToString(readDoc));
+
+        assertTrue("Document content returned not correct", readDoc.getElementsByTagName("id").item(0).getTextContent().contains("0026"));
+        assertTrue("Document content returned not correct", readDoc.getElementsByTagName("title").item(0).getTextContent().contains("The memex"));
+        assertTrue("Document content returned not correct", readDoc.getElementsByTagName("date").item(0).getTextContent().contains("2009-05-05"));
+      }
+    } catch (Exception e) {
+      System.out.println("Exceptions thrown from testRawCombinedQueryJSONWithWriteOptions");
+      System.out.println(e.getMessage());
+    } finally {
+      // Associate back the original DB.
+      associateRESTServerWithDB(restServerName, dbName);
+      detachForest(testMultipleDB, testMultipleForest[0]);
+      detachForest(testMultipleDB, testMultipleForest[1]);
+      deleteDB(testMultipleDB);
+
+      deleteForest(testMultipleForest[0]);
+      deleteForest(testMultipleForest[1]);
+      Thread.sleep(10000);
+      clientTmp.release();
+    }
+  }
+
+  /*
+   * To test that RawStructuredQueryDefinition can be used withQueryBatcher -
+   * Combined file Read a query from a combined file into a handle. Create a
+   * RawCombinedQueryDefinition from handle, to be used in QueryBatcher Job.
+   * 
+   * @throws Exception
+   */
+  @Test
+  public void testRawCombinedQueryPathIndex() throws Exception
+  {
+    String testMultipleDB = "RawCombinedRangePathDB";
+    String[] testMultipleForest = { "RawCombinedRangePathDB-1", "RawCombinedRangePathDB-2", "RawCombinedRangePathDB-3" };
+    DatabaseClient clientTmp = null;
+    DataMovementManager dmManagerTmp = null;
+
+    try {
+      System.out.println("Running testRawCombinedQueryPathIndex");
+
+      // Setup a separate database/
+      createDB(testMultipleDB);
+      createForest(testMultipleForest[0], testMultipleDB);
+      createForest(testMultipleForest[1], testMultipleDB);
+      associateRESTServerWithDB(restServerName, testMultipleDB);
+      setupAppServicesConstraint(testMultipleDB);
+      Thread.sleep(60000);
+
+      String[] filenames = { "pathindex1.xml", "pathindex2.xml" };
+      String combinedQueryFileName = "combinedQueryOptionPathIndex.xml";
+
+      clientTmp = getDatabaseClient("eval-user", "x", getConnType());
+      dmManagerTmp = clientTmp.newDataMovementManager();
+
+      QueryManager queryMgr = clientTmp.newQueryManager();
+      String dataFileDir = dataConfigDirPath + "/data/";
+      String combQueryFileDir = dataConfigDirPath + "/combined/";
+
+      // Use WriteBatcher to write the same files.
+      WriteBatcher wbatcher = dmManagerTmp.newWriteBatcher();
+
+      wbatcher.withBatchSize(2);
+      InputStreamHandle contentHandle1 = new InputStreamHandle();
+      contentHandle1.set(new FileInputStream(dataFileDir + filenames[0]));
+      InputStreamHandle contentHandle2 = new InputStreamHandle();
+      contentHandle2.set(new FileInputStream(dataFileDir + filenames[1]));
+
+      wbatcher.add(filenames[0], contentHandle1);
+      wbatcher.add(filenames[1], contentHandle2);
+
+      // Verify if the batch flushes when batch size is reached.
+      // Flush
+
+      wbatcher.flushAndWait();
+      wbatcher.awaitCompletion();
+
+      // get the combined query
+      File file = new File(combQueryFileDir + combinedQueryFileName);
+
+      // create a handle for the search criteria
+      FileHandle rawHandle = new FileHandle(file);
+      rawHandle.withFormat(Format.XML);
+      // create a search definition based on the handle
+      RawCombinedQueryDefinition querydef = queryMgr.newRawCombinedQueryDefinition(rawHandle);
+
+      StringBuilder batchResults = new StringBuilder();
+      StringBuilder batchFailResults = new StringBuilder();
+
+      // Run a QueryBatcher on the new URIs.
+      QueryBatcher queryBatcher1 = dmManagerTmp.newQueryBatcher(querydef);
+
+      queryBatcher1.onUrisReady(batch -> {
+        for (String str : batch.getItems()) {
+          batchResults.append(str)
+              .append('|');
+        }
+      });
+      queryBatcher1.onQueryFailure(throwable -> {
+        System.out.println("Exceptions thrown from callback onQueryFailure");
+        throwable.printStackTrace();
+        batchFailResults.append("Test has Exceptions");
+      });
+
+      JobTicket jobTicket = dmManagerTmp.startJob(queryBatcher1);
+      boolean bJobFinished = queryBatcher1.awaitCompletion(3, TimeUnit.MINUTES);
+
+      if (queryBatcher1.isStopped()) {
+
+        if (!batchFailResults.toString().isEmpty() && batchFailResults.toString().contains("Exceptions")) {
+          fail("Test failed due to exceptions");
+        }
+
+        // Verify the batch results now.
+        String[] res = batchResults.toString().split("\\|");
+        assertEquals("Number of reults returned is incorrect", 2, res.length);
+        assertTrue("URI returned not correct", res[0].contains("pathindex1.xml") ? true : (res[1].contains("pathindex1.xml") ? true : false));
+        assertTrue("URI returned not correct", res[0].contains("pathindex2.xml") ? true : (res[1].contains("pathindex2.xml") ? true : false));
+      }
+    } catch (Exception e) {
+      System.out.println("Exceptions thrown from testRawCombinedQueryPathIndex");
+      System.out.println(e.getMessage());
+    } finally {
+      // Associate back the original DB.
+      associateRESTServerWithDB(restServerName, dbName);
+      detachForest(testMultipleDB, testMultipleForest[0]);
+      detachForest(testMultipleDB, testMultipleForest[1]);
+      deleteDB(testMultipleDB);
+
+      deleteForest(testMultipleForest[0]);
+      deleteForest(testMultipleForest[1]);
+      Thread.sleep(10000);
+      clientTmp.release();
+    }
+  }
+
+  /*
+   * To test query by example with WriteBatcher and QueryBatcher with Query
+   * Failure (incorrect query syntax).
+   * 
+   * @throws IOException
+   * 
+   * @throws InterruptedException
+   */
+  // EA 3 Modify the test for batch failure results. Remove the fail.
+  @Ignore
+  public void testQueryBatcherQueryFailures() throws IOException, InterruptedException
+  {
+    System.out.println("Running testQueryBatcherQueryFailures");
+
+    String[] filenames = { "constraint1.xml", "constraint2.xml", "constraint3.xml", "constraint4.xml", "constraint5.xml" };
+    WriteBatcher batcher = dmManager.newWriteBatcher();
+
+    batcher.withBatchSize(2);
+    // Move to individual data sub folders.
+    String dataFileDir = dataConfigDirPath + "/data/";
+
+    InputStreamHandle contentHandle1 = new InputStreamHandle();
+    contentHandle1.set(new FileInputStream(dataFileDir + filenames[0]));
+    InputStreamHandle contentHandle2 = new InputStreamHandle();
+    contentHandle2.set(new FileInputStream(dataFileDir + filenames[1]));
+    InputStreamHandle contentHandle3 = new InputStreamHandle();
+    contentHandle3.set(new FileInputStream(dataFileDir + filenames[2]));
+    InputStreamHandle contentHandle4 = new InputStreamHandle();
+    contentHandle4.set(new FileInputStream(dataFileDir + filenames[3]));
+    InputStreamHandle contentHandle5 = new InputStreamHandle();
+    contentHandle5.set(new FileInputStream(dataFileDir + filenames[4]));
+
+    batcher.add("/fail-contraints1.xml", contentHandle1);
+    batcher.add("/fail-contraints2.xml", contentHandle2);
+    batcher.add("/fail-contraints3.xml", contentHandle3);
+    batcher.add("/fail-contraints4.xml", contentHandle4);
+    batcher.add("/fail-contraints5.xml", contentHandle5);
+
+    // Flush
+    batcher.flushAndWait();
+    StringBuilder batchResults = new StringBuilder();
+    StringBuilder batchFailResults = new StringBuilder();
+    // create query def
+    String combinedQuery = "{\"search\":" +
+        "{\"query\":{\"value-constraint-query\":{\"constraint-name\":\"id\", \"text\":\"0026\"}}," +
+        "\"options\":{\"return-metrcs\":false, \"return-qtext\":false, \"debug\":true, \"transorm-results\":{\"apply\":\"raw\"}," +
+        "\"constraint\":{\"name\":\"id\", \"value\":{\"element\":{\"ns\":\"\", \"name\":\"id\"}}}}}}";
+
+    System.out.println("QUERY IS : " + combinedQuery);
+    // create a handle for the search criteria
+    StringHandle rawHandle = new StringHandle(combinedQuery);
+
+    rawHandle.setFormat(Format.JSON);
+
+    QueryManager queryMgr = client.newQueryManager();
+
+    // create a search definition based on the handle
+    RawCombinedQueryDefinition querydef = queryMgr.newRawCombinedQueryDefinition(rawHandle);
+
+    // Run a QueryBatcher.
+    QueryBatcher queryBatcher1 = dmManager.newQueryBatcher(querydef);
+    queryBatcher1.onUrisReady(batch -> {
+
+      for (String str : batch.getItems()) {
+        batchResults.append(str).append('|');
+      }
+
+      batchResults.append(batch.getJobResultsSoFar())
+          .append('|')
+          .append(batch.getForest().getForestName())
+          .append('|')
+          .append(batch.getJobBatchNumber())
+          .append('|');
+
+    });
+    queryBatcher1.onQueryFailure(throwable -> {
+      System.out.println("Exceptions thrown from callback onQueryFailure");
+      Forest forest = throwable.getForest();
+      batchFailResults.append("Test has Exceptions")
+          .append('|')
+          .append(throwable.getForestResultsSoFar())
+          .append('|')
+          /*
+           * .append(throwable. getJobRecordNumber()) .append('|')
+           * .append(throwable.getBatchRecordNumber()) .append('|')
+           * .append(throwable.getSourceUri()) .append('|')
+           * .append(throwable.getMimetype()) .append('|')
+           */
+          .append(forest.getForestName())
+          .append('|')
+          .append(forest.getHost())
+          .append('|')
+          .append(forest.getDatabaseName())
+          .append('|')
+          /*
+           * .append(forest.isDeleteOnly()) .append('|')
+           */
+          .append(forest.isUpdateable());
+    });
+    JobTicket jobTicket = dmManager.startJob(queryBatcher1);
+    queryBatcher1.awaitCompletion(3, TimeUnit.MINUTES);
+
+    if (queryBatcher1.isStopped()) {
+
+      if (!batchFailResults.toString().isEmpty() && batchFailResults.toString().contains("Exceptions")) {
+        // Write out and assert on query failures.
+        System.out.println("Exception Buffer contents on Query Exceptions received from callback onQueryFailure");
+        System.out.println(batchFailResults.toString());
+        // Remove this failure once there are no NPEs and doa asserts on various
+        // counters in failure scenario.
+        fail("Test failed due to exceptions");
+      }
+    }
+  }
+
+  /*
+   * To test QueryBatcher's callback support by invoking the client object to do
+   * a lookup Insert only one document to validate the functionality
+   * 
+   * @throws IOException
+   * 
+   * @throws InterruptedException
+   */
+  @Test
+  public void testQueryBatcherCallbackClient() throws IOException, InterruptedException
+  {
+    System.out.println("Running testQueryBatcherCallbackClient");
+
+    String[] filenames = { "constraint1.json" };
+    WriteBatcher batcher = dmManager.newWriteBatcher();
+
+    batcher.withBatchSize(2);
+    // Move to individual data sub folders.
+    String dataFileDir = dataConfigDirPath + "/data/";
+
+    InputStreamHandle contentHandle1 = new InputStreamHandle();
+    contentHandle1.set(new FileInputStream(dataFileDir + filenames[0]));
+    batcher.add("contraints1.json", contentHandle1);
+
+    // Flush
+    batcher.flushAndWait();
+    StringBuffer batchFailResults = new StringBuffer();
+    String expectedStr = "Vannevar Bush wrote an article for The Atlantic Monthly";
+
+    QueryManager queryMgr = client.newQueryManager();
+    StringQueryDefinition querydef = queryMgr.newStringDefinition();
+    querydef.setCriteria("Vannevar");
+
+    // Run a QueryBatcher.
+    QueryBatcher queryBatcher1 = dmManager.newQueryBatcher(querydef);
+
+    queryBatcher1.withBatchSize(1000);
+    // Hold for contents read back from callback client.
+    StringBuffer ccBuf = new StringBuffer();
+
+    queryBatcher1.onUrisReady(batch -> {
+      // Do a lookup back into the database with the client and batch content.
+      // Want to verify if the client object can be utilized from a Callback.
+        JSONDocumentManager docMgr = batch.getClient().newJSONDocumentManager();
+        JacksonHandle jh = new JacksonHandle();
+        docMgr.read(batch.getItems()[0], jh);
+        System.out.println("JH Contents is " + jh.get().toString());
+        System.out.println("Batch Contents is " + batch.getItems()[0]);
+
+        ccBuf.append(jh.get().toString());
+      });
+    queryBatcher1.onQueryFailure(throwable -> {
+      System.out.println("Exceptions thrown from callback onQueryFailure");
+
+      batchFailResults.append("Test has Exceptions").append('|');
+    });
+    JobTicket jobTicket = dmManager.startJob(queryBatcher1);
+    queryBatcher1.awaitCompletion(3, TimeUnit.MINUTES);
+
+    if (queryBatcher1.isStopped()) {
+
+      if (!batchFailResults.toString().isEmpty() && batchFailResults.toString().contains("Exceptions")) {
+        // Write out and assert on query failures.
+        System.out.println("Exception Buffer contents on Query Exceptions received from callback onQueryFailure");
+        System.out.println(batchFailResults.toString());
+        fail("Test failed due to exceptions");
+      }
+      System.out.println("Contents from the callback are : " + ccBuf.toString());
+      // Verify the Callback contents.
+      assertTrue("Lookup for a document from Callback using the client failed", ccBuf.toString().contains(expectedStr));
+    }
+  }
+
+  /*
+   * Test to validate QueryBatcher when there is no data. No search results are
+   * returned.
+   */
+  @Test
+  public void testQueryBatcherWithNoData() throws IOException, InterruptedException
+  {
+    System.out.println("Running testQueryBatcherWithNoData");
+
+    String jsonDoc = "{" +
+        "\"employees\": [" +
+        "{ \"firstName\":\"John\" , \"lastName\":\"Doe\" }," +
+        "{ \"firstName\":\"Ann\" , \"lastName\":\"Smith\" }," +
+        "{ \"firstName\":\"Bob\" , \"lastName\":\"Foo\" }]" +
+        "}";
+    // create query def
+    QueryManager queryMgr = client.newQueryManager();
+
+    StringQueryDefinition querydef = queryMgr.newStringDefinition();
+    querydef.setCriteria("John AND Bob");
+
+    // Run a QueryBatcher when no results are returned.
+    QueryBatcher queryBatcherNoResult = dmManager.newQueryBatcher(querydef);
+
+    StringBuilder batchNoResults = new StringBuilder();
+    StringBuilder batchNoFailResults = new StringBuilder();
+
+    queryBatcherNoResult.onUrisReady(batch -> {
+      for (String str : batch.getItems()) {
+        batchNoResults.append(str).append('|');
+      }
+    });
+    queryBatcherNoResult.onQueryFailure(throwable -> {
+      System.out.println("Exceptions thrown from callback onQueryFailure when no results returned");
+      // Should be empty in a successful run. Else fill the buffer to report
+      // error.
+        batchNoFailResults.append("Test has Exceptions");
+        batchNoFailResults.append("|");
+      });
+    JobTicket jobTicketNoRes = dmManager.startJob(queryBatcherNoResult);
+    queryBatcherNoResult.awaitCompletion(30, TimeUnit.SECONDS);
+
+    if (queryBatcherNoResult.isStopped()) {
+      assertTrue("Query returned no results when there is no data", batchNoResults.toString().isEmpty());
+    }
+  }
+
+  /*
+   * To test query by example with WriteBatcher and QueryBatcher 1) Verify batch
+   * size on QueryBatcher.
+   * 
+   * 
+   * @throws IOException
+   * 
+   * @throws InterruptedException
+   */
+  @Test
+  public void testQueryBatcherBatchSize() throws IOException, InterruptedException
+  {
+    System.out.println("Running testQueryBatcherBatchSize");
+
+    String jsonDoc = "{" +
+        "\"employees\": [" +
+        "{ \"firstName\":\"John\" , \"lastName\":\"Doe\" }," +
+        "{ \"firstName\":\"Ann\" , \"lastName\":\"Smith\" }," +
+        "{ \"firstName\":\"Bob\" , \"lastName\":\"Foo\" }]" +
+        "}";
+    // create query def
+    QueryManager queryMgr = client.newQueryManager();
+
+    StringQueryDefinition querydef = queryMgr.newStringDefinition();
+    querydef.setCriteria("John AND Bob");
+
+    WriteBatcher batcher = dmManager.newWriteBatcher();
+    batcher.withBatchSize(1000);
+    StringHandle handle = new StringHandle();
+    handle.set(jsonDoc);
+    String uri = null;
+
+    // Insert 1K documents
+    for (int i = 0; i < 1000; i++) {
+      uri = "/firstName" + i + ".json";
+      batcher.add(uri, handle);
+    }
+
+    // Flush
+    batcher.flushAndWait();
+    StringBuffer batchResults = new StringBuffer();
+    StringBuffer batchFailResults = new StringBuffer();
+
+    // Run a QueryBatcher with a large AwaitTermination.
+    QueryBatcher queryBatcherbatchSize = dmManager.newQueryBatcher(querydef);
+    queryBatcherbatchSize.withBatchSize(20);
+
+    Calendar calBef = Calendar.getInstance();
+    long before = calBef.getTimeInMillis();
+
+    queryBatcherbatchSize.onUrisReady(batch -> {
+      batchResults.append(batch.getJobBatchNumber()).append('|');
+      System.out.println("Batch Numer is " + batch.getJobBatchNumber());
+
+    });
+    queryBatcherbatchSize.onQueryFailure(throwable -> {
+      System.out.println("Exceptions thrown from callback onQueryFailure");
+
+      batchFailResults.append("Test has Exceptions")
+          .append('|');
+    });
+    JobTicket jobTicket = dmManager.startJob(queryBatcherbatchSize);
+    // Make sure to modify TimeUnit.TIMEUNIT.Method(duration) below before the
+    // assert
+    queryBatcherbatchSize.awaitCompletion(3, TimeUnit.MINUTES);
+
+    Calendar calAft;
+    long after = 0L;
+    long duration = 0L;
+    long queryJobTimeoutValue = 0L;
+
+    while (!queryBatcherbatchSize.isStopped()) {
+      // do nothing.
+    }
+    // Check the time of termination
+    calAft = Calendar.getInstance();
+    after = calAft.getTimeInMillis();
+    duration = after - before;
+    queryJobTimeoutValue = TimeUnit.MINUTES.toSeconds(duration);
+
+    if (queryBatcherbatchSize.isStopped()) {
+      System.out.println("Duration is ===== " + queryJobTimeoutValue);
+      System.out.println(batchResults.toString());
+
+      assertEquals("Number of batches should have been 50", batchResults.toString().split("\\|").length, 50);
+    }
+    // Clear the contents for next query host batcher object results.
+    batchResults.delete(0, (batchResults.capacity() - 1));
+    batchFailResults.delete(0, (batchFailResults.capacity() - 1));
+    // Run a QueryBatcher with a small AwaitTermination.
+    QueryBatcher queryBatcherSmallTimeout = dmManager.newQueryBatcher(querydef);
+    queryBatcherSmallTimeout.withBatchSize(1000);
+
+    queryBatcherSmallTimeout.onUrisReady(batch -> {
+      batchResults.append(batch.getJobBatchNumber()).append('|');
+      System.out.println("QueryBatcher with 1000 batch size - Batch Numer is " + batch.getJobBatchNumber());
+
+    });
+    queryBatcherSmallTimeout.onQueryFailure(throwable -> {
+      System.out.println("Exceptions thrown from callback onQueryFailure");
+
+      batchFailResults.append("Test has Exceptions").append('|');
+      batchFailResults.append(throwable.getJobBatchNumber());
+    });
+    JobTicket jobTicketTimeout = dmManager.startJob(queryBatcherSmallTimeout);
+    queryBatcherSmallTimeout.awaitCompletion(5, TimeUnit.MILLISECONDS);
+    if (queryBatcherSmallTimeout.isStopped()) {
+      System.out.println(batchResults.toString());
+      assertNotEquals("Number of batches should not have been 1", batchResults.toString().split("\\|").length, 5);
+    }
+    if (batchFailResults != null && !batchFailResults.toString().isEmpty()) {
+      assertTrue("Exceptions not found when query time out value reached", batchFailResults.toString().contains("Test has Exceptions"));
+    }
+
+  }
+
+  /*
+   * To test query by example with WriteBatcher and QueryBatcher 1) Verify
+   * awaitTermination method on QueryBatcher.
+   * 
+   * 
+   * @throws IOException
+   * 
+   * @throws InterruptedException
+   */
+  @Test
+  public void testQueryBatcherFailures() throws IOException, InterruptedException
+  {
+    System.out.println("Running testQueryBatcherFailures");
+
+    String jsonDoc = "{" +
+        "\"employees\": [" +
+        "{ \"firstName\":\"John\" , \"lastName\":\"Doe\" }," +
+        "{ \"firstName\":\"Ann\" , \"lastName\":\"Smith\" }," +
+        "{ \"firstName\":\"Bob\" , \"lastName\":\"Foo\" }]" +
+        "}";
+    // create query def
+    QueryManager queryMgr = client.newQueryManager();
+
+    StringQueryDefinition querydef = queryMgr.newStringDefinition();
+    querydef.setCriteria("John AND Bob");
+
+    WriteBatcher batcher = dmManager.newWriteBatcher();
+    batcher.withBatchSize(1000);
+    StringHandle handle = new StringHandle();
+    handle.set(jsonDoc);
+    String uri = null;
+
+    // Insert 10 K documents
+    for (int i = 0; i < 10000; i++) {
+      uri = "/firstName" + i + ".json";
+      batcher.add(uri, handle);
+    }
+
+    // Flush
+    batcher.flushAndWait();
+    StringBuilder batchResults = new StringBuilder();
+    StringBuilder batchFailResults = new StringBuilder();
+
+    // Run a QueryBatcher with AwaitTermination.
+    QueryBatcher queryBatcherAwait = dmManager.newQueryBatcher(querydef);
+
+    Calendar calBef = Calendar.getInstance();
+    long before = calBef.getTimeInMillis();
+
+    JobTicket jobTicket = dmManager.startJob(queryBatcherAwait);
+    // Make sure to modify TimeUnit.MILLISECONDS.Method(duration) below before
+    // the assert
+    queryBatcherAwait.awaitCompletion(30, TimeUnit.SECONDS);
+
+    queryBatcherAwait.onUrisReady(batch -> {
+      for (String str : batch.getItems()) {
+        batchResults.append(str)
+            .append('|');
+      }
+    });
+    queryBatcherAwait.onQueryFailure(throwable -> {
+      System.out.println("Exceptions thrown from callback onQueryFailure");
+
+      batchFailResults.append("Test has Exceptions")
+          .append('|');
+    });
+
+    Calendar calAft;
+    long after = 0L;
+    long duration = 0L;
+    long quertJobTimeoutValue = 0L;
+
+    while (!queryBatcherAwait.isStopped()) {
+      // do nothing
+    }
+    // Check the time of termination
+    calAft = Calendar.getInstance();
+    after = calAft.getTimeInMillis();
+    duration = after - before;
+    quertJobTimeoutValue = TimeUnit.MILLISECONDS.toSeconds(duration);
+
+    if (queryBatcherAwait.isStopped()) {
+      System.out.println("Duration is " + quertJobTimeoutValue);
+      if (quertJobTimeoutValue >= 30 && quertJobTimeoutValue < 35) {
+        assertTrue("Job termination with awaitTermination passed within specified time", quertJobTimeoutValue >= 30 && quertJobTimeoutValue < 35);
+      } else if (quertJobTimeoutValue > 35) {
+        fail("Job termination with awaitTermination failed");
+      }
+    }
+  }
+
+  @Test
+  public void testServerXQueryTransform() throws IOException, ParserConfigurationException, SAXException, TransformerException, InterruptedException, XPathExpressionException
+  {
+    System.out.println("Running testServerXQueryTransform");
+    String transformFileDir = dataConfigDirPath + "/transforms/";
+    TransformExtensionsManager transMgr =
+        client.newServerConfigManager().newTransformExtensionsManager();
+    ExtensionMetadata metadata = new ExtensionMetadata();
+    metadata.setTitle("Adding attribute xquery Transform");
+    metadata.setDescription("This plugin transforms an XML document by adding attribute to root node");
+    metadata.setProvider("MarkLogic");
+    metadata.setVersion("0.1");
+    // get the transform file from add-attr-xquery-transform.xqy
+    File transformFile = new File(transformFileDir + "add-attr-xquery-transform.xqy");
+    FileHandle transformHandle = new FileHandle(transformFile);
+    transMgr.writeXQueryTransform("add-attr-xquery-transform", transformHandle, metadata);
+    ServerTransform transform = new ServerTransform("add-attr-xquery-transform");
+    transform.put("name", "Lang");
+    transform.put("value", "English");
+
+    String xmlStr1 = "<?xml  version=\"1.0\" encoding=\"UTF-8\"?><foo>This is so foo</foo>";
+    String xmlStr2 = "<?xml  version=\"1.0\" encoding=\"UTF-8\"?><foo>This is so bar</foo>";
+
+    // Use WriteBatcher to write the same files.
+    WriteBatcher batcher = dmManager.newWriteBatcher();
+
+    batcher.withBatchSize(5);
+    batcher.withTransform(transform);
+    StringHandle handleFoo = new StringHandle();
+    handleFoo.set(xmlStr1);
+
+    StringHandle handleBar = new StringHandle();
+    handleBar.set(xmlStr2);
+    String uri = null;
+
+    // Insert 10 documents
+    for (int i = 0; i < 10; i++) {
+      uri = "foo" + i + ".xml";
+      batcher.add(uri, handleFoo);
+    }
+
+    for (int i = 0; i < 10; i++) {
+      uri = "bar" + i + ".xml";
+      batcher.add(uri, handleBar);
+    }
+    // Flush
+    batcher.flushAndWait();
+
+    StringBuffer batchResults = new StringBuffer();
+    StringBuffer batchFailResults = new StringBuffer();
+
+    // create query def
+    QueryManager queryMgr = client.newQueryManager();
+    StringQueryDefinition querydef = queryMgr.newStringDefinition();
+    querydef.setCriteria("foo OR bar");
+
+    // Run a QueryBatcher on the new URIs.
+    QueryBatcher queryBatcher1 = dmManager.newQueryBatcher(querydef);
+    queryBatcher1.withBatchSize(5);
+
+    queryBatcher1.onUrisReady(batch -> {
+      for (String str : batch.getItems()) {
+        batchResults.append(str);
+        batchResults.append("|");
+      }
+    });
+    queryBatcher1.onQueryFailure(throwable -> {
+      System.out.println("Exceptions thrown from callback onQueryFailure");
+      throwable.printStackTrace();
+      batchFailResults.append("Test has Exceptions");
+    });
+    JobTicket jobTicket = dmManager.startJob(queryBatcher1);
+
+    if (queryBatcher1.isStopped()) {
+      // Verify the batch results now.
+      String[] res = batchResults.toString().split("\\|");
+      assertEquals("Query results URI list length returned after transformation incorrect", res.length, 20);
+
+      // Get a random URI, since the URIs returned are not ordered. Get the 3rd
+      // URI.
+      assertTrue("URI returned not correct", res[2].contains("foo") || res[2].contains("bar"));
+
+      // do a lookup with the first URI using the client to verify transforms
+      // are done.
+      DOMHandle readHandle = readDocumentUsingDOMHandle(client, res[0], "XML");
+      String contents = readHandle.evaluateXPath("/foo/text()", String.class);
+      // Verify that the contents are of xmlStr1 or xmlStr2.
+
+      System.out.println("Contents are : " + contents);
+      assertTrue("Lookup for a document from Callback using the client failed", xmlStr1.contains(contents) || xmlStr2.contains(contents));
+    }
+  }
+
+  /*
+   * To test QueryBatcher functionality (errors if any) when a Forest is being
+   * removed and added during a start job.
+   * 
+   * @throws IOException
+   * 
+   * @throws InterruptedException
+   */
+  @Test
+  public void testQueryBatcherWithForestRemoveAndAdd() throws IOException, InterruptedException
+  {
+    System.out.println("Running testQueryBatcherWithForestRemoveAndAdd");
+    String testMultipleDB = "QBMultipleForestDB";
+    String[] testMultipleForest = { "QBMultipleForestDB-1", "QBMultipleForestDB-2", "QBMultipleForestDB-3" };
+
+    try {
+      // Setup a separate database/
+      createDB(testMultipleDB);
+      createForest(testMultipleForest[0], testMultipleDB);
+      setupAppServicesConstraint(testMultipleDB);
+
+      associateRESTServerWithDB(restServerName, testMultipleDB);
+
+      String jsonDoc = "{" +
+          "\"employees\": [" +
+          "{ \"firstName\":\"John\" , \"lastName\":\"Doe\" }," +
+          "{ \"firstName\":\"Ann\" , \"lastName\":\"Smith\" }," +
+          "{ \"firstName\":\"Bob\" , \"lastName\":\"Foo\" }]" +
+          "}";
+      // create query def
+      QueryManager queryMgr = client.newQueryManager();
+
+      StringQueryDefinition querydef = queryMgr.newStringDefinition();
+      querydef.setCriteria("John AND Bob");
+
+      WriteBatcher batcher = dmManager.newWriteBatcher();
+      batcher.withBatchSize(1000);
+      StringHandle handle = new StringHandle();
+      handle.set(jsonDoc);
+      String uri = null;
+
+      // Insert 20K documents to have a sufficient large query seek time
+      for (int i = 0; i < 20000; i++) {
+        uri = "/firstName" + i + ".json";
+        batcher.add(uri, handle);
+      }
+
+      // Flush
+      batcher.flushAndWait();
+      StringBuffer batchResults = new StringBuffer();
+      StringBuffer batchFailResults = new StringBuffer();
+
+      // Run a QueryBatcher with AwaitTermination.
+      QueryBatcher queryBatcherAddForest = dmManager.newQueryBatcher(querydef);
+      queryBatcherAddForest.withBatchSize(2000);
+
+      queryBatcherAddForest.onUrisReady(batch -> {
+        batchResults.append(batch.getJobBatchNumber())
+            .append('|');
+        System.out.println("Batch Numer is " + batch.getJobBatchNumber());
+      });
+      queryBatcherAddForest.onQueryFailure(throwable -> {
+        System.out.println("Exceptions thrown from callback onQueryFailure");
+
+        batchFailResults.append("Test has Exceptions")
+            .append('|')
+            .append(throwable.getMessage());
+      });
+
+      JobTicket jobTicket = dmManager.startJob(queryBatcherAddForest);
+      queryBatcherAddForest.awaitCompletion(3, TimeUnit.MINUTES);
+
+      // Now add a Forests to the database.
+      createForest(testMultipleForest[1], testMultipleDB);
+      createForest(testMultipleForest[2], testMultipleDB);
+      while (!queryBatcherAddForest.isStopped()) {
+        // Do nothing. Wait for batcher to complete.
+      }
+
+      if (queryBatcherAddForest.isStopped()) {
+        if (batchResults != null && !batchResults.toString().isEmpty()) {
+          System.out.print("Results from onUrisReady === ");
+          System.out.print(batchResults.toString());
+          // We should be having 10 batches numbered 1 to 10.
+          assertTrue("Batches not complete in results", batchResults.toString().contains("10"));
+        }
+        if (batchFailResults != null && !batchFailResults.toString().isEmpty()) {
+          System.out.print("Results from onQueryFailure === ");
+          System.out.print(batchFailResults.toString());
+          assertTrue("Exceptions not found when forest added", batchFailResults.toString().contains("Test has Exceptions"));
+        }
+      }
+
+      // Reomove a forest.
+      StringBuffer batchResultsRem = new StringBuffer();
+      StringBuffer batchFailResultsRem = new StringBuffer();
+
+      // Run a QueryBatcher with AwaitTermination.
+      QueryBatcher queryBatcherRemoveForest = dmManager.newQueryBatcher(querydef);
+      queryBatcherRemoveForest.withBatchSize(2000);
+
+      queryBatcherRemoveForest.onUrisReady(batch -> {
+        batchResultsRem.append(batch.getJobBatchNumber())
+            .append('|');
+        System.out.println("Batch Numer is " + batch.getJobBatchNumber());
+      });
+      queryBatcherRemoveForest.onQueryFailure(throwable -> {
+        System.out.println("Exceptions thrown from callback onQueryFailure");
+
+        batchFailResultsRem.append("Test has Exceptions");
+        batchFailResultsRem.append("|");
+        batchFailResultsRem.append(throwable.getMessage());
+      });
+
+      JobTicket jobTicketRem = dmManager.startJob(queryBatcherRemoveForest);
+      queryBatcherRemoveForest.awaitCompletion(3, TimeUnit.MINUTES);
+
+      // Now remove a Forest from the database.
+      detachForest(testMultipleDB, testMultipleForest[2]);
+      deleteForest(testMultipleForest[2]);
+      while (!queryBatcherRemoveForest.isStopped()) {
+        // Do nothing. Wait for batcher to complete.
+      }
+
+      if (queryBatcherRemoveForest.isStopped()) {
+        if (batchResultsRem != null && !batchResultsRem.toString().isEmpty()) {
+          System.out.print("Results from onUrisReady === ");
+          // We should be having 10 batches numbered 1 to 10.
+          // TODO Add rest of the validations when feature complete.
+          System.out.print(batchResultsRem.toString());
+          assertTrue("Batches not complete in results when forest removed", batchResultsRem.toString().contains("10"));
+        }
+        if (batchFailResultsRem != null && !batchFailResultsRem.toString().isEmpty()) {
+          System.out.print("Results from onQueryFailure === ");
+          System.out.print(batchFailResultsRem.toString());
+          assertTrue("Exceptions not found when forest removed", batchFailResultsRem.toString().contains("Test has Exceptions"));
+        }
+      }
+    } catch (Exception e) {
+      System.out.print(e.getMessage());
+    }
+
+    finally {
+      // Associate back the original DB.
+      try {
+        associateRESTServerWithDB(restServerName, dbName);
+      } catch (Exception e) {
+        // TODO Auto-generated catch block
+        e.printStackTrace();
+      }
+      detachForest(testMultipleDB, testMultipleForest[0]);
+      detachForest(testMultipleDB, testMultipleForest[1]);
+      // In case something asserts
+      detachForest(testMultipleDB, testMultipleForest[2]);
+      deleteDB(testMultipleDB);
+
+      deleteForest(testMultipleForest[0]);
+      deleteForest(testMultipleForest[1]);
+      deleteForest(testMultipleForest[2]);
+      Thread.sleep(10000);
+    }
+  }
+
+  /*
+   * To test QueryBatcher's callback support with long lookup timefor the client
+   * object to do a lookup Insert documents to validate the functionality.
+   * Induce a long pause which exceeds awaitTermination time.
+   * 
+   * @throws IOException
+   * 
+   * @throws InterruptedException
+   */
+  @Test
+  public void testBatchClientLookupTimeout() throws IOException, InterruptedException
+  {
+    System.out.println("Running testBatchClientLookupTimeout");
+    String testMultipleDB = "QBMultipleForestDB";
+    String[] testMultipleForest = { "QBMultipleForestDB-1" };
+
+    try {
+      // Setup a separate database/
+      createDB(testMultipleDB);
+      createForest(testMultipleForest[0], testMultipleDB);
+
+      associateRESTServerWithDB(restServerName, testMultipleDB);
+      setupAppServicesConstraint(testMultipleDB);
+
+      String jsonDoc = "{" +
+          "\"employees\": [" +
+          "{ \"firstName\":\"John\" , \"lastName\":\"Doe\" }," +
+          "{ \"firstName\":\"Ann\" , \"lastName\":\"Smith\" }," +
+          "{ \"firstName\":\"Bob\" , \"lastName\":\"Foo\" }]" +
+          "}";
+      // create query def
+      QueryManager queryMgr = client.newQueryManager();
+
+      StringQueryDefinition querydef = queryMgr.newStringDefinition();
+      querydef.setCriteria("John AND Bob");
+
+      WriteBatcher batcher = dmManager.newWriteBatcher();
+      batcher.withBatchSize(1000);
+      StringHandle handle = new StringHandle();
+      handle.set(jsonDoc);
+      String uri = null;
+
+      // Insert 20K documents to have a sufficient large query seek time
+      for (int i = 0; i < 20000; i++) {
+        uri = "/firstName" + i + ".json";
+        batcher.add(uri, handle);
+      }
+
+      // Flush
+      batcher.flushAndWait();
+      StringBuilder batchResults = new StringBuilder();
+      StringBuffer batchFailResults = new StringBuffer();
+      StringBuilder ccBuf = new StringBuilder();
+
+      // Run a QueryBatcher with AwaitTermination.
+      QueryBatcher queryBatcherAddForest = dmManager.newQueryBatcher(querydef);
+      queryBatcherAddForest.withBatchSize(200);
+
+      queryBatcherAddForest.onUrisReady(batch -> {
+        // Check only once
+          if (ccBuf.toString().isEmpty())
+          {
+            JSONDocumentManager docMgr = batch.getClient().newJSONDocumentManager();
+            JacksonHandle jh = new JacksonHandle();
+            docMgr.read(batch.getItems()[0], jh);
+            try {
+              // Simulate a large time in reading back the results
+              Thread.sleep(40000);
+            } catch (Exception e) {
+              // TODO Auto-generated catch block
+              System.out.println(e.getMessage());
+            }
+            ccBuf.append(jh.get().toString().trim());
+            // The first read should exhaust the awaitTermination timeout.
+            // Buffer contains only one result.
+            System.out.println("JH Contents is " + jh.get().toString());
+            System.out.println("Batch Contents is " + batch.getItems()[0]);
+          }
+
+          batchResults.append(batch.getJobBatchNumber());
+          batchResults.append("|");
+          System.out.println("Batch Numer is " + batch.getJobBatchNumber());
+        });
+      queryBatcherAddForest.onQueryFailure(throwable -> {
+        System.out.println("Exceptions thrown from callback onQueryFailure");
+
+        batchFailResults.append("Test has Exceptions");
+        batchFailResults.append("|");
+        batchFailResults.append(throwable.getMessage());
+      });
+      // Have a small awaitCompletion timeout for the batcher.
+      JobTicket jobTicket = dmManager.startJob(queryBatcherAddForest);
+      queryBatcherAddForest.awaitCompletion(30, TimeUnit.SECONDS);
+
+      if (queryBatcherAddForest.isStopped()) {
+
+        if (batchFailResults != null && !batchFailResults.toString().isEmpty()) {
+          System.out.print("Results from onQueryFailure === ");
+          System.out.print(batchFailResults.toString());
+          assertTrue("Exceptions not found when forest added", batchFailResults.toString().contains("Test has Exceptions"));
+        }
+      }
+      assertTrue("Batches are available in results when they should not be.", batchResults.toString().isEmpty());
+    } catch (Exception e) {
+      System.out.print(e.getMessage());
+    } finally {
+      // Associate back the original DB.
+      try {
+        associateRESTServerWithDB(restServerName, dbName);
+      } catch (Exception e) {
+        // TODO Auto-generated catch block
+        e.printStackTrace();
+      }
+      detachForest(testMultipleDB, testMultipleForest[0]);
+      deleteDB(testMultipleDB);
+      deleteForest(testMultipleForest[0]);
+      Thread.sleep(10000);
+    }
+  }
+
+  /*
+   * To test QQueryBatcher when WriteBatcher writes same document. Simulate a
+   * deadlock / resource contention.
+   * 
+   * @throws IOException
+   * 
+   * @throws InterruptedException
+   */
+
+  /*
+   * public void testSimultaneousBothBatcherAccess() throws IOException,
+   * InterruptedException {
+   * System.out.println("Running testSimultaneousBothBatcherAccess");
+   * clearDB(restServerPort);
+   * 
+   * String[] filenames = {"constraint1.json", "constraint2.json",
+   * "constraint3.json", "constraint4.json", "constraint5.json"}; WriteBatcher
+   * batcher = dmManager.newWriteBatcher();
+   * 
+   * batcher.withBatchSize(2);
+   * 
+   * InputStreamHandle contentHandle1 = new InputStreamHandle();
+   * contentHandle1.set(new FileInputStream(dataFileDir + filenames[0]));
+   * InputStreamHandle contentHandle2 = new InputStreamHandle();
+   * contentHandle2.set(new FileInputStream(dataFileDir + filenames[1]));
+   * InputStreamHandle contentHandle3 = new InputStreamHandle();
+   * contentHandle3.set(new FileInputStream(dataFileDir + filenames[2]));
+   * InputStreamHandle contentHandle4 = new InputStreamHandle();
+   * contentHandle4.set(new FileInputStream(dataFileDir + filenames[3]));
+   * InputStreamHandle contentHandle5 = new InputStreamHandle();
+   * contentHandle5.set(new FileInputStream(dataFileDir + filenames[4]));
+   * 
+   * StringBuilder writebatchResults = new StringBuilder();
+   * batcher.add("/batcher-contraints1.json", contentHandle1);
+   * batcher.add("/batcher-contraints2.json", contentHandle2);
+   * batcher.add("/batcher-contraints3.json", contentHandle3);
+   * batcher.add("/batcher-contraints4.json", contentHandle4);
+   * batcher.add("/batcher-contraints5.json", contentHandle5);
+   * 
+   * // Flush batcher.flushAndWait();
+   * 
+   * StringBuffer querybatchResults = new StringBuffer(); StringBuilder
+   * querybatchFailResults = new StringBuilder();
+   * 
+   * // get the query File file = new File(dataConfigDirPath + "qbe1.json");
+   * FileHandle fileHandle = new FileHandle(file);
+   * 
+   * QueryManager queryMgr = client.newQueryManager();
+   * RawQueryByExampleDefinition qbyexDef =
+   * queryMgr.newRawQueryByExampleDefinition
+   * (fileHandle.withFormat(Format.JSON));
+   * 
+   * // Run a QueryBatcher. QueryBatcher queryBatcher1 =
+   * dmManager.newQueryBatcher(qbyexDef); queryBatcher1.onUrisReady(batch-> {
+   * 
+   * for (String str : batch.getItems()) { querybatchResults.append(str)
+   * .append('|'); }
+   * 
+   * querybatchResults.append(batch.getForestResultsSoFar()) .append('|')
+   * .append(batch.getForest().getForestName()) .append('|')
+   * .append(batch.getJobBatchNumber()) .append('|');
+   * 
+   * }); queryBatcher1.onQueryFailure(throwable-> {
+   * System.out.println("Exceptions thrown from callback onQueryFailure");
+   * throwable.printStackTrace();
+   * querybatchFailResults.append("Test has Exceptions");
+   * querybatchFailResults.append(throwable.getMessage()); } );
+   * 
+   * // Trying to use a WriteBatcher on the same docId. WriteBatcher batcherTwo
+   * = dmManager.newWriteBatcher(); String jsonDoc = "{" + "\"employees\": [" +
+   * "{ \"firstName\":\"John\" , \"lastName\":\"Doe\" }," +
+   * "{ \"firstName\":\"Ann\" , \"lastName\":\"Smith\" }," +
+   * "{ \"firstName\":\"Bob\" , \"lastName\":\"Foo\" }]" + "}"; StringHandle
+   * handle = new StringHandle(); handle.set(jsonDoc);
+   * 
+   * // Update contents to same doc uri. batcherTwo.withBatchSize(1);
+   * batcherTwo.add("/batcher-contraints11.json", handle);
+   * batcherTwo.flushAndWait();
+   * 
+   * JobTicket jobTicketWriteTwo = dmManager.startJob(batcherTwo);
+   * 
+   * JobTicket jobTicket = dmManager.startJob(queryBatcher1);
+   * queryBatcher1.awaitTermination(1, TimeUnit.MINUTES);
+   * 
+   * if (queryBatcher1.isStopped()) {
+   * 
+   * if( !querybatchFailResults.toString().isEmpty() &&
+   * querybatchFailResults.toString().contains("Exceptions")) {
+   * System.out.println("Query Batch Failed - Buffer Contents are:" +
+   * querybatchFailResults.toString()); fail("Test failed due to exceptions"); }
+   * if( querybatchResults != null && !querybatchResults.toString().isEmpty()) {
+   * // Verify the batch results now. String[] res =
+   * querybatchResults.toString().split("\\|");
+   * 
+   * assertTrue("URI returned not correct",
+   * res[0].contains("/batcher-contraints1.json"));
+   * assertEquals("Bytes Moved","0", res[1]); assertEquals("Batch Number","0",
+   * res[3]); } } }
+   */
+
+  @Test
+  public void testQueryBatcherJobDetails() throws Exception
+  {
+    String testMultipleDB = "QHBJobDetaitDB";
+    String[] testMultipleForest = { "QHBJobDetaitDB-1" };
+    DatabaseClient clientTmp = null;
+    DataMovementManager dmManagerTmp = null;
+
+    try {
+      System.out.println("Running testQueryBatcherJobDetails");
+
+      // Setup a separate database/
+      createDB(testMultipleDB);
+      createForest(testMultipleForest[0], testMultipleDB);
+      associateRESTServerWithDB(restServerName, testMultipleDB);
+
+      setupAppServicesConstraint(testMultipleDB);
+      addRangeElementAttributeIndex(dbName, "decimal", "http://cloudbank.com", "price", "", "amt", "http://marklogic.com/collation/");
+      Thread.sleep(10000);
+
+      String[] filenames = { "constraint1.xml", "constraint2.xml", "constraint3.xml", "constraint4.xml", "constraint5.xml" };
+      String queryOptionName = "absRangeConstraintWithVariousGrammarAndWordQueryOpt.xml";
+      clientTmp = getDatabaseClient("eval-user", "x", getConnType());
+      dmManagerTmp = clientTmp.newDataMovementManager();
+
+      setQueryOption(clientTmp, queryOptionName);
+
+      QueryManager queryMgr = clientTmp.newQueryManager();
+
+      StringQueryDefinition querydef = queryMgr.newStringDefinition();
+      querydef.setCriteria("0012");
+
+      // Use WriteBatcher to write the same files.
+      WriteBatcher batcher = dmManagerTmp.newWriteBatcher();
+
+      batcher.withBatchSize(2);
+      // Move to individual data sub folders.
+      String dataFileDir = dataConfigDirPath + "/data/";
+      InputStreamHandle contentHandle1 = new InputStreamHandle();
+      contentHandle1.set(new FileInputStream(dataFileDir + filenames[0]));
+      InputStreamHandle contentHandle2 = new InputStreamHandle();
+      contentHandle2.set(new FileInputStream(dataFileDir + filenames[1]));
+      InputStreamHandle contentHandle3 = new InputStreamHandle();
+      contentHandle3.set(new FileInputStream(dataFileDir + filenames[2]));
+      InputStreamHandle contentHandle4 = new InputStreamHandle();
+      contentHandle4.set(new FileInputStream(dataFileDir + filenames[3]));
+      InputStreamHandle contentHandle5 = new InputStreamHandle();
+      contentHandle5.set(new FileInputStream(dataFileDir + filenames[4]));
+
+      batcher.add("/abs-range-constraint/batcher-contraints1.xml", contentHandle1);
+      batcher.add("/abs-range-constraint/batcher-contraints2.xml", contentHandle2);
+      batcher.add("/abs-range-constraint/batcher-contraints3.xml", contentHandle3);
+      batcher.add("/abs-range-constraint/batcher-contraints4.xml", contentHandle4);
+      batcher.add("/abs-range-constraint/batcher-contraints5.xml", contentHandle5);
+
+      // Flush
+      batcher.flushAndWait();
+
+      StringBuilder batchResults = new StringBuilder();
+      StringBuilder batchDetails = new StringBuilder();
+      StringBuilder forestDetails = new StringBuilder();
+      StringBuilder jobDetails = new StringBuilder();
+      StringBuilder batchFailResults = new StringBuilder();
+
+      // Run a QueryBatcher on the new URIs.
+      QueryBatcher queryBatcher1 = dmManagerTmp.newQueryBatcher(querydef);
+
+      queryBatcher1.onUrisReady(batch -> {
+        for (String str : batch.getItems()) {
+          batchResults.append(str)
+              .append('|');
+          // Batch details
+          batchDetails.append(batch.getJobBatchNumber())
+              .append('|')
+              .append(batch.getJobResultsSoFar())
+              .append('|')
+              .append(batch.getForestBatchNumber());
+
+          // Get the Forest details
+          Forest forest = batch.getForest();
+          forestDetails.append(forest.getDatabaseName())
+              .append('|')
+              .append(forest.getHost())
+              .append('|')
+              .append(forest.getForestName());
+
+          // Get the Job details
+          /*
+           * jobDetails.append(batch.getJobTicket().getJobId()) .append('|')
+           * .append(batch.getJobTicket().getJobType().name());
+           */
+        }
+      });
+      queryBatcher1.onQueryFailure(throwable -> {
+        System.out.println("Exceptions thrown from callback onQueryFailure");
+        throwable.printStackTrace();
+        batchFailResults.append("Test has Exceptions");
+      });
+
+      JobTicket jobTicket = dmManagerTmp.startJob(queryBatcher1);
+      String jobId = jobTicket.getJobId();
+      String jobName = jobTicket.getJobType().name();
+
+      boolean bJobFinished = queryBatcher1.awaitCompletion(3, TimeUnit.MINUTES);
+
+      if (queryBatcher1.isStopped()) {
+
+        if (!batchFailResults.toString().isEmpty() && batchFailResults.toString().contains("Exceptions")) {
+          fail("Test failed due to exceptions");
+        }
+
+        // Verify the batch results now.
+        String[] res = batchResults.toString().split("\\|");
+        assertEquals("Number of reults returned is incorrect", 1, res.length);
+        assertTrue("URI returned not correct", res[0].contains("/abs-range-constraint/batcher-contraints2.xml"));
+
+        // verify the Job and batch get method values.
+        String[] batchDetailsArray = batchDetails.toString().split("\\|");
+
+        assertTrue("Job Batch Number not correct", Long.parseLong(batchDetailsArray[0]) > 0);
+        assertTrue("Job Results So Far Number not correct", Long.parseLong(batchDetailsArray[1]) > 0);
+        assertTrue("Forest Batch Number not correct", Long.parseLong(batchDetailsArray[2]) > 0);
+        // Git Isue 124. For bytesMoved.
+        assertTrue("Job Bytes Moved not correct", Long.parseLong(batchDetailsArray[3]) == 0);
+
+        // verify the forest get method values.
+        String[] forestDetailsArray = forestDetails.toString().split("\\|");
+        assertTrue("Database name returned from batch is not correct", forestDetailsArray[0].equalsIgnoreCase(dbName));
+        assertTrue("Forest name returned from batch is not correct", forestDetailsArray[2].equalsIgnoreCase(testMultipleForest[0]) ||
+            forestDetailsArray[2].equalsIgnoreCase(testMultipleForest[1]));
+        // verify the job ticket get method values. This needs to be
+        // implemented.
+        /*
+         * String[] jobTicketArray = jobDetails.toString().split("\\|");
+         * assertTrue("Job Id returned from batch is not correct",
+         * jobTicketArray[0].equalsIgnoreCase(jobId));
+         * assertTrue("Job Type name returned from batch is not correct",
+         * forestDetailsArray[2].equalsIgnoreCase(jobName));
+         */
+      }
+    } catch (Exception e) {
+      System.out.println("Exceptions thrown from Test testAndWordQueryWithMultipleForests");
+      System.out.println(e.getMessage());
+    } finally {
+      // Associate back the original DB.
+      associateRESTServerWithDB(restServerName, dbName);
+      detachForest(testMultipleDB, testMultipleForest[0]);
+      deleteDB(testMultipleDB);
+
+      deleteForest(testMultipleForest[0]);
+      Thread.sleep(10000);
+      clientTmp.release();
+    }
+  }
+
+  /*
+   * These are test methods that verify that different query types work. Testing
+   * - Word query range query value query
+   */
+  @Test
+  public void testDifferentQueryTypes() throws Exception
+  {
+    String testMultipleDB = "QBtestDifferentQueryTypesDB";
+    String[] testMultipleForest = { "QBtestDifferentQueryTypesDB-1" };
+    DatabaseClient clientTmp = null;
+    DataMovementManager dmManagerTmp = null;
+
+    try {
+      System.out.println("Running testDifferentQueryTypes");
+
+      // Setup a separate database/
+      createDB(testMultipleDB);
+      createForest(testMultipleForest[0], testMultipleDB);
+      associateRESTServerWithDB(restServerName, testMultipleDB);
+
+      // Setup constraints on DB and wait for indexes to setup.
+      setupAppServicesConstraint(testMultipleDB);
+      Thread.sleep(10000);
+
+      String[] filenames = { "constraint1.xml", "constraint2.xml", "constraint3.xml", "constraint4.xml", "constraint5.xml" };
+      ServerConfigurationManager srvMgr = client.newServerConfigManager();
+      srvMgr.readConfiguration();
+      srvMgr.setQueryOptionValidation(true);
+      srvMgr.writeConfiguration();
+
+      clientTmp = getDatabaseClient("eval-user", "x", getConnType());
+      dmManagerTmp = clientTmp.newDataMovementManager();
+
+      QueryManager queryMgr = clientTmp.newQueryManager();
+
+      // create query def
+      StructuredQueryBuilder qb = queryMgr.newStructuredQueryBuilder();
+      StructuredQueryDefinition queryWorddef = qb.word(qb.element("id"), "0026");
+
+      // Use WriteBatcher to write the some files.
+      WriteBatcher batcher = dmManagerTmp.newWriteBatcher();
+
+      batcher.withBatchSize(2);
+      // Move to individual data sub folders.
+      String dataFileDir = dataConfigDirPath + "/data/";
+      InputStreamHandle contentHandle1 = new InputStreamHandle();
+      contentHandle1.set(new FileInputStream(dataFileDir + filenames[0]));
+      InputStreamHandle contentHandle2 = new InputStreamHandle();
+      contentHandle2.set(new FileInputStream(dataFileDir + filenames[1]));
+      InputStreamHandle contentHandle3 = new InputStreamHandle();
+      contentHandle3.set(new FileInputStream(dataFileDir + filenames[2]));
+      InputStreamHandle contentHandle4 = new InputStreamHandle();
+      contentHandle4.set(new FileInputStream(dataFileDir + filenames[3]));
+      InputStreamHandle contentHandle5 = new InputStreamHandle();
+      contentHandle5.set(new FileInputStream(dataFileDir + filenames[4]));
+
+      batcher.add("/abs-range-constraint/batcher-contraints1.xml", contentHandle1);
+      batcher.add("/abs-range-constraint/batcher-contraints2.xml", contentHandle2);
+      batcher.add("/abs-range-constraint/batcher-contraints3.xml", contentHandle3);
+      batcher.add("/abs-range-constraint/batcher-contraints4.xml", contentHandle4);
+      batcher.add("/abs-range-constraint/batcher-contraints5.xml", contentHandle5);
+
+      // Flush
+      batcher.flushAndWait();
+      // batcher.awaitCompletion();
+
+      StringBuilder batchWordResults = new StringBuilder();
+      StringBuilder batchWordFailResults = new StringBuilder();
+
+      // Run a QueryBatcher on the new URIs.
+      QueryBatcher queryBatcher1 = dmManagerTmp.newQueryBatcher(queryWorddef);
+
+      queryBatcher1.onUrisReady(batch -> {
+        for (String str : batch.getItems()) {
+          batchWordResults.append(str)
+              .append('|');
+        }
+      });
+      queryBatcher1.onQueryFailure(throwable -> {
+        System.out.println("Exceptions thrown from callback onQueryFailure in testDifferentQueryTypes");
+        throwable.printStackTrace();
+        batchWordFailResults.append("Test has Exceptions");
+      });
+      JobTicket jobTicket = dmManagerTmp.startJob(queryBatcher1);
+      boolean bJobFinished = queryBatcher1.awaitCompletion(3, TimeUnit.MINUTES);
+      while (!queryBatcher1.isStopped()) {
+        // do nothing.
+      }
+      if (queryBatcher1.isStopped()) {
+
+        if (!batchWordFailResults.toString().isEmpty() && batchWordFailResults.toString().contains("Exceptions")) {
+          fail("Test failed due to exceptions in testDifferentQueryTypes - Word Query");
+        }
+
+        // Verify the batch results now.
+        String[] res = batchWordResults.toString().split("\\|");
+        assertEquals("Number of reults returned is incorrect", 1, res.length);
+        assertTrue("URI returned not correct", res[0].contains("/abs-range-constraint/batcher-contraints5.xml"));
+      }
+
+      // Run a range query.
+
+      StructuredQueryDefinition queryRangedef = qb.range(qb.element("popularity"), "xs:integer", Operator.GE, 4);
+      QueryBatcher queryBatcher2 = dmManagerTmp.newQueryBatcher(queryRangedef);
+      // StringBuilder batchRangeResults = new StringBuilder();
+      List<String> batchRangeResults = new ArrayList<String>();
+      StringBuilder batchRangeFailResults = new StringBuilder();
+
+      queryBatcher2.onUrisReady(batch -> {
+        for (String str : batch.getItems()) {
+          batchRangeResults.add(str);
+          // batchRangeResults.append(str)
+          // .append('|');
+        }
+      });
+      queryBatcher2.onQueryFailure(throwable -> {
+        System.out.println("Exceptions thrown from callback onQueryFailure in testDifferentQueryTypes");
+        throwable.printStackTrace();
+        batchRangeFailResults.append("Test has Exceptions");
+      });
+      jobTicket = dmManagerTmp.startJob(queryBatcher2);
+      bJobFinished = queryBatcher2.awaitCompletion(3, TimeUnit.MINUTES);
+      while (!queryBatcher2.isStopped()) {
+        // do nothing.
+      }
+
+      if (queryBatcher2.isStopped()) {
+
+        if (!batchRangeFailResults.toString().isEmpty() && batchRangeFailResults.toString().contains("Exceptions")) {
+          fail("Test failed due to exceptions in testDifferentQueryTypes - Word Query");
+        }
+
+        // Verify the batch results now.
+        assertTrue("No of documents returned in range query not correct", batchRangeResults.size() == 4);
+        assertTrue("URI returned not correct", batchRangeResults.contains("/abs-range-constraint/batcher-contraints1.xml"));
+        assertTrue("URI returned not correct", batchRangeResults.contains("/abs-range-constraint/batcher-contraints2.xml"));
+        assertTrue("URI returned not correct", batchRangeResults.contains("/abs-range-constraint/batcher-contraints4.xml"));
+        assertTrue("URI returned not correct", batchRangeResults.contains("/abs-range-constraint/batcher-contraints5.xml"));
+      }
+
+      // Run a ValueQueryOnAttribute query.
+
+      StructuredQueryDefinition valuequeyDef = qb.value(qb.elementAttribute(qb.element(new QName("http://cloudbank.com", "price")), qb.attribute("amt")), "0.1");
+      QueryBatcher queryBatcher3 = dmManagerTmp.newQueryBatcher(valuequeyDef);
+      List<String> batchValueResults = new ArrayList<String>();
+      StringBuilder batchvalueFailResults = new StringBuilder();
+
+      queryBatcher3.onUrisReady(batch -> {
+        for (String str : batch.getItems()) {
+          batchValueResults.add(str);
+        }
+      });
+      queryBatcher3.onQueryFailure(throwable -> {
+        System.out.println("Exceptions thrown from callback onQueryFailure in testDifferentQueryTypes");
+        throwable.printStackTrace();
+        batchvalueFailResults.append("Test has Exceptions");
+      });
+      jobTicket = dmManagerTmp.startJob(queryBatcher3);
+      bJobFinished = queryBatcher3.awaitCompletion(3, TimeUnit.MINUTES);
+      while (!queryBatcher3.isStopped()) {
+        // do nothing.
+      }
+
+      if (queryBatcher3.isStopped()) {
+
+        if (!batchvalueFailResults.toString().isEmpty() && batchvalueFailResults.toString().contains("Exceptions")) {
+          fail("Test failed due to exceptions in testDifferentQueryTypes - Word Query");
+        }
+
+        // Verify the batch results now.
+        assertTrue("No of documents returned in range query not correct", batchValueResults.size() == 1);
+        assertTrue("URI returned not correct", batchRangeResults.contains("/abs-range-constraint/batcher-contraints1.xml"));
+      }
+    } catch (Exception e) {
+      System.out.println("Exceptions thrown from Test testDifferentQueryTypes");
+      System.out.println(e.getMessage());
+    } finally {
+      // Associate back the original DB.
+      associateRESTServerWithDB(restServerName, dbName);
+      detachForest(testMultipleDB, testMultipleForest[0]);
+      deleteDB(testMultipleDB);
+      deleteForest(testMultipleForest[0]);
+      clientTmp.release();
+      Thread.sleep(10000);
+    }
+  }
+  
+  @Test
+  public void testMinHostWithHostAvailabilityListener() throws Exception
+  {
+	  DatabaseClient client = null;
+	  DataMovementManager dmManagerTmp = null;
+	  StringBuilder batchFailResults = new StringBuilder();
+
+	  if(!isLBHost()) {
+		  try {
+			  System.out.println("Running testMinHostWithHostAvailabilityListener");
+			  String[] hostNames = null;
+			  client = getDatabaseClient("eval-user", "x", getConnType());
+			  dmManagerTmp = client.newDataMovementManager();
+
+			  QueryManager queryMgr = client.newQueryManager();
+			  StructuredQueryBuilder qb = queryMgr.newStructuredQueryBuilder();
+			  StructuredQueryDefinition queryWorddef = qb.word(qb.element("id"), "0026");
+
+			  hostNames = getHosts();
+			  StructuredQueryDefinition queryRangedef = qb.range(qb.element("popularity"), "xs:integer", Operator.GE, 4);
+			  QueryBatcher queryBatcher = dmManagerTmp.newQueryBatcher(queryRangedef);
+
+			  queryBatcher.setQueryFailureListeners(
+					  new HostAvailabilityListener(dmManagerTmp)
+					  .withSuspendTimeForHostUnavailable(Duration.ofSeconds(15))
+					  .withMinHosts(5)
+					  );
+			  queryBatcher.onUrisReady(batch -> {
+				  System.out.println("Batch results are: " + batch.getJobResultsSoFar());
+			  }
+					  );
+			  queryBatcher.onQueryFailure(throwable -> {
+				  System.out.println("Exceptions thrown from callback onQueryFailure in testMinHostWithHostAvailabilityListener");
+				  throwable.printStackTrace();
+
+			  });
+			  JobTicket jobTicket = dmManagerTmp.startJob(queryBatcher);
+		  }
+		  catch(IllegalArgumentException ex) {
+			  batchFailResults.append(ex.getMessage());
+		  }
+		  finally {
+			  client.release();
+			  System.out.println("Exception Message is " + batchFailResults.toString());
+			  assertTrue("Exception incorrect", batchFailResults.toString().contains("numHosts must be less than or equal to the number of hosts in the cluster"));
+		  }
+	  }
+  }
+  
+  @Test
+  public void testProgressListener() throws Exception {
+	  DatabaseClient clientTmp = null;
+	  try {
+		  DataMovementManager dmManager = null;
+
+		  clientTmp = getDatabaseClient("eval-user", "x", getConnType());
+		  dmManager = clientTmp.newDataMovementManager();
+		  QueryManager queryMgr = clientTmp.newQueryManager();
+		  StringQueryDefinition querydef = queryMgr.newStringDefinition();
+		  querydef.setCriteria("John AND Bob");
+
+		  String jsonDoc = "{" + "\"employees\": [" + "{ \"firstName\":\"John\" , \"lastName\":\"Doe\" },"
+				  + "{ \"firstName\":\"Ann\" , \"lastName\":\"Smith\" },"
+				  + "{ \"firstName\":\"Bob\" , \"lastName\":\"Foo\" }]" + "}";
+		  WriteBatcher wbatcher = dmManager.newWriteBatcher();
+		  wbatcher.withBatchSize(600);
+		  wbatcher.onBatchFailure((batch, throwable) -> throwable.printStackTrace());
+		  StringHandle handle = new StringHandle();
+		  handle.set(jsonDoc);
+		  String uri = null;
+
+		  // Insert 6 K documents
+		  for (int i = 0; i < 6000; i++) {
+			  uri = "/firstName" + i + ".json";
+			  wbatcher.add(uri, handle);
+		  }
+
+		  wbatcher.flushAndWait();
+		  // Read all 6000 docs in a batch and monitor progress.
+		  StringBuilder str6000 = new StringBuilder();
+		  QueryBatcher batcher6000 = dmManager.newQueryBatcher(querydef).withBatchSize(6000).withThreadCount(1);
+		  batcher6000.onUrisReady(
+
+				  new ProgressListener()
+				  .onProgressUpdate(progressUpdate -> {
+					  System.out.println("From ProgressListener (Batch 6000): " + progressUpdate.getProgressAsString());
+					  str6000.append(progressUpdate.getProgressAsString());
+				  }));
+		  batcher6000.onQueryFailure((throwable) -> {
+			  System.out.println("queryFailures 6000: ");
+			  try {
+				  Thread.currentThread().sleep(7000L);
+			  } catch (Exception e) {
+				  // TODO Auto-generated catch block
+				  e.printStackTrace();
+			  }
+		  });
+
+		  JobTicket queryTicket6000 = dmManager.startJob(batcher6000);
+		  batcher6000.awaitCompletion();
+		  System.out.println("From buffer 6000: " + str6000.toString());
+		  assertTrue("Progress Update incorrect", str6000.toString().contains("Progress: 6000 results"));
+
+		  // Read in smaller batches and monitor progress
+		  StringBuilder str60 = new StringBuilder();
+		  QueryBatcher batcher60 = dmManager.newQueryBatcher(querydef).withBatchSize(60).withThreadCount(1);
+		  batcher60.onUrisReady(
+				  new ProgressListener()
+				  .onProgressUpdate(progressUpdate -> {
+					  System.out.println("From ProgressListener (From Batch 60): " + progressUpdate.getProgressAsString());
+					  str60.append(progressUpdate.getProgressAsString());
+				  }));
+		  batcher60.onQueryFailure((throwable) -> {
+			  System.out.println("queryFailures 60: ");
+			  try {
+				  Thread.currentThread().sleep(7000L);
+			  } catch (Exception e) {
+				  // TODO Auto-generated catch block
+				  e.printStackTrace();
+			  }
+		  });
+
+		  JobTicket queryTicket60 = dmManager.startJob(batcher60);
+		  batcher60.awaitCompletion();
+
+		  System.out.println("From buffer 60: " + str60.toString());
+		  // Make sure all updates are available
+		  assertTrue("Progress Update Batch 1 incorrect", str60.toString().contains("Progress: 60 results"));
+		  assertTrue("Progress Update Batch 5940 incorrect", str60.toString().contains("Progress: 5940 results"));
+		  assertTrue("Progress Update incorrect", str60.toString().contains("Progress: 6000 results"));
+		  // Batches read are uneven and with multiple threads
+		  StringBuilder str33 = new StringBuilder();
+		  QueryBatcher batcher33 = dmManager.newQueryBatcher(querydef).withBatchSize(33).withThreadCount(3);
+		  batcher33.onUrisReady(
+				  new ProgressListener()
+				  .onProgressUpdate(progressUpdate -> {
+					  System.out.println("From ProgressListener (From Batch 33): " + progressUpdate.getProgressAsString());
+					  str33.append(progressUpdate.getProgressAsString());
+				  }));
+		  batcher33.onQueryFailure((throwable) -> {
+			  System.out.println("queryFailures 33: ");
+			  try {
+				  Thread.currentThread().sleep(7000L);
+			  } catch (Exception e) {
+				  // TODO Auto-generated catch block
+				  e.printStackTrace();
+			  }
+		  });
+
+		  JobTicket queryTicket33 = dmManager.startJob(batcher33);
+		  batcher33.awaitCompletion();
+
+		  System.out.println("From buffer 33: " + str33.toString());
+		  // Make sure all updates are available
+		  assertTrue("Progress Update Batch 1 incorrect", str33.toString().contains("Progress: 33 results"));
+		  assertTrue("Progress Update Batch 5973 incorrect", str33.toString().contains("Progress: 5973 results"));
+		  assertTrue("Progress Update incorrect", str33.toString().contains("Progress: 6000 results"));
+
+		  // Batches read errors
+		  StringBuilder strErr = new StringBuilder();	  
+		  StringQueryDefinition querydefErr = queryMgr.newStringDefinition();
+		  querydefErr.setCriteria("Jhn AND BAA");
+
+		  QueryBatcher batcherErr = dmManager.newQueryBatcher(querydefErr).withBatchSize(100).withThreadCount(3);
+		  batcherErr.onUrisReady(
+				  new ProgressListener()
+				  .onProgressUpdate(progressUpdate -> {
+					  System.out.println("From ProgressListener (From Batch Err): " + progressUpdate.getProgressAsString());
+					  strErr.append(progressUpdate.getProgressAsString());	  
+				  }))
+		  .onQueryFailure((throwable) -> {
+			  System.out.println("queryFailures Err: ");
+			  try {
+				  Thread.currentThread().sleep(7000L);
+			  } catch (Exception e) {
+				  // TODO Auto-generated catch block
+				  e.printStackTrace();
+			  }
+		  });
+
+		  JobTicket queryTicketErr = dmManager.startJob(batcherErr);
+		  batcherErr.awaitCompletion();
+
+		  System.out.println("From buffer Err: " + strErr.toString());
+		  // No updates are available
+		  assertTrue("Progress Update Batch 1 incorrect", strErr.toString().isEmpty());	  
+	  }
+	  catch (Exception ex) {
+		  ex.printStackTrace();
+	  }
+	  finally {
+		  clientTmp.release();
+	  }
+  }
+}