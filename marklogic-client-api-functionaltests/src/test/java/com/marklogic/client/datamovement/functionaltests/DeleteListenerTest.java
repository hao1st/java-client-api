--- conflicted
+++ resolved
@@ -1,694 +1,686 @@
-package com.marklogic.client.datamovement.functionaltests;
-
-import static org.junit.Assert.assertEquals;
-import static org.junit.Assert.assertTrue;
-import static org.junit.Assert.fail;
-
-import java.io.BufferedReader;
-import java.io.File;
-import java.io.FileReader;
-import java.io.FileWriter;
-import java.io.IOException;
-import java.util.ArrayList;
-import java.util.Arrays;
-import java.util.Collections;
-import java.util.ConcurrentModificationException;
-import java.util.HashMap;
-import java.util.HashSet;
-import java.util.Iterator;
-import java.util.Map;
-import java.util.Random;
-import java.util.Set;
-import java.util.concurrent.atomic.AtomicInteger;
-
-import org.apache.commons.io.FileUtils;
-import org.junit.After;
-import org.junit.AfterClass;
-import org.junit.Assert;
-import org.junit.Before;
-import org.junit.BeforeClass;
-import org.junit.Ignore;
-import org.junit.Test;
-
-import com.fasterxml.jackson.databind.JsonNode;
-import com.fasterxml.jackson.databind.ObjectMapper;
-import com.marklogic.client.DatabaseClient;
-import com.marklogic.client.datamovement.DataMovementManager;
-import com.marklogic.client.datamovement.DeleteListener;
-import com.marklogic.client.datamovement.JobTicket;
-import com.marklogic.client.datamovement.QueryBatcher;
-import com.marklogic.client.datamovement.UrisToWriterListener;
-import com.marklogic.client.datamovement.WriteBatcher;
-import com.marklogic.client.document.DocumentPage;
-import com.marklogic.client.document.DocumentRecord;
-import com.marklogic.client.functionaltest.BasicJavaClientREST;
-import com.marklogic.client.io.DocumentMetadataHandle;
-import com.marklogic.client.io.FileHandle;
-import com.marklogic.client.io.Format;
-import com.marklogic.client.io.JacksonHandle;
-import com.marklogic.client.io.StringHandle;
-import com.marklogic.client.query.StructuredQueryBuilder;
-
-public class DeleteListenerTest extends BasicJavaClientREST {
-
-  private static String dbName = "DeleteListener";
-  private static DataMovementManager dmManager = null;
-  private static final String TEST_DIR_PREFIX = "/WriteHostBatcher-testdata/";
-
-  private static DatabaseClient dbClient;
-  private static String host = null;
-  private static String user = "admin";
-  private static int port = 8000;
-  private static String password = "admin";
-  private static String server = "App-Services";
-  private static JacksonHandle jacksonHandle;
-  private static StringHandle stringHandle;
-  private static FileHandle fileHandle;
-
-  private static DocumentMetadataHandle meta;
-
-  private static String stringTriple;
-  private static File fileJson;
-  private static JsonNode jsonNode;
-  private static final String query1 = "fn:count(fn:doc())";
-  private static String[] hostNames;
-  private static int forestCount = 1; 
-
-  @BeforeClass
-  public static void setUpBeforeClass() throws Exception {
-    loadGradleProperties();
-    server = getRestAppServerName();
-    port = getRestAppServerPort();
-    
-    host = getRestAppServerHostName();
-    hostNames = getHosts();
-    createDB(dbName);
-    Thread.currentThread().sleep(500L);
-<<<<<<< HEAD
-  //Ensure db has atleast one forest
-=======
-  //Ensure DB has at-least one forest
->>>>>>> e9f6bd87
-	createForestonHost(dbName + "-" + forestCount, dbName, hostNames[0]);
-	forestCount++;
-	for (String forestHost : hostNames) {
-		for(int i = 0; i < new Random().nextInt(3); i++) {
-			createForestonHost(dbName + "-" + forestCount, dbName, forestHost);
-			forestCount++;
-		}
-		Thread.currentThread().sleep(500L);
-	}
-    // Create App Server if needed.
- 	createRESTServerWithDB(server, port);
-
-    assocRESTServer(server, dbName, port);
-    if (IsSecurityEnabled()) {
-		enableSecurityOnRESTServer(server, dbName);
-	}
-
-    dbClient = getDatabaseClient(user, password, getConnType());
-<<<<<<< HEAD
-    DatabaseClient adminClient = DatabaseClientFactory.newClient(host, 8000, user, password, Authentication.DIGEST);
-=======
->>>>>>> e9f6bd87
-    dmManager = dbClient.newDataMovementManager();
-
-    // JacksonHandle
-    jsonNode = new ObjectMapper().readTree("{\"k1\":\"v1\"}");
-    jacksonHandle = new JacksonHandle();
-    jacksonHandle.set(jsonNode);
-
-    meta = new DocumentMetadataHandle().withCollections("DeleteListener");
-
-    // StringHandle
-    stringTriple = "<abc>xml</abc>";
-    stringHandle = new StringHandle(stringTriple);
-    stringHandle.setFormat(Format.XML);
-
-    // FileHandle
-    fileJson = FileUtils.toFile(WriteHostBatcherTest.class.getResource(TEST_DIR_PREFIX + "dir.json"));
-    fileHandle = new FileHandle(fileJson);
-    fileHandle.setFormat(Format.JSON);
-  }
-
-  @AfterClass
-  public static void tearDownAfterClass() throws Exception {
-    associateRESTServerWithDB(server, "Documents");
-    for (int i = 0; i < forestCount -1; i++) {
-      System.out.println(dbName + "-" + (i + 1));
-      detachForest(dbName, dbName + "-" + (i + 1));
-      deleteForest(dbName + "-" + (i + 1));
-    }
-
-    deleteDB(dbName);
-  }
-
-  @Before
-  public void setUp() throws Exception {
-    Thread.currentThread().sleep(1000L);
-    WriteBatcher ihb2 = dmManager.newWriteBatcher();
-    ihb2.withBatchSize(27).withThreadCount(10);
-    ihb2.onBatchSuccess(
-        batch -> {
-
-        }
-        )
-        .onBatchFailure(
-            (batch, throwable) -> {
-              throwable.printStackTrace();
-            });
-
-    dmManager.startJob(ihb2);
-    for (int j = 0; j < 2000; j++) {
-      String uri = "/local/json-" + j;
-      ihb2.add(uri, meta, jacksonHandle);
-    }
-
-    ihb2.flushAndWait();
-    Assert.assertTrue(dbClient.newServerEval().xquery(query1).eval().next().getNumber().intValue() == 2000);
-
-  }
-
-  @After
-  public void tearDown() throws Exception {
-    clearDB(port);
-  }
-
-  @Test
-  public void massDeleteSingleThread() throws Exception {
-    Set<String> uriSet = new HashSet<>();
-
-    Assert.assertTrue(uriSet.isEmpty());
-    Assert.assertTrue(dbClient.newServerEval().xquery(query1).eval().next().getNumber().intValue() == 2000);
-
-    QueryBatcher queryBatcher = dmManager.newQueryBatcher(new StructuredQueryBuilder().collection("DeleteListener"))
-        .withBatchSize(11)
-        .withThreadCount(1)
-        .onUrisReady(batch -> {
-          for (String s : batch.getItems()) {
-            uriSet.add(s);
-
-          }
-        })
-        .onQueryFailure(throwable -> {
-          System.out.println("Exceptions thrown from callback onQueryFailure");
-          throwable.printStackTrace();
-
-        });
-
-    JobTicket ticket = dmManager.startJob(queryBatcher);
-    queryBatcher.awaitCompletion();
-    dmManager.stopJob(ticket);
-
-    Thread.currentThread().sleep(2000L);
-    Assert.assertTrue(uriSet.size() == 2000);
-
-    AtomicInteger successDocs = new AtomicInteger();
-    HashSet<String> uris2 = new HashSet<>();
-    StringBuffer failures2 = new StringBuffer();
-
-    QueryBatcher deleteBatcher = dmManager.newQueryBatcher(uriSet.iterator())
-        .withBatchSize(23)
-        .withThreadCount(1)
-        .onUrisReady(new DeleteListener())
-        .onUrisReady(batch -> successDocs.addAndGet(batch.getItems().length))
-        .onUrisReady(batch -> uris2.addAll(Arrays.asList(batch.getItems())))
-        .onQueryFailure(throwable -> {
-          throwable.printStackTrace();
-          failures2.append("ERROR:[" + throwable + "]\n");
-        });
-
-    JobTicket delTicket = dmManager.startJob(deleteBatcher);
-    deleteBatcher.awaitCompletion();
-    dmManager.stopJob(delTicket);
-
-    if (failures2.length() > 0)
-      fail(failures2.toString());
-    Assert.assertTrue(dbClient.newServerEval().xquery(query1).eval().next().getNumber().intValue() == 0);
-  }
-
-  @Test
-  public void massDeleteMultipleThreads() throws Exception {
-
-    HashSet<String> urisList = new HashSet<>();
-
-    QueryBatcher queryBatcher = dmManager.newQueryBatcher(
-        new StructuredQueryBuilder().collection("DeleteListener"))
-        .withBatchSize(11)
-        .withThreadCount(11)
-        .onUrisReady(batch -> {
-          synchronized (this) {
-            urisList.addAll(Arrays.asList(batch.getItems()));
-          }
-
-        })
-        .onQueryFailure(throwable -> {
-          System.out.println("Exceptions thrown from callback onQueryFailure");
-          throwable.printStackTrace();
-
-        });
-
-    JobTicket ticket = dmManager.startJob(queryBatcher);
-    queryBatcher.awaitCompletion();
-    dmManager.stopJob(ticket);
-
-    Assert.assertTrue(urisList.size() == 2000);
-
-    AtomicInteger successDocs = new AtomicInteger();
-    HashSet<String> uris2 = new HashSet<>();
-    StringBuffer failures2 = new StringBuffer();
-
-    QueryBatcher deleteBatcher = dmManager.newQueryBatcher(urisList.iterator())
-        .withBatchSize(119)
-        .withThreadCount(11)
-        .onUrisReady(new DeleteListener())
-        .onUrisReady(batch -> successDocs.addAndGet(batch.getItems().length))
-        .onUrisReady(batch -> uris2.addAll(Arrays.asList(batch.getItems())))
-        .onQueryFailure(throwable -> {
-          throwable.printStackTrace();
-          failures2.append("ERROR:[" + throwable + "]\n");
-        });
-
-    JobTicket delTicket = dmManager.startJob(deleteBatcher);
-    deleteBatcher.awaitCompletion();
-    dmManager.stopJob(delTicket);
-
-    if (failures2.length() > 0)
-      fail(failures2.toString());
-    Assert.assertTrue(dbClient.newServerEval().xquery(query1).eval().next().getNumber().intValue() == 0);
-  }
-
-  @Test
-  public void massDeleteConsistentSnapShot() throws Exception {
-    Map<String, String> props = new HashMap<String, String>();
-    props.put("merge-timestamp", "-6000000000");
-    changeProperty(props, "/manage/v2/databases/" + dbName + "/properties");
-    Thread.currentThread().sleep(5000L);
-
-    QueryBatcher queryBatcher = dmManager.newQueryBatcher(
-        new StructuredQueryBuilder().collection("DeleteListener"))
-        .withBatchSize(7)
-        .withConsistentSnapshot()
-        .withThreadCount(5)
-        .onUrisReady(new DeleteListener())
-        .onQueryFailure(throwable -> {
-          System.out.println("Exceptions thrown from callback onQueryFailure");
-          throwable.printStackTrace();
-
-        });
-
-    JobTicket ticket = dmManager.startJob(queryBatcher);
-    queryBatcher.awaitCompletion();
-    dmManager.stopJob(ticket);
-
-    props.put("merge-timestamp", "0");
-    changeProperty(props, "/manage/v2/databases/" + dbName + "/properties");
-    // if ( failures2.length() > 0 ) fail(failures2.toString());
-    assertEquals(0, dbClient.newServerEval().xquery(query1).eval().next().getNumber().intValue());
-  }
-
-  @Test
-  public void deleteNonExistentDoc() throws Exception {
-
-    HashSet<String> urisList = new HashSet<>();
-    // add a non existent doc uri
-    urisList.add("/abc/nonexistent");
-
-    AtomicInteger successDocs = new AtomicInteger();
-    HashSet<String> uris2 = new HashSet<>();
-    StringBuffer failures2 = new StringBuffer();
-
-    QueryBatcher deleteBatcher = dmManager.newQueryBatcher(urisList.iterator())
-        .withBatchSize(11)
-        .withThreadCount(11)
-        .onUrisReady(new DeleteListener())
-        .onUrisReady(batch -> successDocs.addAndGet(batch.getItems().length))
-        .onUrisReady(batch -> uris2.addAll(Arrays.asList(batch.getItems())))
-        .onQueryFailure(throwable -> {
-          throwable.printStackTrace();
-          failures2.append("ERROR:[" + throwable + "]\n");
-        });
-
-    JobTicket delTicket = dmManager.startJob(deleteBatcher);
-    deleteBatcher.awaitCompletion();
-    dmManager.stopJob(delTicket);
-
-    if (failures2.length() > 0)
-      fail(failures2.toString());
-    Assert.assertTrue(dbClient.newServerEval().xquery(query1).eval().next().getNumber().intValue() == 2000);
-  }
-
-  // ISSUE 94
-  @Test
-  public void deleteServerFile() throws Exception {
-
-    Map<String, String> props = new HashMap<String, String>();
-    props.put("merge-timestamp", "-6000000000");
-    changeProperty(props, "/manage/v2/databases/" + dbName + "/properties");
-    Thread.currentThread().sleep(5000L);
-
-    class MyRunnable implements Runnable {
-      @Override
-      public void run() {
-        for (int j = 1999; j >= 200; j--) {
-          dbClient.newDocumentManager().delete("/local/json-" + j);
-        }
-      }
-    }
-    Thread t1;
-    t1 = new Thread(new MyRunnable());
-
-    HashSet<String> urisList = new HashSet<>();
-
-    QueryBatcher queryBatcher = dmManager.newQueryBatcher(
-        new StructuredQueryBuilder().collection("DeleteListener"))
-        .withBatchSize(11)
-        .withThreadCount(4)
-        .withConsistentSnapshot()
-        .onUrisReady(batch -> {
-          for (String s : batch.getItems()) {
-            urisList.add(s);
-          }
-        })
-        .onQueryFailure(throwable -> {
-          System.out.println("Exceptions thrown from callback onQueryFailure");
-          throwable.printStackTrace();
-
-        });
-
-    t1.start();
-    JobTicket ticket = dmManager.startJob(queryBatcher);
-
-    queryBatcher.awaitCompletion();
-    t1.join();
-    dmManager.stopJob(ticket);
-
-    System.out.println("URI's size " + urisList.size());
-    AtomicInteger successDocs = new AtomicInteger();
-    HashSet<String> uris2 = new HashSet<>();
-    StringBuffer failures2 = new StringBuffer();
-
-    QueryBatcher deleteBatcher = dmManager.newQueryBatcher(urisList.iterator())
-        .withBatchSize(13)
-        .withThreadCount(5)
-        .onUrisReady(new DeleteListener())
-        .onUrisReady(batch -> successDocs.addAndGet(batch.getItems().length))
-        .onUrisReady(batch -> uris2.addAll(Arrays.asList(batch.getItems())))
-        .onQueryFailure(throwable -> {
-          throwable.printStackTrace();
-          failures2.append("ERROR:[" + throwable + "]\n");
-        });
-
-    JobTicket delTicket = dmManager.startJob(deleteBatcher);
-    deleteBatcher.awaitCompletion();
-    dmManager.stopJob(delTicket);
-
-    if (failures2.length() > 0)
-      fail(failures2.toString());
-
-    assertEquals("There should be 0 documents in the db",
-        0, dbClient.newServerEval().xquery(query1).eval().next().getNumber().intValue());
-
-    DocumentPage page = dbClient.newDocumentManager().read("/local/json-1998");
-    JacksonHandle dh = new JacksonHandle();
-    while (page.hasNext()) {
-      DocumentRecord rec = page.next();
-      rec.getContent(dh);
-      System.out.println("Results are: " + dh.get().get("k1").asText());
-
-    }
-
-    props.put("merge-timestamp", "0");
-    changeProperty(props, "/manage/v2/databases/" + dbName + "/properties");
-  }
-
-  @Test
-  public void deleteEmptyIterator() throws Exception {
-
-    HashSet<String> urisList = new HashSet<>();
-
-    AtomicInteger successDocs = new AtomicInteger();
-    StringBuffer failures2 = new StringBuffer();
-
-    QueryBatcher deleteBatcher = dmManager.newQueryBatcher(urisList.iterator())
-        .withBatchSize(11)
-        .withThreadCount(11)
-        .onUrisReady(new DeleteListener())
-        .onUrisReady(batch -> successDocs.addAndGet(batch.getItems().length))
-        .onQueryFailure(throwable -> {
-          throwable.printStackTrace();
-          failures2.append("ERROR:[" + throwable + "]\n");
-        });
-
-    JobTicket delTicket = dmManager.startJob(deleteBatcher);
-    deleteBatcher.awaitCompletion();
-    dmManager.stopJob(delTicket);
-
-    if (failures2.length() > 0)
-      fail(failures2.toString());
-    Assert.assertTrue(successDocs.intValue() == 0);
-    Assert.assertTrue(dbClient.newServerEval().xquery(query1).eval().next().getNumber().intValue() == 2000);
-  }
-
-  @Ignore
-  public void testModifyIteratorAdd() throws Exception {
-
-    HashSet<String> urisList = new HashSet<>();
-
-    AtomicInteger successDocs = new AtomicInteger();
-    StringBuffer failures2 = new StringBuffer();
-
-    class MyRunnable1 implements Runnable {
-
-      @Override
-      public void run() {
-
-        for (int j = 0; j < 1000; j++) {
-          String uri = "/local/json-" + j;
-          urisList.add(uri);
-          if (j % 100 == 0) {
-            try {
-              Thread.currentThread().sleep(50L);
-            } catch (InterruptedException e) {
-              // TODO Auto-generated catch block
-              e.printStackTrace();
-            }
-
-          }
-        }
-      }
-    }
-
-    class MyRunnable2 implements Runnable {
-
-      @Override
-      public void run() {
-
-        for (int j = 1000; j < 2000; j++) {
-          String uri = "/local/json-" + j;
-          urisList.add(uri);
-          if (j % 100 == 0) {
-            try {
-              Thread.currentThread().sleep(30L);
-            } catch (InterruptedException e) {
-              // TODO Auto-generated catch block
-              e.printStackTrace();
-            }
-
-          }
-        }
-      }
-
-    }
-    Thread t1, t2;
-    t1 = new Thread(new MyRunnable1());
-    t1.setName("Addition Thread 1");
-
-    t2 = new Thread(new MyRunnable2());
-    t1.setName("Addition Thread 2");
-
-    t1.start();
-    Thread.currentThread().sleep(10L);
-
-    QueryBatcher deleteBatcher = dmManager.newQueryBatcher(urisList.iterator())
-        .onUrisReady(new DeleteListener())
-        .onUrisReady(batch -> {
-          System.out.println("Items in batch " + batch.getItems().length);
-          successDocs.addAndGet(batch.getItems().length);
-        }
-        )
-        .onQueryFailure(throwable -> {
-          System.out.println("Query Failed");
-          throwable.printStackTrace();
-          failures2.append("ERROR:[" + throwable + "]\n");
-        })
-        .withBatchSize(9)
-        .withThreadCount(3);
-
-    t2.start();
-    Thread.currentThread().sleep(30L);
-
-    JobTicket delTicket = null;
-    try {
-      System.out.println("Job starting: urisList Size is " + urisList.size());
-      delTicket = dmManager.startJob(deleteBatcher);
-      deleteBatcher.awaitCompletion();
-      System.out.println("Succes Docs " + successDocs.intValue());
-      System.out.println("DB size: " + dbClient.newServerEval().xquery(query1).eval().next().getNumber().intValue());
-      Assert.assertFalse("Exception was not thrown, when it should have been", 1 < 2);
-    } catch (Exception e) {
-      Assert.assertTrue(e instanceof ConcurrentModificationException);
-    }
-
-    dmManager.stopJob(delTicket);
-    t1.join();
-    t2.join();
-  }
-
-  @Ignore
-  public void testModifyIteratorRemove() throws Exception {
-
-    HashSet<String> urisList = new HashSet<>();
-    String uris[] = new String[2000];
-    for (int i = 0; i < 2000; i++) {
-      String uri = new String("/local/json-" + i);
-      uris[i] = uri;
-      urisList.add(uri);
-    }
-
-    AtomicInteger successDocs = new AtomicInteger();
-
-    class MyRunnable1 implements Runnable {
-
-      @Override
-      public void run() {
-
-        for (int j = 1999; j > 1000; j--) {
-          urisList.remove(uris[j]);
-          if (j % 100 == 0) {
-            try {
-              Thread.currentThread().sleep(100L);
-            } catch (InterruptedException e) {
-              // TODO Auto-generated catch block
-              e.printStackTrace();
-            }
-
-          }
-        }
-      }
-    }
-
-    Thread t1;
-    t1 = new Thread(new MyRunnable1());
-    t1.setName("Deletion Thread");
-
-    QueryBatcher deleteBatcher = dmManager.newQueryBatcher(urisList.iterator())
-        .onUrisReady(new DeleteListener())
-        .onUrisReady(batch -> {
-          System.out.println("Items in batch " + batch.getItems().length);
-          successDocs.addAndGet(batch.getItems().length);
-        }
-        )
-        .onQueryFailure(throwable -> {
-          System.out.println("Query Failed");
-          throwable.getLocalizedMessage();
-          for (StackTraceElement ste : throwable.getStackTrace())
-          {
-            System.out.println(ste.getClassName());
-          }
-        })
-        .withBatchSize(7)
-        .withThreadCount(3);
-
-    t1.start();
-    Thread.currentThread().sleep(50L);
-    System.out.println("urisList Size is " + urisList.size());
-    JobTicket delTicket = null;
-    try {
-      delTicket = dmManager.startJob(deleteBatcher);
-      Assert.assertFalse("Exception was not thrown, when it should have been", 1 < 2);
-    } catch (Exception e) {
-      Assert.assertTrue(e instanceof ConcurrentModificationException);
-    }
-
-    dmManager.stopJob(delTicket);
-    t1.join();
-
-  }
-
-  @Test
-  public void deleteOnDiskUris() throws Exception {
-    String pathname = "uriCache.txt";
-    assertTrue(dbClient.newServerEval().xquery(query1).eval().next().getNumber().intValue() == 2000);
-
-    ArrayList<String> foundUris = getUris();
-    ArrayList<String> diskUris = writeUrisToDisk();
-
-    assertTrue(foundUris.size() == diskUris.size());
-
-    File file = new File(pathname);
-    assertTrue(file.exists());
-
-    ArrayList<String> deletedUris = deleteDocuments(pathname);
-
-    assertTrue(foundUris.size() == deletedUris.size());
-    assertTrue(dbClient.newServerEval().xquery(query1).eval().next().getNumber().intValue() == 0);
-    file.delete();
-  }
-
-  public ArrayList<String> getUris() {
-
-    Set<String> uris = new HashSet<>();
-
-    QueryBatcher getUris = dmManager.newQueryBatcher(new StructuredQueryBuilder().collection("DeleteListener"))
-        .withBatchSize(5000)
-        .onUrisReady(batch -> uris.addAll(Arrays.asList(batch.getItems())))
-        .onQueryFailure(exception -> exception.printStackTrace());
-    JobTicket getUrisTicket = dmManager.startJob(getUris);
-    getUris.awaitCompletion();
-    dmManager.stopJob(getUrisTicket);
-    return new ArrayList<String>(uris);
-  }
-
-  public ArrayList<String> writeUrisToDisk() throws IOException {
-    Set<String> uris = new HashSet<>();
-
-    FileWriter writer = new FileWriter("uriCache.txt");
-    QueryBatcher getUris = dmManager.newQueryBatcher(new StructuredQueryBuilder().collection("DeleteListener"))
-        .withBatchSize(100)
-        .onUrisReady(new UrisToWriterListener(writer))
-        .onUrisReady(batch -> uris.addAll(Arrays.asList(batch.getItems())))
-        .onQueryFailure(exception -> exception.printStackTrace());
-    JobTicket getUrisTicket = dmManager.startJob(getUris);
-    getUris.awaitCompletion();
-    dmManager.stopJob(getUrisTicket);
-    writer.flush();
-    writer.close();
-
-    return new ArrayList<String>(uris);
-  }
-
-  public ArrayList<String> deleteDocuments(String file) throws Exception {
-    Set<String> uris = Collections.synchronizedSet(new HashSet<String>());
-
-    BufferedReader reader = new BufferedReader(new FileReader(file));
-    Iterator<String> itr = reader.lines().iterator();
-
-    QueryBatcher performDelete = dmManager.newQueryBatcher(itr)
-        .withThreadCount(5)
-        .withBatchSize(99)
-        .withConsistentSnapshot()
-        .onUrisReady(new DeleteListener())
-        .onUrisReady((batch) -> {
-          uris.addAll(Arrays.asList(batch.getItems()));
-        }
-        ).onQueryFailure(exception -> exception.printStackTrace());
-
-    JobTicket ticket = dmManager.startJob(performDelete);
-    performDelete.awaitCompletion();
-
-    dmManager.stopJob(ticket);
-    reader.close();
-    return new ArrayList<String>(uris);
-  }
+package com.marklogic.client.datamovement.functionaltests;
+
+import static org.junit.Assert.assertEquals;
+import static org.junit.Assert.assertTrue;
+import static org.junit.Assert.fail;
+
+import java.io.BufferedReader;
+import java.io.File;
+import java.io.FileReader;
+import java.io.FileWriter;
+import java.io.IOException;
+import java.util.ArrayList;
+import java.util.Arrays;
+import java.util.Collections;
+import java.util.ConcurrentModificationException;
+import java.util.HashMap;
+import java.util.HashSet;
+import java.util.Iterator;
+import java.util.Map;
+import java.util.Random;
+import java.util.Set;
+import java.util.concurrent.atomic.AtomicInteger;
+
+import org.apache.commons.io.FileUtils;
+import org.junit.After;
+import org.junit.AfterClass;
+import org.junit.Assert;
+import org.junit.Before;
+import org.junit.BeforeClass;
+import org.junit.Ignore;
+import org.junit.Test;
+
+import com.fasterxml.jackson.databind.JsonNode;
+import com.fasterxml.jackson.databind.ObjectMapper;
+import com.marklogic.client.DatabaseClient;
+import com.marklogic.client.datamovement.DataMovementManager;
+import com.marklogic.client.datamovement.DeleteListener;
+import com.marklogic.client.datamovement.JobTicket;
+import com.marklogic.client.datamovement.QueryBatcher;
+import com.marklogic.client.datamovement.UrisToWriterListener;
+import com.marklogic.client.datamovement.WriteBatcher;
+import com.marklogic.client.document.DocumentPage;
+import com.marklogic.client.document.DocumentRecord;
+import com.marklogic.client.functionaltest.BasicJavaClientREST;
+import com.marklogic.client.io.DocumentMetadataHandle;
+import com.marklogic.client.io.FileHandle;
+import com.marklogic.client.io.Format;
+import com.marklogic.client.io.JacksonHandle;
+import com.marklogic.client.io.StringHandle;
+import com.marklogic.client.query.StructuredQueryBuilder;
+
+public class DeleteListenerTest extends BasicJavaClientREST {
+
+  private static String dbName = "DeleteListener";
+  private static DataMovementManager dmManager = null;
+  private static final String TEST_DIR_PREFIX = "/WriteHostBatcher-testdata/";
+
+  private static DatabaseClient dbClient;
+  private static String host = null;
+  private static String user = "admin";
+  private static int port = 8000;
+  private static String password = "admin";
+  private static String server = "App-Services";
+  private static JacksonHandle jacksonHandle;
+  private static StringHandle stringHandle;
+  private static FileHandle fileHandle;
+
+  private static DocumentMetadataHandle meta;
+
+  private static String stringTriple;
+  private static File fileJson;
+  private static JsonNode jsonNode;
+  private static final String query1 = "fn:count(fn:doc())";
+  private static String[] hostNames;
+  private static int forestCount = 1; 
+
+  @BeforeClass
+  public static void setUpBeforeClass() throws Exception {
+    loadGradleProperties();
+    server = getRestAppServerName();
+    port = getRestAppServerPort();
+    
+    host = getRestAppServerHostName();
+    hostNames = getHosts();
+    createDB(dbName);
+    Thread.currentThread().sleep(500L);
+  //Ensure DB has at-least one forest
+	createForestonHost(dbName + "-" + forestCount, dbName, hostNames[0]);
+	forestCount++;
+	for (String forestHost : hostNames) {
+		for(int i = 0; i < new Random().nextInt(3); i++) {
+			createForestonHost(dbName + "-" + forestCount, dbName, forestHost);
+			forestCount++;
+		}
+		Thread.currentThread().sleep(500L);
+	}
+    // Create App Server if needed.
+ 	createRESTServerWithDB(server, port);
+
+    assocRESTServer(server, dbName, port);
+    if (IsSecurityEnabled()) {
+		enableSecurityOnRESTServer(server, dbName);
+	}
+
+    dbClient = getDatabaseClient(user, password, getConnType());
+    dmManager = dbClient.newDataMovementManager();
+
+    // JacksonHandle
+    jsonNode = new ObjectMapper().readTree("{\"k1\":\"v1\"}");
+    jacksonHandle = new JacksonHandle();
+    jacksonHandle.set(jsonNode);
+
+    meta = new DocumentMetadataHandle().withCollections("DeleteListener");
+
+    // StringHandle
+    stringTriple = "<abc>xml</abc>";
+    stringHandle = new StringHandle(stringTriple);
+    stringHandle.setFormat(Format.XML);
+
+    // FileHandle
+    fileJson = FileUtils.toFile(WriteHostBatcherTest.class.getResource(TEST_DIR_PREFIX + "dir.json"));
+    fileHandle = new FileHandle(fileJson);
+    fileHandle.setFormat(Format.JSON);
+  }
+
+  @AfterClass
+  public static void tearDownAfterClass() throws Exception {
+    associateRESTServerWithDB(server, "Documents");
+    for (int i = 0; i < forestCount -1; i++) {
+      System.out.println(dbName + "-" + (i + 1));
+      detachForest(dbName, dbName + "-" + (i + 1));
+      deleteForest(dbName + "-" + (i + 1));
+    }
+
+    deleteDB(dbName);
+  }
+
+  @Before
+  public void setUp() throws Exception {
+    Thread.currentThread().sleep(1000L);
+    WriteBatcher ihb2 = dmManager.newWriteBatcher();
+    ihb2.withBatchSize(27).withThreadCount(10);
+    ihb2.onBatchSuccess(
+        batch -> {
+
+        }
+        )
+        .onBatchFailure(
+            (batch, throwable) -> {
+              throwable.printStackTrace();
+            });
+
+    dmManager.startJob(ihb2);
+    for (int j = 0; j < 2000; j++) {
+      String uri = "/local/json-" + j;
+      ihb2.add(uri, meta, jacksonHandle);
+    }
+
+    ihb2.flushAndWait();
+    Assert.assertTrue(dbClient.newServerEval().xquery(query1).eval().next().getNumber().intValue() == 2000);
+
+  }
+
+  @After
+  public void tearDown() throws Exception {
+    clearDB(port);
+  }
+
+  @Test
+  public void massDeleteSingleThread() throws Exception {
+    Set<String> uriSet = new HashSet<>();
+
+    Assert.assertTrue(uriSet.isEmpty());
+    Assert.assertTrue(dbClient.newServerEval().xquery(query1).eval().next().getNumber().intValue() == 2000);
+
+    QueryBatcher queryBatcher = dmManager.newQueryBatcher(new StructuredQueryBuilder().collection("DeleteListener"))
+        .withBatchSize(11)
+        .withThreadCount(1)
+        .onUrisReady(batch -> {
+          for (String s : batch.getItems()) {
+            uriSet.add(s);
+
+          }
+        })
+        .onQueryFailure(throwable -> {
+          System.out.println("Exceptions thrown from callback onQueryFailure");
+          throwable.printStackTrace();
+
+        });
+
+    JobTicket ticket = dmManager.startJob(queryBatcher);
+    queryBatcher.awaitCompletion();
+    dmManager.stopJob(ticket);
+
+    Thread.currentThread().sleep(2000L);
+    Assert.assertTrue(uriSet.size() == 2000);
+
+    AtomicInteger successDocs = new AtomicInteger();
+    HashSet<String> uris2 = new HashSet<>();
+    StringBuffer failures2 = new StringBuffer();
+
+    QueryBatcher deleteBatcher = dmManager.newQueryBatcher(uriSet.iterator())
+        .withBatchSize(23)
+        .withThreadCount(1)
+        .onUrisReady(new DeleteListener())
+        .onUrisReady(batch -> successDocs.addAndGet(batch.getItems().length))
+        .onUrisReady(batch -> uris2.addAll(Arrays.asList(batch.getItems())))
+        .onQueryFailure(throwable -> {
+          throwable.printStackTrace();
+          failures2.append("ERROR:[" + throwable + "]\n");
+        });
+
+    JobTicket delTicket = dmManager.startJob(deleteBatcher);
+    deleteBatcher.awaitCompletion();
+    dmManager.stopJob(delTicket);
+
+    if (failures2.length() > 0)
+      fail(failures2.toString());
+    Assert.assertTrue(dbClient.newServerEval().xquery(query1).eval().next().getNumber().intValue() == 0);
+  }
+
+  @Test
+  public void massDeleteMultipleThreads() throws Exception {
+
+    HashSet<String> urisList = new HashSet<>();
+
+    QueryBatcher queryBatcher = dmManager.newQueryBatcher(
+        new StructuredQueryBuilder().collection("DeleteListener"))
+        .withBatchSize(11)
+        .withThreadCount(11)
+        .onUrisReady(batch -> {
+          synchronized (this) {
+            urisList.addAll(Arrays.asList(batch.getItems()));
+          }
+
+        })
+        .onQueryFailure(throwable -> {
+          System.out.println("Exceptions thrown from callback onQueryFailure");
+          throwable.printStackTrace();
+
+        });
+
+    JobTicket ticket = dmManager.startJob(queryBatcher);
+    queryBatcher.awaitCompletion();
+    dmManager.stopJob(ticket);
+
+    Assert.assertTrue(urisList.size() == 2000);
+
+    AtomicInteger successDocs = new AtomicInteger();
+    HashSet<String> uris2 = new HashSet<>();
+    StringBuffer failures2 = new StringBuffer();
+
+    QueryBatcher deleteBatcher = dmManager.newQueryBatcher(urisList.iterator())
+        .withBatchSize(119)
+        .withThreadCount(11)
+        .onUrisReady(new DeleteListener())
+        .onUrisReady(batch -> successDocs.addAndGet(batch.getItems().length))
+        .onUrisReady(batch -> uris2.addAll(Arrays.asList(batch.getItems())))
+        .onQueryFailure(throwable -> {
+          throwable.printStackTrace();
+          failures2.append("ERROR:[" + throwable + "]\n");
+        });
+
+    JobTicket delTicket = dmManager.startJob(deleteBatcher);
+    deleteBatcher.awaitCompletion();
+    dmManager.stopJob(delTicket);
+
+    if (failures2.length() > 0)
+      fail(failures2.toString());
+    Assert.assertTrue(dbClient.newServerEval().xquery(query1).eval().next().getNumber().intValue() == 0);
+  }
+
+  @Test
+  public void massDeleteConsistentSnapShot() throws Exception {
+    Map<String, String> props = new HashMap<String, String>();
+    props.put("merge-timestamp", "-6000000000");
+    changeProperty(props, "/manage/v2/databases/" + dbName + "/properties");
+    Thread.currentThread().sleep(5000L);
+
+    QueryBatcher queryBatcher = dmManager.newQueryBatcher(
+        new StructuredQueryBuilder().collection("DeleteListener"))
+        .withBatchSize(7)
+        .withConsistentSnapshot()
+        .withThreadCount(5)
+        .onUrisReady(new DeleteListener())
+        .onQueryFailure(throwable -> {
+          System.out.println("Exceptions thrown from callback onQueryFailure");
+          throwable.printStackTrace();
+
+        });
+
+    JobTicket ticket = dmManager.startJob(queryBatcher);
+    queryBatcher.awaitCompletion();
+    dmManager.stopJob(ticket);
+
+    props.put("merge-timestamp", "0");
+    changeProperty(props, "/manage/v2/databases/" + dbName + "/properties");
+    // if ( failures2.length() > 0 ) fail(failures2.toString());
+    assertEquals(0, dbClient.newServerEval().xquery(query1).eval().next().getNumber().intValue());
+  }
+
+  @Test
+  public void deleteNonExistentDoc() throws Exception {
+
+    HashSet<String> urisList = new HashSet<>();
+    // add a non existent doc uri
+    urisList.add("/abc/nonexistent");
+
+    AtomicInteger successDocs = new AtomicInteger();
+    HashSet<String> uris2 = new HashSet<>();
+    StringBuffer failures2 = new StringBuffer();
+
+    QueryBatcher deleteBatcher = dmManager.newQueryBatcher(urisList.iterator())
+        .withBatchSize(11)
+        .withThreadCount(11)
+        .onUrisReady(new DeleteListener())
+        .onUrisReady(batch -> successDocs.addAndGet(batch.getItems().length))
+        .onUrisReady(batch -> uris2.addAll(Arrays.asList(batch.getItems())))
+        .onQueryFailure(throwable -> {
+          throwable.printStackTrace();
+          failures2.append("ERROR:[" + throwable + "]\n");
+        });
+
+    JobTicket delTicket = dmManager.startJob(deleteBatcher);
+    deleteBatcher.awaitCompletion();
+    dmManager.stopJob(delTicket);
+
+    if (failures2.length() > 0)
+      fail(failures2.toString());
+    Assert.assertTrue(dbClient.newServerEval().xquery(query1).eval().next().getNumber().intValue() == 2000);
+  }
+
+  // ISSUE 94
+  @Test
+  public void deleteServerFile() throws Exception {
+
+    Map<String, String> props = new HashMap<String, String>();
+    props.put("merge-timestamp", "-6000000000");
+    changeProperty(props, "/manage/v2/databases/" + dbName + "/properties");
+    Thread.currentThread().sleep(5000L);
+
+    class MyRunnable implements Runnable {
+      @Override
+      public void run() {
+        for (int j = 1999; j >= 200; j--) {
+          dbClient.newDocumentManager().delete("/local/json-" + j);
+        }
+      }
+    }
+    Thread t1;
+    t1 = new Thread(new MyRunnable());
+
+    HashSet<String> urisList = new HashSet<>();
+
+    QueryBatcher queryBatcher = dmManager.newQueryBatcher(
+        new StructuredQueryBuilder().collection("DeleteListener"))
+        .withBatchSize(11)
+        .withThreadCount(4)
+        .withConsistentSnapshot()
+        .onUrisReady(batch -> {
+          for (String s : batch.getItems()) {
+            urisList.add(s);
+          }
+        })
+        .onQueryFailure(throwable -> {
+          System.out.println("Exceptions thrown from callback onQueryFailure");
+          throwable.printStackTrace();
+
+        });
+
+    t1.start();
+    JobTicket ticket = dmManager.startJob(queryBatcher);
+
+    queryBatcher.awaitCompletion();
+    t1.join();
+    dmManager.stopJob(ticket);
+
+    System.out.println("URI's size " + urisList.size());
+    AtomicInteger successDocs = new AtomicInteger();
+    HashSet<String> uris2 = new HashSet<>();
+    StringBuffer failures2 = new StringBuffer();
+
+    QueryBatcher deleteBatcher = dmManager.newQueryBatcher(urisList.iterator())
+        .withBatchSize(13)
+        .withThreadCount(5)
+        .onUrisReady(new DeleteListener())
+        .onUrisReady(batch -> successDocs.addAndGet(batch.getItems().length))
+        .onUrisReady(batch -> uris2.addAll(Arrays.asList(batch.getItems())))
+        .onQueryFailure(throwable -> {
+          throwable.printStackTrace();
+          failures2.append("ERROR:[" + throwable + "]\n");
+        });
+
+    JobTicket delTicket = dmManager.startJob(deleteBatcher);
+    deleteBatcher.awaitCompletion();
+    dmManager.stopJob(delTicket);
+
+    if (failures2.length() > 0)
+      fail(failures2.toString());
+
+    assertEquals("There should be 0 documents in the db",
+        0, dbClient.newServerEval().xquery(query1).eval().next().getNumber().intValue());
+
+    DocumentPage page = dbClient.newDocumentManager().read("/local/json-1998");
+    JacksonHandle dh = new JacksonHandle();
+    while (page.hasNext()) {
+      DocumentRecord rec = page.next();
+      rec.getContent(dh);
+      System.out.println("Results are: " + dh.get().get("k1").asText());
+
+    }
+
+    props.put("merge-timestamp", "0");
+    changeProperty(props, "/manage/v2/databases/" + dbName + "/properties");
+  }
+
+  @Test
+  public void deleteEmptyIterator() throws Exception {
+
+    HashSet<String> urisList = new HashSet<>();
+
+    AtomicInteger successDocs = new AtomicInteger();
+    StringBuffer failures2 = new StringBuffer();
+
+    QueryBatcher deleteBatcher = dmManager.newQueryBatcher(urisList.iterator())
+        .withBatchSize(11)
+        .withThreadCount(11)
+        .onUrisReady(new DeleteListener())
+        .onUrisReady(batch -> successDocs.addAndGet(batch.getItems().length))
+        .onQueryFailure(throwable -> {
+          throwable.printStackTrace();
+          failures2.append("ERROR:[" + throwable + "]\n");
+        });
+
+    JobTicket delTicket = dmManager.startJob(deleteBatcher);
+    deleteBatcher.awaitCompletion();
+    dmManager.stopJob(delTicket);
+
+    if (failures2.length() > 0)
+      fail(failures2.toString());
+    Assert.assertTrue(successDocs.intValue() == 0);
+    Assert.assertTrue(dbClient.newServerEval().xquery(query1).eval().next().getNumber().intValue() == 2000);
+  }
+
+  @Ignore
+  public void testModifyIteratorAdd() throws Exception {
+
+    HashSet<String> urisList = new HashSet<>();
+
+    AtomicInteger successDocs = new AtomicInteger();
+    StringBuffer failures2 = new StringBuffer();
+
+    class MyRunnable1 implements Runnable {
+
+      @Override
+      public void run() {
+
+        for (int j = 0; j < 1000; j++) {
+          String uri = "/local/json-" + j;
+          urisList.add(uri);
+          if (j % 100 == 0) {
+            try {
+              Thread.currentThread().sleep(50L);
+            } catch (InterruptedException e) {
+              // TODO Auto-generated catch block
+              e.printStackTrace();
+            }
+
+          }
+        }
+      }
+    }
+
+    class MyRunnable2 implements Runnable {
+
+      @Override
+      public void run() {
+
+        for (int j = 1000; j < 2000; j++) {
+          String uri = "/local/json-" + j;
+          urisList.add(uri);
+          if (j % 100 == 0) {
+            try {
+              Thread.currentThread().sleep(30L);
+            } catch (InterruptedException e) {
+              // TODO Auto-generated catch block
+              e.printStackTrace();
+            }
+
+          }
+        }
+      }
+
+    }
+    Thread t1, t2;
+    t1 = new Thread(new MyRunnable1());
+    t1.setName("Addition Thread 1");
+
+    t2 = new Thread(new MyRunnable2());
+    t1.setName("Addition Thread 2");
+
+    t1.start();
+    Thread.currentThread().sleep(10L);
+
+    QueryBatcher deleteBatcher = dmManager.newQueryBatcher(urisList.iterator())
+        .onUrisReady(new DeleteListener())
+        .onUrisReady(batch -> {
+          System.out.println("Items in batch " + batch.getItems().length);
+          successDocs.addAndGet(batch.getItems().length);
+        }
+        )
+        .onQueryFailure(throwable -> {
+          System.out.println("Query Failed");
+          throwable.printStackTrace();
+          failures2.append("ERROR:[" + throwable + "]\n");
+        })
+        .withBatchSize(9)
+        .withThreadCount(3);
+
+    t2.start();
+    Thread.currentThread().sleep(30L);
+
+    JobTicket delTicket = null;
+    try {
+      System.out.println("Job starting: urisList Size is " + urisList.size());
+      delTicket = dmManager.startJob(deleteBatcher);
+      deleteBatcher.awaitCompletion();
+      System.out.println("Succes Docs " + successDocs.intValue());
+      System.out.println("DB size: " + dbClient.newServerEval().xquery(query1).eval().next().getNumber().intValue());
+      Assert.assertFalse("Exception was not thrown, when it should have been", 1 < 2);
+    } catch (Exception e) {
+      Assert.assertTrue(e instanceof ConcurrentModificationException);
+    }
+
+    dmManager.stopJob(delTicket);
+    t1.join();
+    t2.join();
+  }
+
+  @Ignore
+  public void testModifyIteratorRemove() throws Exception {
+
+    HashSet<String> urisList = new HashSet<>();
+    String uris[] = new String[2000];
+    for (int i = 0; i < 2000; i++) {
+      String uri = new String("/local/json-" + i);
+      uris[i] = uri;
+      urisList.add(uri);
+    }
+
+    AtomicInteger successDocs = new AtomicInteger();
+
+    class MyRunnable1 implements Runnable {
+
+      @Override
+      public void run() {
+
+        for (int j = 1999; j > 1000; j--) {
+          urisList.remove(uris[j]);
+          if (j % 100 == 0) {
+            try {
+              Thread.currentThread().sleep(100L);
+            } catch (InterruptedException e) {
+              // TODO Auto-generated catch block
+              e.printStackTrace();
+            }
+
+          }
+        }
+      }
+    }
+
+    Thread t1;
+    t1 = new Thread(new MyRunnable1());
+    t1.setName("Deletion Thread");
+
+    QueryBatcher deleteBatcher = dmManager.newQueryBatcher(urisList.iterator())
+        .onUrisReady(new DeleteListener())
+        .onUrisReady(batch -> {
+          System.out.println("Items in batch " + batch.getItems().length);
+          successDocs.addAndGet(batch.getItems().length);
+        }
+        )
+        .onQueryFailure(throwable -> {
+          System.out.println("Query Failed");
+          throwable.getLocalizedMessage();
+          for (StackTraceElement ste : throwable.getStackTrace())
+          {
+            System.out.println(ste.getClassName());
+          }
+        })
+        .withBatchSize(7)
+        .withThreadCount(3);
+
+    t1.start();
+    Thread.currentThread().sleep(50L);
+    System.out.println("urisList Size is " + urisList.size());
+    JobTicket delTicket = null;
+    try {
+      delTicket = dmManager.startJob(deleteBatcher);
+      Assert.assertFalse("Exception was not thrown, when it should have been", 1 < 2);
+    } catch (Exception e) {
+      Assert.assertTrue(e instanceof ConcurrentModificationException);
+    }
+
+    dmManager.stopJob(delTicket);
+    t1.join();
+
+  }
+
+  @Test
+  public void deleteOnDiskUris() throws Exception {
+    String pathname = "uriCache.txt";
+    assertTrue(dbClient.newServerEval().xquery(query1).eval().next().getNumber().intValue() == 2000);
+
+    ArrayList<String> foundUris = getUris();
+    ArrayList<String> diskUris = writeUrisToDisk();
+
+    assertTrue(foundUris.size() == diskUris.size());
+
+    File file = new File(pathname);
+    assertTrue(file.exists());
+
+    ArrayList<String> deletedUris = deleteDocuments(pathname);
+
+    assertTrue(foundUris.size() == deletedUris.size());
+    assertTrue(dbClient.newServerEval().xquery(query1).eval().next().getNumber().intValue() == 0);
+    file.delete();
+  }
+
+  public ArrayList<String> getUris() {
+
+    Set<String> uris = new HashSet<>();
+
+    QueryBatcher getUris = dmManager.newQueryBatcher(new StructuredQueryBuilder().collection("DeleteListener"))
+        .withBatchSize(5000)
+        .onUrisReady(batch -> uris.addAll(Arrays.asList(batch.getItems())))
+        .onQueryFailure(exception -> exception.printStackTrace());
+    JobTicket getUrisTicket = dmManager.startJob(getUris);
+    getUris.awaitCompletion();
+    dmManager.stopJob(getUrisTicket);
+    return new ArrayList<String>(uris);
+  }
+
+  public ArrayList<String> writeUrisToDisk() throws IOException {
+    Set<String> uris = new HashSet<>();
+
+    FileWriter writer = new FileWriter("uriCache.txt");
+    QueryBatcher getUris = dmManager.newQueryBatcher(new StructuredQueryBuilder().collection("DeleteListener"))
+        .withBatchSize(100)
+        .onUrisReady(new UrisToWriterListener(writer))
+        .onUrisReady(batch -> uris.addAll(Arrays.asList(batch.getItems())))
+        .onQueryFailure(exception -> exception.printStackTrace());
+    JobTicket getUrisTicket = dmManager.startJob(getUris);
+    getUris.awaitCompletion();
+    dmManager.stopJob(getUrisTicket);
+    writer.flush();
+    writer.close();
+
+    return new ArrayList<String>(uris);
+  }
+
+  public ArrayList<String> deleteDocuments(String file) throws Exception {
+    Set<String> uris = Collections.synchronizedSet(new HashSet<String>());
+
+    BufferedReader reader = new BufferedReader(new FileReader(file));
+    Iterator<String> itr = reader.lines().iterator();
+
+    QueryBatcher performDelete = dmManager.newQueryBatcher(itr)
+        .withThreadCount(5)
+        .withBatchSize(99)
+        .withConsistentSnapshot()
+        .onUrisReady(new DeleteListener())
+        .onUrisReady((batch) -> {
+          uris.addAll(Arrays.asList(batch.getItems()));
+        }
+        ).onQueryFailure(exception -> exception.printStackTrace());
+
+    JobTicket ticket = dmManager.startJob(performDelete);
+    performDelete.awaitCompletion();
+
+    dmManager.stopJob(ticket);
+    reader.close();
+    return new ArrayList<String>(uris);
+  }
 }