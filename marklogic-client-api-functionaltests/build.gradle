--- conflicted
+++ resolved
@@ -1,41 +1,38 @@
-test {
-  testLogging{
-    events 'started','passed', 'skipped'
-  }
-  /* For use in testing TestDatabaseClientKerberosFromFile */
-  systemProperty "keytabFile", System.getProperty("keytabFile")
-  systemProperty "principal", System.getProperty("principal")
-  
-  exclude 'com/marklogic/client/functionaltest/TestSSLConnection.class'
-  exclude 'com/marklogic/client/functionaltest/TestBug18993.class'
-  exclude 'com/marklogic/client/functionaltest/TestDatabaseClientWithKerberos.class'
-<<<<<<< HEAD
-=======
-  exclude 'com/marklogic/client/functionaltest/TestDatabaseClientKerberosFromFile.class'
->>>>>>> e9f6bd87
-  exclude 'com/marklogic/client/functionaltest/TestDatabaseClientWithCertBasedAuth.class'
-  exclude 'com/marklogic/client/functionaltest/TestSandBox.class'
-}
-
-/* The minimal number of tests that run in a sandbox environment */
-
-task testSandbox(type:Test) {
-  include 'com/marklogic/client/functionaltest/TestSandBox.class'
-}
-
-/* The code repositories to consult for dependencies */
-
-repositories {
-  maven {url "http://distro.marklogic.com/nexus/repository/maven-snapshots" }
-  maven { url "http://developer.marklogic.com/maven2" }
-}
-
-dependencies {  
-  compile project (':marklogic-client-api')
-  compile group: 'org.skyscreamer', name: 'jsonassert', version: '1.5.0'
-  compile group: 'org.apache.logging.log4j', name: 'log4j-api', version: '2.11.0'
-  compile group: 'org.apache.logging.log4j', name: 'log4j-core', version: '2.11.0'
-  compile group: 'org.slf4j', name: 'slf4j-api', version:'1.7.25'
-  testCompile group: 'ch.qos.logback', name: 'logback-classic', version:'1.2.3'
-  compile group: 'commons-io', name: 'commons-io', version: '2.6'
-}
+test {
+  testLogging{
+    events 'started','passed', 'skipped'
+  }
+  /* For use in testing TestDatabaseClientKerberosFromFile */
+  systemProperty "keytabFile", System.getProperty("keytabFile")
+  systemProperty "principal", System.getProperty("principal")
+  
+  exclude 'com/marklogic/client/functionaltest/TestSSLConnection.class'
+  exclude 'com/marklogic/client/functionaltest/TestBug18993.class'
+  exclude 'com/marklogic/client/functionaltest/TestDatabaseClientWithKerberos.class'
+  exclude 'com/marklogic/client/functionaltest/TestDatabaseClientKerberosFromFile.class'
+  exclude 'com/marklogic/client/functionaltest/TestDatabaseClientWithCertBasedAuth.class'
+  exclude 'com/marklogic/client/functionaltest/TestSandBox.class'
+}
+
+/* The minimal number of tests that run in a sandbox environment */
+
+task testSandbox(type:Test) {
+  include 'com/marklogic/client/functionaltest/TestSandBox.class'
+}
+
+/* The code repositories to consult for dependencies */
+
+repositories {
+  maven {url "http://distro.marklogic.com/nexus/repository/maven-snapshots" }
+  maven { url "http://developer.marklogic.com/maven2" }
+}
+
+dependencies {  
+  compile project (':marklogic-client-api')
+  compile group: 'org.skyscreamer', name: 'jsonassert', version: '1.5.0'
+  compile group: 'org.apache.logging.log4j', name: 'log4j-api', version: '2.11.0'
+  compile group: 'org.apache.logging.log4j', name: 'log4j-core', version: '2.11.0'
+  compile group: 'org.slf4j', name: 'slf4j-api', version:'1.7.25'
+  testCompile group: 'ch.qos.logback', name: 'logback-classic', version:'1.2.3'
+  compile group: 'commons-io', name: 'commons-io', version: '2.6'
+}