--- conflicted
+++ resolved
@@ -1,64 +1,59 @@
-
-/* plugins */
-apply plugin: 'java'
-apply plugin: 'jacoco'
-apply plugin: 'eclipse'  
-  jacoco{toolVersion="0.7.4.201502262128"}
-
- sourceCompatibility = "1.8"
- targetCompatibility = "1.8"
-
-test {
-        testLogging{
-            events 'started','passed', 'skipped'
-        }
-
-  tasks.withType(Compile) {
-    options.encoding = 'UTF-8'
-  }
-
-  exclude 'com/marklogic/client/functionaltest/TestSSLConnection.class'
-  exclude 'com/marklogic/client/functionaltest/TestBug18993.class'
-  exclude 'com/marklogic/client/functionaltest/TestDatabaseClientWithKerberos.class'
-}
-
-/* The minimal number of tests that run in a sandbox environment */
-
-task testSandbox(type:Test) {
-
-    include 'com/marklogic/client/functionaltest/TestSandBox.class'
-}
-
-/* The code repositories to consult for dependencies */
-repositories {
-  mavenLocal()
-  mavenCentral()
-  jcenter()
-  maven {url "http://distro.marklogic.com/nexus/repository/maven-snapshots" }
-  maven { url "http://developer.marklogic.com/maven2" }
-  maven { url "http://repo.maven.apache.org/maven2" }
-}
-
-jacocoTestReport {
-          group = "Reporting"
-          description = "Generate Jacoco coverage reports after running tests."
-          additionalSourceDirs = files(sourceSets.main.allJava.srcDirs)
-        }
-
-dependencies {  
-<<<<<<< HEAD
-  compile('com.marklogic:marklogic-client-api:4.0.3')
-  compile('com.marklogic:marklogic-xcc:9.0.3')
-=======
-  compile('com.marklogic:marklogic-client-api:4.0.3.1')
-  compile('com.marklogic:marklogic-xcc:8.0.6')
->>>>>>> d49213fc
-  compile('xmlunit:xmlunit:1.5')
-  compile('junit:junit:4.11')
-  compile('org.skyscreamer:jsonassert:1.2.3')
-  compile('org.apache.commons:commons-lang3:3.4')
-  compile('org.apache.httpcomponents:httpclient:4.5.3')
-  compile group: 'org.apache.logging.log4j', name: 'log4j-api', version: '2.1'
-  compile group: 'org.apache.logging.log4j', name: 'log4j-core', version: '2.1'
-  compile group: 'org.apache.commons', name: 'commons-io', version: '1.3.2'
-}
+
+/* plugins */
+apply plugin: 'java'
+apply plugin: 'jacoco'
+apply plugin: 'eclipse'  
+  jacoco{toolVersion="0.7.4.201502262128"}
+
+ sourceCompatibility = "1.8"
+ targetCompatibility = "1.8"
+
+test {
+        testLogging{
+            events 'started','passed', 'skipped'
+        }
+
+  tasks.withType(Compile) {
+    options.encoding = 'UTF-8'
+  }
+
+  exclude 'com/marklogic/client/functionaltest/TestSSLConnection.class'
+  exclude 'com/marklogic/client/functionaltest/TestBug18993.class'
+  exclude 'com/marklogic/client/functionaltest/TestDatabaseClientWithKerberos.class'
+}
+
+/* The minimal number of tests that run in a sandbox environment */
+
+task testSandbox(type:Test) {
+
+    include 'com/marklogic/client/functionaltest/TestSandBox.class'
+}
+
+/* The code repositories to consult for dependencies */
+repositories {
+  mavenLocal()
+  mavenCentral()
+  jcenter()
+  maven {url "http://distro.marklogic.com/nexus/repository/maven-snapshots" }
+  maven { url "http://developer.marklogic.com/maven2" }
+  maven { url "http://repo.maven.apache.org/maven2" }
+}
+
+jacocoTestReport {
+          group = "Reporting"
+          description = "Generate Jacoco coverage reports after running tests."
+          additionalSourceDirs = files(sourceSets.main.allJava.srcDirs)
+        }
+
+dependencies {  
+  compile('com.marklogic:marklogic-client-api:4.0.3.1')
+  compile('com.marklogic:marklogic-xcc:8.0.6')
+  compile('xmlunit:xmlunit:1.5')
+  compile('junit:junit:4.11')
+  compile('org.skyscreamer:jsonassert:1.2.3')
+  compile('org.apache.commons:commons-lang3:3.4')
+  compile('org.apache.httpcomponents:httpclient:4.5.3')
+  compile group: 'org.apache.logging.log4j', name: 'log4j-api', version: '2.1'
+  compile group: 'org.apache.logging.log4j', name: 'log4j-core', version: '2.1'
+  compile group: 'org.apache.commons', name: 'commons-io', version: '1.3.2'
+}