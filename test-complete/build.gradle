--- conflicted
+++ resolved
@@ -1,40 +1,36 @@
-
-/* plugins */
-apply plugin: 'java'
-apply plugin: 'jacoco'
-    jacoco{toolVersion="0.7.4.201502262128"}
-
-test {
-	tasks.withType(Compile) {
-		options.encoding = 'UTF-8'
-	}
-
-	exclude 'com/marklogic/client/functionaltest/TestSSLConnection.class'
-	exclude 'com/marklogic/client/functionaltest/TestBug18993.class'
-}
-
-/* The code repositories to consult for dependencies */
-repositories {
-	mavenLocal()
-	mavenCentral()
-}
-
-jacocoTestReport {
-                    group = "Reporting"
-                    description = "Generate Jacoco coverage reports after running tests."
-                    additionalSourceDirs = files(sourceSets.main.allJava.srcDirs)
-                }
-
-dependencies {
-<<<<<<< HEAD
-	compile('com.marklogic:java-client-api:3.0.5.1')
-=======
-	compile('com.marklogic:java-client-api:3.0.6')
->>>>>>> 8934eb7b
-	compile('xmlunit:xmlunit:1.5')
-	compile('junit:junit:4.11')
-	compile('org.skyscreamer:jsonassert:1.2.3')
-	compile group: 'org.apache.logging.log4j', name: 'log4j-api', version: '2.1'
-	compile group: 'org.apache.logging.log4j', name: 'log4j-core', version: '2.1'
-}
-
+
+/* plugins */
+apply plugin: 'java'
+apply plugin: 'jacoco'
+    jacoco{toolVersion="0.7.4.201502262128"}
+
+test {
+	tasks.withType(Compile) {
+		options.encoding = 'UTF-8'
+	}
+
+	exclude 'com/marklogic/client/functionaltest/TestSSLConnection.class'
+	exclude 'com/marklogic/client/functionaltest/TestBug18993.class'
+}
+
+/* The code repositories to consult for dependencies */
+repositories {
+	mavenLocal()
+	mavenCentral()
+}
+
+jacocoTestReport {
+                    group = "Reporting"
+                    description = "Generate Jacoco coverage reports after running tests."
+                    additionalSourceDirs = files(sourceSets.main.allJava.srcDirs)
+                }
+
+dependencies {
+	compile('com.marklogic:java-client-api:3.0.6')
+	compile('xmlunit:xmlunit:1.5')
+	compile('junit:junit:4.11')
+	compile('org.skyscreamer:jsonassert:1.2.3')
+	compile group: 'org.apache.logging.log4j', name: 'log4j-api', version: '2.1'
+	compile group: 'org.apache.logging.log4j', name: 'log4j-core', version: '2.1'
+}
+