--- conflicted
+++ resolved
@@ -1,4 +1,3 @@
-<<<<<<< HEAD
 /*
  * Copyright 2014-2017 MarkLogic Corporation
  *
@@ -72,80 +71,4 @@
 exports.GET = get;
 exports.POST = post;
 exports.PUT = put;
-exports.DELETE = deleteFunction;
-=======
-/*
- * Copyright 2014-2017 MarkLogic Corporation
- *
- * Licensed under the Apache License, Version 2.0 (the "License");
- * you may not use this file except in compliance with the License.
- * You may obtain a copy of the License at
- *
- *    http://www.apache.org/licenses/LICENSE-2.0
- *
- * Unless required by applicable law or agreed to in writing, software
- * distributed under the License is distributed on an "AS IS" BASIS,
- * WITHOUT WARRANTIES OR CONDITIONS OF ANY KIND, either express or implied.
- * See the License for the specific language governing permissions and
- * limitations under the License.
- */
-
-// module that exports get, post, put and delete 
-function get(context, params) { 
- context.outputTypes = ["application/json"];
- var arg1 = params.arg1;
- var arg2 = params.arg2;
- var x = arg1.toString();
-
-   
-return {
-	"argument1": x,
-	"argument2": arg2,
-	"database-name":xdmp.databaseName(xdmp.database()),
-	"document-count":fn.count(fn.doc()),
-    "content": "This is a JSON document",
-    "document-content": fn.doc(),
-    "response": xdmp.getResponseCode(),
-	"outputTypes": context.outputTypes,
-	
-  }
-};
-function post(context, params, input) { 
-    
-   var argUrl = params.uri;
-        	
-    xdmp.eval(" \
-    declareUpdate(); \
-    var argUrl; \
-    var sibling=cts.doc(argUrl).root.content; \
-    var inputObject; \
-    var newNode = new NodeBuilder(); \
-	newNode.addNode(inputObject); \
-	var named = newNode.toNode().xpath('.//array-node()'); xdmp.nodeInsertAfter(sibling,named);\
- ",{"inputObject":input,"argUrl":argUrl},{"isolation":"different-transaction"});
-   return ({"response": xdmp.getResponseCode()})
-
- };
- 
-// Function responding to PUT method - must use local name 'put'.
-function put(context, params, input) {
-    var argUrl = params.uri;
-    var inputObject = input;
-   //xdmp.documentInsert(argUrl,input);
-  xdmp.eval("declareUpdate(); var argUrl; var input;xdmp.documentInsert(argUrl,input)",{"argUrl":argUrl,"input":inputObject},{"isolation":"different-transaction"});
-  var count = xdmp.eval("fn.count(fn.doc())");
-  xdmp.log(count);
-   return ({"response": xdmp.getResponseCode()})
-};
-
-// Function responding to DELETE method - must use local name 'delete'.
-function deleteFunction(context, params) {
-    var docuri = params.uri;
-    xdmp.documentDelete(docuri);
-	return({"response": xdmp.getResponseCode()})
-};
-exports.GET = get;
-exports.POST = post;
-exports.PUT = put;
-exports.DELETE = deleteFunction;
->>>>>>> e2f43377
+exports.DELETE = deleteFunction;