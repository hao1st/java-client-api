<<<<<<< HEAD
(:
  Copyright 2014-2017 MarkLogic Corporation
 
  Licensed under the Apache License, Version 2.0 (the "License");
  you may not use this file except in compliance with the License.
  You may obtain a copy of the License at
 
     http://www.apache.org/licenses/LICENSE-2.0
 
  Unless required by applicable law or agreed to in writing, software
  distributed under the License is distributed on an "AS IS" BASIS,
  WITHOUT WARRANTIES OR CONDITIONS OF ANY KIND, either express or implied.
  See the License for the specific language governing permissions and
  limitations under the License.
:)



xquery version "1.0-ml";

module namespace custom-lib =
  "http://marklogic.com/ext/patch/custom-lib";

declare function custom-lib:underwrite(
    $node    as node()?,
    $content as item()*
) as node()*
{
    let $element := $content[1]
    return
        if (empty($node))
        then $element
        else
            let $atts      := $element/@*
            let $att-names := $atts/node-name(.)
            return element {node-name($node)} {
                $node/@*[not(node-name(.) = $att-names)],
                $atts,
                $node/node(),
                $element/node()
                }
				
=======
(:
  Copyright 2014-2017 MarkLogic Corporation
 
  Licensed under the Apache License, Version 2.0 (the "License");
  you may not use this file except in compliance with the License.
  You may obtain a copy of the License at
 
     http://www.apache.org/licenses/LICENSE-2.0
 
  Unless required by applicable law or agreed to in writing, software
  distributed under the License is distributed on an "AS IS" BASIS,
  WITHOUT WARRANTIES OR CONDITIONS OF ANY KIND, either express or implied.
  See the License for the specific language governing permissions and
  limitations under the License.
:)



xquery version "1.0-ml";

module namespace custom-lib =
  "http://marklogic.com/ext/patch/custom-lib";

declare function custom-lib:underwrite(
    $node    as node()?,
    $content as item()*
) as node()*
{
    let $element := $content[1]
    return
        if (empty($node))
        then $element
        else
            let $atts      := $element/@*
            let $att-names := $atts/node-name(.)
            return element {node-name($node)} {
                $node/@*[not(node-name(.) = $att-names)],
                $atts,
                $node/node(),
                $element/node()
                }
				
>>>>>>> e2f43377
};<|MERGE_RESOLUTION|>--- conflicted
+++ resolved
@@ -1,4 +1,3 @@
-<<<<<<< HEAD
 (:
   Copyright 2014-2017 MarkLogic Corporation
  
@@ -41,48 +40,4 @@
                 $element/node()
                 }
 				
-=======
-(:
-  Copyright 2014-2017 MarkLogic Corporation
- 
-  Licensed under the Apache License, Version 2.0 (the "License");
-  you may not use this file except in compliance with the License.
-  You may obtain a copy of the License at
- 
-     http://www.apache.org/licenses/LICENSE-2.0
- 
-  Unless required by applicable law or agreed to in writing, software
-  distributed under the License is distributed on an "AS IS" BASIS,
-  WITHOUT WARRANTIES OR CONDITIONS OF ANY KIND, either express or implied.
-  See the License for the specific language governing permissions and
-  limitations under the License.
-:)
-
-
-
-xquery version "1.0-ml";
-
-module namespace custom-lib =
-  "http://marklogic.com/ext/patch/custom-lib";
-
-declare function custom-lib:underwrite(
-    $node    as node()?,
-    $content as item()*
-) as node()*
-{
-    let $element := $content[1]
-    return
-        if (empty($node))
-        then $element
-        else
-            let $atts      := $element/@*
-            let $att-names := $atts/node-name(.)
-            return element {node-name($node)} {
-                $node/@*[not(node-name(.) = $att-names)],
-                $atts,
-                $node/node(),
-                $element/node()
-                }
-				
->>>>>>> e2f43377
 };